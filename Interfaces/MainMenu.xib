<?xml version="1.0" encoding="UTF-8"?>
<<<<<<< HEAD
<document type="com.apple.InterfaceBuilder3.Cocoa.XIB" version="3.0" toolsVersion="11762" systemVersion="16C67" targetRuntime="MacOSX.Cocoa" propertyAccessControl="none">
    <dependencies>
        <deployment identifier="macosx"/>
        <plugIn identifier="com.apple.InterfaceBuilder.CocoaPlugin" version="11762"/>
=======
<document type="com.apple.InterfaceBuilder3.Cocoa.XIB" version="3.0" toolsVersion="11542" systemVersion="16B2657" targetRuntime="MacOSX.Cocoa" propertyAccessControl="none">
    <dependencies>
        <deployment identifier="macosx"/>
        <plugIn identifier="com.apple.InterfaceBuilder.CocoaPlugin" version="11542"/>
>>>>>>> 4a07936e
    </dependencies>
    <objects>
        <customObject id="-2" userLabel="File's Owner" customClass="NSApplication">
            <connections>
                <outlet property="delegate" destination="201" id="479"/>
            </connections>
        </customObject>
        <customObject id="-1" userLabel="First Responder" customClass="FirstResponder"/>
        <customObject id="-3" userLabel="Application" customClass="NSObject"/>
        <menu title="MainMenu" systemMenu="main" id="29" userLabel="MainMenu">
            <items>
                <menuItem title="iTerm2" id="56">
                    <menu key="submenu" title="iTerm2" systemMenu="apple" id="57">
                        <items>
                            <menuItem title="About iTerm2" id="233">
                                <connections>
                                    <action selector="showAbout:" target="201" id="509"/>
                                </connections>
                            </menuItem>
                            <menuItem title="Show Tip of the Day" id="ft3-BP-igZ">
                                <connections>
                                    <action selector="showTipOfTheDay:" target="201" id="mc2-ec-uGY"/>
                                </connections>
                            </menuItem>
                            <menuItem title="Check for Incompatible Software" id="SsR-0r-ksL">
                                <connections>
                                    <action selector="checkForIncompatibleSoftware:" target="201" id="0ur-zZ-jKd"/>
                                </connections>
                            </menuItem>
                            <menuItem isSeparatorItem="YES" id="Dxk-DH-qzi">
                                <modifierMask key="keyEquivalentModifierMask" command="YES"/>
                            </menuItem>
                            <menuItem title="Check For Updates…" id="880">
                                <connections>
                                    <action selector="checkForUpdates:" target="879" id="881"/>
                                </connections>
                            </menuItem>
                            <menuItem title="Toggle Debug Logging" enabled="NO" id="950">
                                <modifierMask key="keyEquivalentModifierMask"/>
                                <connections>
                                    <action selector="debugLogging:" target="-1" id="951"/>
                                </connections>
                            </menuItem>
                            <menuItem isSeparatorItem="YES" id="199">
                                <modifierMask key="keyEquivalentModifierMask" command="YES"/>
                            </menuItem>
                            <menuItem title="Preferences..." keyEquivalent="," id="129">
                                <connections>
                                    <action selector="showPrefWindow:" target="201" id="574"/>
                                </connections>
                            </menuItem>
                            <menuItem isSeparatorItem="YES" id="143">
                                <modifierMask key="keyEquivalentModifierMask" command="YES"/>
                            </menuItem>
                            <menuItem title="Services" id="131">
                                <menu key="submenu" title="Services" systemMenu="services" id="130"/>
                            </menuItem>
                            <menuItem isSeparatorItem="YES" id="144">
                                <modifierMask key="keyEquivalentModifierMask" command="YES"/>
                            </menuItem>
                            <menuItem title="Hide iTerm2" keyEquivalent="h" id="134">
                                <connections>
                                    <action selector="hide:" target="-2" id="152"/>
                                </connections>
                            </menuItem>
                            <menuItem title="Hide Others" keyEquivalent="h" id="145">
                                <modifierMask key="keyEquivalentModifierMask" option="YES" command="YES"/>
                                <connections>
                                    <action selector="hideOtherApplications:" target="-2" id="146"/>
                                </connections>
                            </menuItem>
                            <menuItem title="Show All" id="150">
                                <connections>
                                    <action selector="unhideAllApplications:" target="-2" id="153"/>
                                </connections>
                            </menuItem>
                            <menuItem isSeparatorItem="YES" id="149">
                                <modifierMask key="keyEquivalentModifierMask" command="YES"/>
                            </menuItem>
                            <menuItem title="Secure Keyboard Entry" keyEquivalent="s" id="1174">
                                <modifierMask key="keyEquivalentModifierMask" option="YES" command="YES"/>
                                <connections>
                                    <action selector="toggleSecureInput:" target="201" id="1175"/>
                                </connections>
                            </menuItem>
                            <menuItem isSeparatorItem="YES" id="1176"/>
                            <menuItem title="Make iTerm2 Default Term" keyEquivalent="\" id="1470">
                                <modifierMask key="keyEquivalentModifierMask" shift="YES" control="YES" command="YES"/>
                                <connections>
                                    <action selector="makeDefaultTerminal:" target="201" id="1472"/>
                                </connections>
                            </menuItem>
                            <menuItem title="Make Terminal Default Term" alternate="YES" keyEquivalent="\" id="1473">
                                <modifierMask key="keyEquivalentModifierMask" shift="YES" control="YES" option="YES" command="YES"/>
                                <connections>
                                    <action selector="unmakeDefaultTerminal:" target="201" id="1475"/>
                                </connections>
                            </menuItem>
                            <menuItem title="Install Shell Integration" alternate="YES" id="rHN-nq-xah">
                                <modifierMask key="keyEquivalentModifierMask"/>
                                <connections>
                                    <action selector="installShellIntegration:" target="-1" id="QBH-7C-wWV"/>
                                </connections>
                            </menuItem>
                            <menuItem isSeparatorItem="YES" id="1469"/>
                            <menuItem title="Quit iTerm2" keyEquivalent="q" id="136">
                                <connections>
                                    <action selector="terminate:" target="-1" id="532"/>
                                </connections>
                            </menuItem>
                        </items>
                    </menu>
                </menuItem>
                <menuItem title="Shell" id="83">
                    <menu key="submenu" title="Shell" id="81">
                        <items>
                            <menuItem title="New Window" alternate="YES" keyEquivalent="n" id="872">
                                <connections>
                                    <action selector="newWindow:" target="201" id="873"/>
                                </connections>
                            </menuItem>
                            <menuItem title="New Tab" keyEquivalent="t" id="867">
                                <connections>
                                    <action selector="newSession:" target="201" id="871"/>
                                </connections>
                            </menuItem>
                            <menuItem title="New Tab with Current Profile" keyEquivalent="T" id="1302">
                                <modifierMask key="keyEquivalentModifierMask" option="YES" command="YES"/>
                                <connections>
                                    <action selector="newSessionWithSameProfile:" target="201" id="1304"/>
                                </connections>
                            </menuItem>
                            <menuItem isSeparatorItem="YES" id="1199"/>
                            <menuItem title="Duplicate Tab" id="Heo-Xb-RKN">
                                <modifierMask key="keyEquivalentModifierMask"/>
                                <connections>
                                    <action selector="duplicateTab:" target="-1" id="DcR-B7-VKj"/>
                                </connections>
                            </menuItem>
                            <menuItem isSeparatorItem="YES" id="w1g-nK-kOV"/>
                            <menuItem title="Split Vertically with Current Profile" keyEquivalent="d" id="1200">
                                <connections>
                                    <action selector="splitVertically:" target="-1" id="1202"/>
                                </connections>
                            </menuItem>
                            <menuItem title="Split Horizontally with Current Profile" keyEquivalent="D" id="1201">
                                <connections>
                                    <action selector="splitHorizontally:" target="-1" id="1203"/>
                                </connections>
                            </menuItem>
                            <menuItem title="Split Horizontally…" keyEquivalent="H" id="1289">
                                <modifierMask key="keyEquivalentModifierMask" option="YES" command="YES"/>
                                <connections>
                                    <action selector="openSplitHorizontallySheet:" target="-1" id="1293"/>
                                </connections>
                            </menuItem>
                            <menuItem title="Split Vertically…" keyEquivalent="V" id="1291">
                                <modifierMask key="keyEquivalentModifierMask" option="YES" command="YES"/>
                                <connections>
                                    <action selector="openSplitVerticallySheet:" target="-1" id="1294"/>
                                </connections>
                            </menuItem>
                            <menuItem isSeparatorItem="YES" id="632">
                                <modifierMask key="keyEquivalentModifierMask" command="YES"/>
                            </menuItem>
                            <menuItem title="Save Selected Text…" keyEquivalent="s" id="692">
                                <connections>
                                    <action selector="saveDocumentAs:" target="-1" id="695"/>
                                </connections>
                            </menuItem>
                            <menuItem isSeparatorItem="YES" id="693">
                                <modifierMask key="keyEquivalentModifierMask" command="YES"/>
                            </menuItem>
                            <menuItem title="Close" keyEquivalent="w" id="1184">
                                <connections>
                                    <action selector="closeCurrentSession:" target="-1" id="1185"/>
                                </connections>
                            </menuItem>
                            <menuItem title="Close Terminal Window" keyEquivalent="W" id="598">
                                <connections>
                                    <action selector="performClose:" target="-1" id="599"/>
                                </connections>
                            </menuItem>
                            <menuItem title="Close All Panes in Tab" keyEquivalent="w" id="635">
                                <modifierMask key="keyEquivalentModifierMask" option="YES" command="YES"/>
                                <connections>
                                    <action selector="closeCurrentTab:" target="-1" id="1186"/>
                                </connections>
                            </menuItem>
                            <menuItem isSeparatorItem="YES" id="224">
                                <modifierMask key="keyEquivalentModifierMask" command="YES"/>
                            </menuItem>
                            <menuItem title="Broadcast Input" id="1261">
                                <modifierMask key="keyEquivalentModifierMask"/>
                                <menu key="submenu" title="Broadcast Input" id="1262">
                                    <items>
                                        <menuItem title="Send Input to Current Session Only" keyEquivalent="I" id="1268">
                                            <modifierMask key="keyEquivalentModifierMask" option="YES" command="YES"/>
                                            <connections>
                                                <action selector="disableBroadcasting:" target="-1" id="1275"/>
                                            </connections>
                                        </menuItem>
                                        <menuItem title="Broadcast Input to All Panes in All Tabs" keyEquivalent="I" id="1264">
                                            <connections>
                                                <action selector="enableSendInputToAllTabs:" target="-1" id="1274"/>
                                            </connections>
                                        </menuItem>
                                        <menuItem title="Broadcast Input to All Panes in Current Tab" keyEquivalent="i" id="1266">
                                            <modifierMask key="keyEquivalentModifierMask" option="YES" command="YES"/>
                                            <connections>
                                                <action selector="enableSendInputToAllPanes:" target="-1" id="1273"/>
                                            </connections>
                                        </menuItem>
                                        <menuItem title="Toggle Broadcast Input to Current Session" keyEquivalent="I" id="1477">
                                            <modifierMask key="keyEquivalentModifierMask" control="YES" option="YES" command="YES"/>
                                            <connections>
                                                <action selector="toggleBroadcastingToCurrentSession:" target="-1" id="1479"/>
                                            </connections>
                                        </menuItem>
                                        <menuItem isSeparatorItem="YES" id="1480"/>
                                        <menuItem title="Show Background Pattern Indicator" id="1412">
                                            <modifierMask key="keyEquivalentModifierMask"/>
                                            <connections>
                                                <action selector="toggleUseBackgroundPatternIndicator:" target="201" id="1414"/>
                                            </connections>
                                        </menuItem>
                                    </items>
                                </menu>
                            </menuItem>
                            <menuItem isSeparatorItem="YES" id="1307">
                                <modifierMask key="keyEquivalentModifierMask" command="YES"/>
                            </menuItem>
                            <menuItem title="tmux" id="1448">
                                <modifierMask key="keyEquivalentModifierMask"/>
                                <menu key="submenu" title="tmux" id="1449">
                                    <items>
                                        <menuItem title="Detach" alternate="YES" keyEquivalent="D" id="1459">
                                            <modifierMask key="keyEquivalentModifierMask" control="YES" command="YES"/>
                                            <connections>
                                                <action selector="detachTmux:" target="-1" id="1460"/>
                                            </connections>
                                        </menuItem>
                                        <menuItem title="New Tmux Window" alternate="YES" keyEquivalent="N" id="1455">
                                            <modifierMask key="keyEquivalentModifierMask" control="YES" command="YES"/>
                                            <connections>
                                                <action selector="newTmuxWindow:" target="-1" id="1456"/>
                                            </connections>
                                        </menuItem>
                                        <menuItem title="New Tmux Tab" alternate="YES" keyEquivalent="T" id="1452">
                                            <modifierMask key="keyEquivalentModifierMask" control="YES" command="YES"/>
                                            <connections>
                                                <action selector="newTmuxTab:" target="-1" id="1453"/>
                                            </connections>
                                        </menuItem>
                                        <menuItem title="Dashboard" alternate="YES" id="1461">
                                            <string key="keyEquivalent" base64-UTF8="YES">
DQ
</string>
                                            <modifierMask key="keyEquivalentModifierMask" shift="YES" control="YES" command="YES"/>
                                            <connections>
                                                <action selector="openDashboard:" target="-1" id="1463"/>
                                            </connections>
                                        </menuItem>
                                    </items>
                                </menu>
                            </menuItem>
                            <menuItem isSeparatorItem="YES" id="1439"/>
                            <menuItem title="Page Setup..." keyEquivalent="P" id="685">
                                <connections>
                                    <action selector="runPageLayout:" target="-1" id="691"/>
                                </connections>
                            </menuItem>
                            <menuItem title="Print" id="822">
                                <menu key="submenu" title="Print" id="824">
                                    <items>
                                        <menuItem title="Screen" keyEquivalent="p" id="823">
                                            <connections>
                                                <action selector="print:" target="-1" id="827"/>
                                            </connections>
                                        </menuItem>
                                        <menuItem title="Selection" tag="1" keyEquivalent="p" id="825">
                                            <modifierMask key="keyEquivalentModifierMask" option="YES" command="YES"/>
                                            <connections>
                                                <action selector="print:" target="-1" id="828"/>
                                            </connections>
                                        </menuItem>
                                        <menuItem title="Buffer" tag="2" keyEquivalent="P" id="826">
                                            <modifierMask key="keyEquivalentModifierMask" option="YES" command="YES"/>
                                            <connections>
                                                <action selector="print:" target="-1" id="829"/>
                                            </connections>
                                        </menuItem>
                                    </items>
                                </menu>
                            </menuItem>
                            <menuItem isSeparatorItem="YES" id="689">
                                <modifierMask key="keyEquivalentModifierMask" command="YES"/>
                            </menuItem>
                        </items>
                    </menu>
                </menuItem>
                <menuItem title="Edit" id="163">
                    <menu key="submenu" title="Edit" id="169">
                        <items>
                            <menuItem title="Undo" keyEquivalent="z" id="1061">
                                <connections>
                                    <action selector="undo:" target="201" id="Fvg-bx-tXA"/>
                                </connections>
                            </menuItem>
                            <menuItem title="Redo" keyEquivalent="Z" id="1063">
                                <connections>
                                    <action selector="redo:" target="-1" id="1064"/>
                                </connections>
                            </menuItem>
                            <menuItem isSeparatorItem="YES" id="1141"/>
                            <menuItem title="Cut" keyEquivalent="x" id="157">
                                <connections>
                                    <action selector="cut:" target="-1" id="1404"/>
                                </connections>
                            </menuItem>
                            <menuItem title="Copy" keyEquivalent="c" id="1326">
                                <connections>
                                    <action selector="copy:" target="-1" id="1327"/>
                                </connections>
                            </menuItem>
                            <menuItem title="Copy with Styles" alternate="YES" keyEquivalent="c" id="n4U-yI-y7D">
                                <modifierMask key="keyEquivalentModifierMask" option="YES" command="YES"/>
                                <connections>
                                    <action selector="copyWithStyles:" target="-1" id="B2X-kC-nrq"/>
                                </connections>
                            </menuItem>
                            <menuItem title="Paste" keyEquivalent="v" id="213">
                                <connections>
                                    <action selector="paste:" target="-1" id="215"/>
                                </connections>
                            </menuItem>
                            <menuItem title="Paste Special" id="1158">
                                <modifierMask key="keyEquivalentModifierMask"/>
                                <menu key="submenu" title="Paste Special" id="1159">
                                    <items>
                                        <menuItem title="Advanced Paste…" tag="1" keyEquivalent="v" id="tnr-HI-5ah">
                                            <modifierMask key="keyEquivalentModifierMask" option="YES" command="YES"/>
                                            <connections>
                                                <action selector="pasteOptions:" target="-1" id="tHt-uB-46s"/>
                                            </connections>
                                        </menuItem>
                                        <menuItem title="Paste Selection" keyEquivalent="V" id="1164">
                                            <connections>
                                                <action selector="pasteSelection:" target="-1" id="1167"/>
                                            </connections>
                                        </menuItem>
                                        <menuItem title="Paste File Base64-Encoded" id="Xn8-na-Zys">
                                            <modifierMask key="keyEquivalentModifierMask"/>
                                            <connections>
                                                <action selector="pasteBase64Encoded:" target="-1" id="GCk-nQ-lWq"/>
                                            </connections>
                                        </menuItem>
                                        <menuItem isSeparatorItem="YES" id="meJ-Eb-j6h"/>
                                        <menuItem title="Paste Slowly" tag="2" id="1166">
                                            <modifierMask key="keyEquivalentModifierMask"/>
                                            <connections>
                                                <action selector="paste:" target="-1" id="1169"/>
                                            </connections>
                                        </menuItem>
                                        <menuItem isSeparatorItem="YES" id="VVy-45-Msn"/>
                                        <menuItem title="Paste Faster" tag="2" id="1483">
                                            <modifierMask key="keyEquivalentModifierMask"/>
                                            <connections>
                                                <action selector="pasteFaster:" target="201" id="1496"/>
                                            </connections>
                                        </menuItem>
                                        <menuItem title="Paste Slowly Faster" tag="2" alternate="YES" id="1492">
                                            <modifierMask key="keyEquivalentModifierMask" option="YES"/>
                                            <connections>
                                                <action selector="pasteSlowlyFaster:" target="201" id="1498"/>
                                            </connections>
                                        </menuItem>
                                        <menuItem title="Paste Slower" tag="2" id="1489">
                                            <modifierMask key="keyEquivalentModifierMask"/>
                                            <connections>
                                                <action selector="pasteSlower:" target="201" id="1497"/>
                                            </connections>
                                        </menuItem>
                                        <menuItem title="Paste Slowly Slower" tag="2" alternate="YES" id="1494">
                                            <modifierMask key="keyEquivalentModifierMask" option="YES"/>
                                            <connections>
                                                <action selector="pasteSlowlySlower:" target="201" id="1499"/>
                                            </connections>
                                        </menuItem>
                                        <menuItem isSeparatorItem="YES" id="htR-tW-t3s"/>
                                        <menuItem title="Warn Before Multi-Line Paste" id="IH2-H8-9Ao">
                                            <modifierMask key="keyEquivalentModifierMask"/>
                                            <connections>
                                                <action selector="toggleMultiLinePasteWarning:" target="201" id="BeA-rG-dNT"/>
                                            </connections>
                                        </menuItem>
                                        <menuItem title="Limit Multi-Line Paste Warning to Shell Prompt" tag="1" id="L16-T3-OVz">
                                            <modifierMask key="keyEquivalentModifierMask"/>
                                            <connections>
                                                <action selector="toggleMultiLinePasteWarning:" target="201" id="hP8-62-8Sv"/>
                                            </connections>
                                        </menuItem>
                                        <menuItem title="Warn Before Pasting One Line Ending in a Newline at Shell Prompt" tag="2" id="YHP-Qx-eCZ">
                                            <modifierMask key="keyEquivalentModifierMask"/>
                                            <connections>
                                                <action selector="toggleMultiLinePasteWarning:" target="201" id="FcI-Al-Hhz"/>
                                            </connections>
                                        </menuItem>
                                    </items>
                                </menu>
                            </menuItem>
                            <menuItem isSeparatorItem="YES" id="EC1-3K-Gyr"/>
                            <menuItem title="Open Selection" keyEquivalent="o" id="upW-1r-eM7">
                                <modifierMask key="keyEquivalentModifierMask" option="YES" command="YES"/>
                                <connections>
                                    <action selector="openSelection:" target="-1" id="iqq-zv-3ZQ"/>
                                </connections>
                            </menuItem>
                            <menuItem isSeparatorItem="YES" id="ILa-Wg-F9W"/>
                            <menuItem title="Select All" keyEquivalent="a" id="172">
                                <connections>
                                    <action selector="selectAll:" target="-1" id="179"/>
                                </connections>
                            </menuItem>
                            <menuItem title="Selection Respects Soft Boundaries" keyEquivalent="A" id="jDU-f2-OSh">
                                <modifierMask key="keyEquivalentModifierMask" option="YES" command="YES"/>
                                <connections>
                                    <action selector="toggleSelectionRespectsSoftBoundaries:" target="-1" id="1pQ-03-P8s"/>
                                </connections>
                            </menuItem>
                            <menuItem title="Select Output of Last Command" keyEquivalent="A" id="JqU-xR-XbI">
                                <connections>
                                    <action selector="selectOutputOfLastCommand:" target="-1" id="3Sj-9D-V5q"/>
                                </connections>
                            </menuItem>
                            <menuItem title="Select Current Command" id="SCG-gK-0nY">
                                <modifierMask key="keyEquivalentModifierMask"/>
                                <connections>
                                    <action selector="selectCurrentCommand:" target="-1" id="IvA-up-MEG"/>
                                </connections>
                            </menuItem>
                            <menuItem isSeparatorItem="YES" id="174">
                                <modifierMask key="keyEquivalentModifierMask" command="YES"/>
                            </menuItem>
                            <menuItem title="Find" id="759">
                                <menu key="submenu" title="Find" id="760">
                                    <items>
                                        <menuItem title="Find..." keyEquivalent="f" id="762">
                                            <connections>
                                                <action selector="showFindPanel:" target="-1" id="766"/>
                                            </connections>
                                        </menuItem>
                                        <menuItem title="Find Next" keyEquivalent="g" id="761">
                                            <connections>
                                                <action selector="findNext:" target="-1" id="767"/>
                                            </connections>
                                        </menuItem>
                                        <menuItem title="Find Previous" keyEquivalent="G" id="763">
                                            <connections>
                                                <action selector="findPrevious:" target="-1" id="768"/>
                                            </connections>
                                        </menuItem>
                                        <menuItem title="Use Selection for Find" keyEquivalent="e" id="758">
                                            <connections>
                                                <action selector="findWithSelection:" target="-1" id="769"/>
                                            </connections>
                                        </menuItem>
                                        <menuItem title="Jump to Selection" keyEquivalent="j" id="764">
                                            <connections>
                                                <action selector="jumpToSelection:" target="-1" id="770"/>
                                            </connections>
                                        </menuItem>
                                        <menuItem isSeparatorItem="YES" id="PJB-Pw-4PO">
                                            <modifierMask key="keyEquivalentModifierMask" command="YES"/>
                                        </menuItem>
                                        <menuItem title="Find URLs" keyEquivalent="u" id="VPn-YM-CGp">
                                            <modifierMask key="keyEquivalentModifierMask" option="YES" command="YES"/>
                                            <connections>
                                                <action selector="findUrls:" target="-1" id="PCp-uW-FfK"/>
                                            </connections>
                                        </menuItem>
                                    </items>
                                </menu>
                            </menuItem>
                            <menuItem isSeparatorItem="YES" id="765">
                                <modifierMask key="keyEquivalentModifierMask" command="YES"/>
                            </menuItem>
                            <menuItem title="Marks and Annotations" id="Lfh-pN-XLJ">
                                <menu key="submenu" title="Marks and Annotations" id="8TS-w9-E3t">
                                    <items>
                                        <menuItem title="Set Mark" keyEquivalent="M" id="1243">
                                            <connections>
                                                <action selector="saveScrollPosition:" target="-1" id="1247"/>
                                            </connections>
                                        </menuItem>
                                        <menuItem title="Add Annotation at Cursor" keyEquivalent="m" id="Fna-Ng-9y6">
                                            <modifierMask key="keyEquivalentModifierMask" option="YES" command="YES"/>
                                            <connections>
                                                <action selector="addNoteAtCursor:" target="-1" id="B5P-c8-bDe"/>
                                            </connections>
                                        </menuItem>
                                        <menuItem isSeparatorItem="YES" id="Pvx-sU-bPM">
                                            <modifierMask key="keyEquivalentModifierMask" command="YES"/>
                                        </menuItem>
                                        <menuItem title="Jump to Mark" keyEquivalent="J" id="1245">
                                            <connections>
                                                <action selector="jumpToSavedScrollPosition:" target="-1" id="1248"/>
                                            </connections>
                                        </menuItem>
                                        <menuItem title="Previous Mark/Annotation" keyEquivalent="" id="sZa-7I-YDa">
                                            <modifierMask key="keyEquivalentModifierMask" shift="YES" command="YES"/>
                                            <connections>
                                                <action selector="previousMarkOrNote:" target="-1" id="Qrg-Y8-KM2"/>
                                            </connections>
                                        </menuItem>
                                        <menuItem title="Next Mark/Annotation" keyEquivalent="" id="mcu-LX-9Aj">
                                            <modifierMask key="keyEquivalentModifierMask" shift="YES" command="YES"/>
                                            <connections>
                                                <action selector="nextMarkOrNote:" target="-1" id="HSR-a4-u0F"/>
                                            </connections>
                                        </menuItem>
                                        <menuItem isSeparatorItem="YES" id="OqF-Et-Rt4">
                                            <modifierMask key="keyEquivalentModifierMask" command="YES"/>
                                        </menuItem>
                                        <menuItem title="Alerts" id="noE-Gg-Cgs">
                                            <modifierMask key="keyEquivalentModifierMask"/>
                                            <menu key="submenu" title="Alerts" id="GSK-c3-R0J">
                                                <items>
                                                    <menuItem title="Alert on Next Mark" keyEquivalent="a" id="Qj6-xH-l9X">
                                                        <modifierMask key="keyEquivalentModifierMask" option="YES" command="YES"/>
                                                        <connections>
                                                            <action selector="toggleAlertOnNextMark:" target="-1" id="hTO-Iy-yuC"/>
                                                        </connections>
                                                    </menuItem>
                                                    <menuItem isSeparatorItem="YES" id="cY7-mh-hpz">
                                                        <modifierMask key="keyEquivalentModifierMask" command="YES"/>
                                                    </menuItem>
                                                    <menuItem title="Show Modal Alert Box" id="mat-0d-WzN">
                                                        <modifierMask key="keyEquivalentModifierMask"/>
                                                        <connections>
                                                            <action selector="enableMarkAlertShowsModalAlert:" target="201" id="rp1-HE-PMx"/>
                                                        </connections>
                                                    </menuItem>
                                                    <menuItem title="Post Notification" id="QeX-5T-qxA">
                                                        <modifierMask key="keyEquivalentModifierMask"/>
                                                        <connections>
                                                            <action selector="enableMarkAlertPostsNotification:" target="201" id="LvA-zT-HJj"/>
                                                        </connections>
                                                    </menuItem>
                                                </items>
                                            </menu>
                                        </menuItem>
                                    </items>
                                </menu>
                            </menuItem>
                            <menuItem isSeparatorItem="YES" id="1238">
                                <modifierMask key="keyEquivalentModifierMask" command="YES"/>
                                <menu key="submenu" id="1239">
                                    <items>
                                        <menuItem title="Item 1" enabled="NO" id="1242">
                                            <modifierMask key="keyEquivalentModifierMask"/>
                                        </menuItem>
                                        <menuItem title="Item 2" enabled="NO" id="1241">
                                            <modifierMask key="keyEquivalentModifierMask"/>
                                        </menuItem>
                                        <menuItem title="Item 3" enabled="NO" id="1240">
                                            <modifierMask key="keyEquivalentModifierMask"/>
                                        </menuItem>
                                    </items>
                                </menu>
                            </menuItem>
                            <menuItem title="Clear Buffer" keyEquivalent="k" id="217">
                                <connections>
                                    <action selector="clearBuffer:" target="-1" id="220"/>
                                </connections>
                            </menuItem>
                            <menuItem title="Clear Scrollback Buffer" keyEquivalent="K" id="755">
                                <connections>
                                    <action selector="clearScrollbackBuffer:" target="-1" id="756"/>
                                </connections>
                            </menuItem>
                        </items>
                    </menu>
                </menuItem>
                <menuItem title="View" id="802">
                    <menu key="submenu" title="View" id="803">
                        <items>
                            <menuItem title="Show Tabs in Fullscreen" keyEquivalent="T" id="1257">
                                <connections>
                                    <action selector="toggleFullScreenTabBar:" target="-1" id="1259"/>
                                </connections>
                            </menuItem>
                            <menuItem title="Toggle Full Screen" id="914">
                                <string key="keyEquivalent" base64-UTF8="YES">
DQ
</string>
                                <connections>
                                    <action selector="toggleFullScreenMode:" target="-1" id="1256"/>
                                </connections>
                            </menuItem>
                            <menuItem title="Use Transparency" keyEquivalent="u" id="1228">
                                <connections>
                                    <action selector="toggleUseTransparency:" target="201" id="1229"/>
                                </connections>
                            </menuItem>
                            <menuItem isSeparatorItem="YES" id="806">
                                <modifierMask key="keyEquivalentModifierMask" command="YES"/>
                            </menuItem>
                            <menuItem title="Zoom In on Selection" keyEquivalent="z" id="Atu-fG-56G">
                                <modifierMask key="keyEquivalentModifierMask" option="YES" command="YES"/>
                                <connections>
                                    <action selector="zoomOnSelection:" target="-1" id="Yfw-BL-sPd"/>
                                </connections>
                            </menuItem>
                            <menuItem title="Zoom Out" id="0A4-80-ghh">
                                <string key="keyEquivalent" base64-UTF8="YES">
Gw
</string>
                                <modifierMask key="keyEquivalentModifierMask"/>
                                <connections>
                                    <action selector="zoomOut:" target="-1" id="DDb-mL-4x6"/>
                                </connections>
                            </menuItem>
                            <menuItem isSeparatorItem="YES" id="QEZ-2e-3zm">
                                <modifierMask key="keyEquivalentModifierMask" command="YES"/>
                            </menuItem>
                            <menuItem title="Find Cursor" keyEquivalent="/" id="1286">
                                <connections>
                                    <action selector="findCursor:" target="-1" id="1288"/>
                                </connections>
                            </menuItem>
                            <menuItem isSeparatorItem="YES" id="Fkp-Ji-fyj">
                                <modifierMask key="keyEquivalentModifierMask" command="YES"/>
                            </menuItem>
                            <menuItem title="Show Cursor Guide" keyEquivalent=";" id="DcF-ub-g6d">
                                <modifierMask key="keyEquivalentModifierMask" option="YES" command="YES"/>
                                <connections>
                                    <action selector="toggleCursorGuide:" target="-1" id="Vxk-ww-Ugb"/>
                                </connections>
                            </menuItem>
                            <menuItem title="Show Timestamps" keyEquivalent="E" id="TnF-kz-Lf0">
                                <connections>
                                    <action selector="toggleShowTimestamps:" target="-1" id="oGg-h2-Ex7"/>
                                </connections>
                            </menuItem>
                            <menuItem title="Show Annotations" keyEquivalent="\" id="pAu-j3-wEC">
                                <connections>
                                    <action selector="showHideNotes:" target="-1" id="bWx-ZS-6aE"/>
                                </connections>
                            </menuItem>
                            <menuItem title="Auto Command Completion" keyEquivalent="Y" id="9DF-nf-qif">
                                <modifierMask key="keyEquivalentModifierMask" option="YES" command="YES"/>
                                <connections>
                                    <action selector="toggleAutoCommandHistory:" target="-1" id="asy-Rr-9Eu"/>
                                </connections>
                            </menuItem>
                            <menuItem isSeparatorItem="YES" id="gzL-UV-S2y">
                                <modifierMask key="keyEquivalentModifierMask" command="YES"/>
                            </menuItem>
                            <menuItem title="Open Quickly" keyEquivalent="O" id="Knm-gZ-dFc">
                                <connections>
                                    <action selector="openQuickly:" target="201" id="B7o-gt-d3A"/>
                                </connections>
                            </menuItem>
                            <menuItem isSeparatorItem="YES" id="VKC-UO-5Cj">
                                <modifierMask key="keyEquivalentModifierMask" command="YES"/>
                            </menuItem>
                            <menuItem title="Maximize Active Pane" id="1233">
                                <string key="keyEquivalent" base64-UTF8="YES">
DQ
</string>
                                <modifierMask key="keyEquivalentModifierMask" shift="YES" command="YES"/>
                                <connections>
                                    <action selector="maximizePane:" target="201" id="1236"/>
                                </connections>
                            </menuItem>
                            <menuItem isSeparatorItem="YES" id="1235">
                                <modifierMask key="keyEquivalentModifierMask" command="YES"/>
                            </menuItem>
                            <menuItem title="Make Text Bigger" keyEquivalent="+" id="804">
                                <connections>
                                    <action selector="biggerFont:" target="201" id="808"/>
                                </connections>
                            </menuItem>
                            <menuItem title="Make Text Normal Size" keyEquivalent="0" id="1464">
                                <connections>
                                    <action selector="returnToDefaultSize:" target="201" id="1465"/>
                                </connections>
                            </menuItem>
                            <menuItem title="Restore Text and Session Size" alternate="YES" keyEquivalent="0" id="1467">
                                <modifierMask key="keyEquivalentModifierMask" option="YES" command="YES"/>
                                <connections>
                                    <action selector="returnToDefaultSize:" target="201" id="1468"/>
                                </connections>
                            </menuItem>
                            <menuItem title="Make Text Smaller" keyEquivalent="-" id="805">
                                <connections>
                                    <action selector="smallerFont:" target="201" id="809"/>
                                </connections>
                            </menuItem>
                            <menuItem isSeparatorItem="YES" id="915">
                                <modifierMask key="keyEquivalentModifierMask" command="YES"/>
                            </menuItem>
                            <menuItem title="Start Instant Replay" keyEquivalent="b" id="976">
                                <modifierMask key="keyEquivalentModifierMask" option="YES" command="YES"/>
                                <connections>
                                    <action selector="irPrev:" target="-1" id="982"/>
                                </connections>
                            </menuItem>
                        </items>
                    </menu>
                </menuItem>
                <menuItem title="Session" id="ZGW-Bo-6S6">
                    <modifierMask key="keyEquivalentModifierMask"/>
                    <menu key="submenu" title="Session" id="3Ow-tu-l1x">
                        <items>
                            <menuItem title="Edit Session…" keyEquivalent="i" id="954">
                                <connections>
                                    <action selector="editCurrentSession:" target="201" id="955"/>
                                </connections>
                            </menuItem>
                            <menuItem isSeparatorItem="YES" id="w7i-MX-J2b">
                                <modifierMask key="keyEquivalentModifierMask" command="YES"/>
                            </menuItem>
                            <menuItem title="Run Coprocess…" keyEquivalent="r" id="1305">
                                <modifierMask key="keyEquivalentModifierMask" option="YES" command="YES"/>
                                <connections>
                                    <action selector="runCoprocess:" target="-1" id="1320"/>
                                </connections>
                            </menuItem>
                            <menuItem title="Stop Coprocess" keyEquivalent="R" id="1321">
                                <modifierMask key="keyEquivalentModifierMask" option="YES" command="YES"/>
                                <connections>
                                    <action selector="stopCoprocess:" target="-1" id="1325"/>
                                </connections>
                            </menuItem>
                            <menuItem isSeparatorItem="YES" id="xtQ-dE-5vt">
                                <modifierMask key="keyEquivalentModifierMask" command="YES"/>
                            </menuItem>
                            <menuItem title="Restart Session" id="Jvo-Bw-UNg">
                                <modifierMask key="keyEquivalentModifierMask"/>
                                <connections>
                                    <action selector="restartSession:" target="-1" id="zO6-It-s2w"/>
                                </connections>
                            </menuItem>
                            <menuItem isSeparatorItem="YES" id="ibp-nX-yTw">
                                <modifierMask key="keyEquivalentModifierMask" command="YES"/>
                            </menuItem>
                            <menuItem title="Open Autocomplete..." keyEquivalent=";" id="1144">
                                <connections>
                                    <action selector="openAutocomplete:" target="-1" id="1146"/>
                                </connections>
                            </menuItem>
                            <menuItem title="Open Command History..." keyEquivalent=";" id="MXE-be-qxv">
                                <modifierMask key="keyEquivalentModifierMask" shift="YES" command="YES"/>
                                <connections>
                                    <action selector="openCommandHistory:" target="-1" id="XHr-bn-Hbc"/>
                                </connections>
                            </menuItem>
                            <menuItem title="Open Recent Directories..." keyEquivalent="/" id="7X6-Am-EEB">
                                <modifierMask key="keyEquivalentModifierMask" option="YES" command="YES"/>
                                <connections>
                                    <action selector="openDirectories:" target="-1" id="U0c-KD-2xF"/>
                                </connections>
                            </menuItem>
                            <menuItem title="Open Paste History..." keyEquivalent="H" id="1142">
                                <connections>
                                    <action selector="openPasteHistory:" target="-1" id="1143"/>
                                </connections>
                            </menuItem>
                            <menuItem isSeparatorItem="YES" id="908">
                                <modifierMask key="keyEquivalentModifierMask" command="YES"/>
                            </menuItem>
                            <menuItem title="Reset" keyEquivalent="r" id="907">
                                <connections>
                                    <action selector="reset:" target="-1" id="909"/>
                                </connections>
                            </menuItem>
                            <menuItem title="Reset Character Set" id="1500">
                                <modifierMask key="keyEquivalentModifierMask"/>
                                <connections>
                                    <action selector="resetCharset:" target="-1" id="1502"/>
                                </connections>
                            </menuItem>
                            <menuItem isSeparatorItem="YES" id="Sq7-yQ-kOu">
                                <modifierMask key="keyEquivalentModifierMask" command="YES"/>
                            </menuItem>
                            <menuItem title="Log" id="227">
                                <menu key="submenu" title="Log" autoenablesItems="NO" id="228">
                                    <items>
                                        <menuItem title="Start" id="229">
                                            <connections>
                                                <action selector="logStart:" target="-1" id="231"/>
                                            </connections>
                                        </menuItem>
                                        <menuItem title="Stop" id="230">
                                            <connections>
                                                <action selector="logStop:" target="-1" id="232"/>
                                            </connections>
                                        </menuItem>
                                    </items>
                                </menu>
                            </menuItem>
                            <menuItem isSeparatorItem="YES" id="vXn-Fa-KDE"/>
                            <menuItem title="Bury Session" keyEquivalent="b" id="m8k-FC-JBb">
                                <connections>
                                    <action selector="bury:" target="-1" id="jki-EJ-MEs"/>
                                </connections>
                            </menuItem>
                            <menuItem title="Buried Sessions" id="Weo-nd-iLL">
                                <menu key="submenu" title="Buried Sessions" autoenablesItems="NO" id="PTu-aD-qbz"/>
                            </menuItem>
                        </items>
                    </menu>
                </menuItem>
                <menuItem title="Profiles" id="591">
                    <menu key="submenu" title="Profiles" id="592">
                        <items>
                            <menuItem title="Open Profiles…" keyEquivalent="o" id="952">
                                <connections>
                                    <action selector="showBookmarkWindow:" target="201" id="953"/>
                                </connections>
                            </menuItem>
                            <menuItem isSeparatorItem="YES" id="868">
                                <modifierMask key="keyEquivalentModifierMask" command="YES"/>
                            </menuItem>
                            <menuItem title="Press Option for New Window" id="875"/>
                            <menuItem title="Open In New Window" alternate="YES" id="878">
                                <modifierMask key="keyEquivalentModifierMask" option="YES" command="YES"/>
                            </menuItem>
                            <menuItem isSeparatorItem="YES" id="877">
                                <modifierMask key="keyEquivalentModifierMask" command="YES"/>
                            </menuItem>
                        </items>
                    </menu>
                </menuItem>
                <menuItem title="Toolbelt" id="1295">
                    <modifierMask key="keyEquivalentModifierMask"/>
                    <menu key="submenu" title="Toolbelt" id="1296">
                        <items>
                            <menuItem title="Show Toolbelt" keyEquivalent="B" id="1297">
                                <connections>
                                    <action selector="toggleToolbeltVisibility:" target="-1" id="v3c-uP-c8Q"/>
                                </connections>
                            </menuItem>
                            <menuItem title="Set Default Width" id="81r-Vc-nVm">
                                <modifierMask key="keyEquivalentModifierMask"/>
                                <connections>
                                    <action selector="setDefaultToolbeltWidth:" target="-1" id="QNN-Mh-iac"/>
                                </connections>
                            </menuItem>
                            <menuItem isSeparatorItem="YES" id="1298"/>
                        </items>
                    </menu>
                </menuItem>
                <menuItem title="Window" id="19">
                    <menu key="submenu" title="Window" systemMenu="window" id="24">
                        <items>
                            <menuItem title="Minimize" keyEquivalent="m" id="23">
                                <connections>
                                    <action selector="performMiniaturize:" target="-1" id="37"/>
                                </connections>
                            </menuItem>
                            <menuItem title="Zoom" keyEquivalent="=" id="882">
                                <modifierMask key="keyEquivalentModifierMask" option="YES" command="YES"/>
                                <connections>
                                    <action selector="performZoom:" target="-1" id="883"/>
                                </connections>
                            </menuItem>
                            <menuItem isSeparatorItem="YES" id="885">
                                <modifierMask key="keyEquivalentModifierMask" command="YES"/>
                            </menuItem>
                            <menuItem title="Arrange Windows Horizontally" id="1178">
                                <modifierMask key="keyEquivalentModifierMask"/>
                                <connections>
                                    <action selector="arrangeHorizontally:" target="201" id="1179"/>
                                </connections>
                            </menuItem>
                            <menuItem isSeparatorItem="YES" id="1466">
                                <modifierMask key="keyEquivalentModifierMask" command="YES"/>
                            </menuItem>
                            <menuItem title="Exposé all Tabs" keyEquivalent="e" id="1231">
                                <modifierMask key="keyEquivalentModifierMask" option="YES" command="YES"/>
                                <connections>
                                    <action selector="exposeForTabs:" target="201" id="1232"/>
                                </connections>
                            </menuItem>
                            <menuItem isSeparatorItem="YES" id="849">
                                <modifierMask key="keyEquivalentModifierMask" command="YES"/>
                            </menuItem>
                            <menuItem title="Save Window Arrangement" keyEquivalent="S" id="1205">
                                <connections>
                                    <action selector="saveWindowArrangement:" target="201" id="1206"/>
                                </connections>
                            </menuItem>
                            <menuItem title="Save Current Window as Arrangement" alternate="YES" keyEquivalent="S" id="D5Y-FD-IWK">
                                <modifierMask key="keyEquivalentModifierMask" option="YES" command="YES"/>
                                <connections>
                                    <action selector="saveCurrentWindowAsArrangement:" target="201" id="FAg-xE-xg0"/>
                                </connections>
                            </menuItem>
                            <menuItem title="Restore Window Arrangement" id="1280">
                                <modifierMask key="keyEquivalentModifierMask"/>
                                <menu key="submenu" title="Restore Window Arrangement" id="1281"/>
                            </menuItem>
                            <menuItem title="Restore Window Arrangement as Tabs" id="z6V-EJ-Ntf" userLabel="Restore Window Arrangement as Tabs">
                                <modifierMask key="keyEquivalentModifierMask"/>
                                <menu key="submenu" title="Restore Window Arrangement as Tabs" id="fEX-7N-c8a"/>
                            </menuItem>
                            <menuItem isSeparatorItem="YES" id="1204">
                                <modifierMask key="keyEquivalentModifierMask" command="YES"/>
                            </menuItem>
                            <menuItem title="Select Split Pane" id="1209">
                                <modifierMask key="keyEquivalentModifierMask"/>
                                <menu key="submenu" title="Select Split Pane" id="1210">
                                    <items>
                                        <menuItem title="Select Pane Above" keyEquivalent="" id="1212">
                                            <modifierMask key="keyEquivalentModifierMask" option="YES" command="YES"/>
                                            <connections>
                                                <action selector="selectPaneUp:" target="-1" id="1227"/>
                                            </connections>
                                        </menuItem>
                                        <menuItem title="Select Pane Below" keyEquivalent="" id="1213">
                                            <modifierMask key="keyEquivalentModifierMask" option="YES" command="YES"/>
                                            <connections>
                                                <action selector="selectPaneDown:" target="-1" id="1224"/>
                                            </connections>
                                        </menuItem>
                                        <menuItem title="Select Pane Left" keyEquivalent="" id="1214">
                                            <modifierMask key="keyEquivalentModifierMask" option="YES" command="YES"/>
                                            <connections>
                                                <action selector="selectPaneLeft:" target="-1" id="1225"/>
                                            </connections>
                                        </menuItem>
                                        <menuItem title="Select Pane Right" keyEquivalent="" id="1215">
                                            <modifierMask key="keyEquivalentModifierMask" option="YES" command="YES"/>
                                            <connections>
                                                <action selector="selectPaneRight:" target="-1" id="1226"/>
                                            </connections>
                                        </menuItem>
                                        <menuItem isSeparatorItem="YES" id="1249"/>
                                        <menuItem title="Next Pane" keyEquivalent="]" id="1250">
                                            <connections>
                                                <action selector="nextPane:" target="-1" id="1255"/>
                                            </connections>
                                        </menuItem>
                                        <menuItem title="Previous Pane" keyEquivalent="[" id="1251">
                                            <connections>
                                                <action selector="previousPane:" target="-1" id="1254"/>
                                            </connections>
                                        </menuItem>
                                    </items>
                                </menu>
                            </menuItem>
                            <menuItem title="Resize Split Pane" id="R0v-Kn-z9m">
                                <modifierMask key="keyEquivalentModifierMask"/>
                                <menu key="submenu" title="Resize Split Pane" id="nnc-o3-t2j">
                                    <items>
                                        <menuItem title="Move Divider Up" keyEquivalent="" id="2Jk-GR-zCt">
                                            <modifierMask key="keyEquivalentModifierMask" control="YES" command="YES"/>
                                            <connections>
                                                <action selector="movePaneDividerUp:" target="-1" id="smA-wj-JIK"/>
                                            </connections>
                                        </menuItem>
                                        <menuItem title="Move Divider Down" keyEquivalent="" id="Qpv-Ie-1sh">
                                            <modifierMask key="keyEquivalentModifierMask" control="YES" command="YES"/>
                                            <connections>
                                                <action selector="movePaneDividerDown:" target="-1" id="NVB-Pj-Xdg"/>
                                            </connections>
                                        </menuItem>
                                        <menuItem title="Move Divider Left" keyEquivalent="" id="avG-JI-rjO">
                                            <modifierMask key="keyEquivalentModifierMask" control="YES" command="YES"/>
                                            <connections>
                                                <action selector="movePaneDividerLeft:" target="-1" id="0Jq-7S-KVC"/>
                                            </connections>
                                        </menuItem>
                                        <menuItem title="Move Divider Right" keyEquivalent="" id="t6w-8j-r4m">
                                            <modifierMask key="keyEquivalentModifierMask" control="YES" command="YES"/>
                                            <connections>
                                                <action selector="movePaneDividerRight:" target="-1" id="0Bz-xh-KL2"/>
                                            </connections>
                                        </menuItem>
                                    </items>
                                </menu>
                            </menuItem>
                            <menuItem isSeparatorItem="YES" id="v5T-Yq-HqS"/>
                            <menuItem title="Resize Window" id="X81-5E-VA5">
                                <modifierMask key="keyEquivalentModifierMask"/>
                                <menu key="submenu" title="Resize Window" id="H9L-Zb-0Lb">
                                    <items>
                                        <menuItem title="Decrease Height" keyEquivalent="" id="E89-Mw-yOH">
                                            <modifierMask key="keyEquivalentModifierMask" option="YES" command="YES"/>
                                            <connections>
                                                <action selector="decreaseHeight:" target="-1" id="oaS-2d-4rw"/>
                                            </connections>
                                        </menuItem>
                                        <menuItem title="Increase Height" keyEquivalent="" id="1L5-Nc-laa">
                                            <modifierMask key="keyEquivalentModifierMask" option="YES" command="YES"/>
                                            <connections>
                                                <action selector="increaseHeight:" target="-1" id="wNK-4C-WtN"/>
                                            </connections>
                                        </menuItem>
                                        <menuItem title="Decrease Width" id="XkO-DN-h6r">
                                            <modifierMask key="keyEquivalentModifierMask"/>
                                            <connections>
                                                <action selector="decreaseWidth:" target="-1" id="B9A-Em-6qf"/>
                                            </connections>
                                        </menuItem>
                                        <menuItem title="Increase Width" id="ql8-uk-qRc">
                                            <modifierMask key="keyEquivalentModifierMask"/>
                                            <connections>
                                                <action selector="increaseWidth:" target="-1" id="XyN-u0-ljE"/>
                                            </connections>
                                        </menuItem>
                                    </items>
                                </menu>
                            </menuItem>
                            <menuItem isSeparatorItem="YES" id="1190"/>
                            <menuItem title="Select Next Tab" keyEquivalent="]" id="845">
                                <modifierMask key="keyEquivalentModifierMask" shift="YES" command="YES"/>
                                <connections>
                                    <action selector="nextTab:" target="-1" id="1188"/>
                                </connections>
                            </menuItem>
                            <menuItem title="Select Previous Tab" keyEquivalent="[" id="843">
                                <modifierMask key="keyEquivalentModifierMask" shift="YES" command="YES"/>
                                <connections>
                                    <action selector="previousTab:" target="-1" id="1187"/>
                                </connections>
                            </menuItem>
                            <menuItem title="Select Tab" id="847">
                                <menu key="submenu" title="Select Tab" id="848"/>
                            </menuItem>
                            <menuItem isSeparatorItem="YES" id="92">
                                <modifierMask key="keyEquivalentModifierMask" command="YES"/>
                            </menuItem>
                            <menuItem title="Move Tab Left" keyEquivalent="[" id="1406">
                                <modifierMask key="keyEquivalentModifierMask" shift="YES" option="YES" command="YES"/>
                                <connections>
                                    <action selector="moveTabLeft:" target="-1" id="1410"/>
                                </connections>
                            </menuItem>
                            <menuItem title="Move Tab Right" keyEquivalent="]" id="1408">
                                <modifierMask key="keyEquivalentModifierMask" shift="YES" option="YES" command="YES"/>
                                <connections>
                                    <action selector="moveTabRight:" target="-1" id="1411"/>
                                </connections>
                            </menuItem>
                            <menuItem isSeparatorItem="YES" id="1405">
                                <modifierMask key="keyEquivalentModifierMask" command="YES"/>
                            </menuItem>
                            <menuItem title="Password Manager" keyEquivalent="f" id="5">
                                <modifierMask key="keyEquivalentModifierMask" option="YES" command="YES"/>
                                <connections>
                                    <action selector="openPasswordManager:" target="201" id="wbL-5o-kEN"/>
                                </connections>
                            </menuItem>
                            <menuItem isSeparatorItem="YES" id="zl8-Q7-4RO">
                                <modifierMask key="keyEquivalentModifierMask" command="YES"/>
                            </menuItem>
                            <menuItem title="Pin Hotkey Window" keyEquivalent="-" id="Kd2-6A-mAn">
                                <modifierMask key="keyEquivalentModifierMask" shift="YES" command="YES"/>
                                <connections>
                                    <action selector="togglePinHotkeyWindow:" target="201" id="lqK-e4-zQn"/>
                                </connections>
                            </menuItem>
                            <menuItem isSeparatorItem="YES" id="tbC-nC-pds">
                                <modifierMask key="keyEquivalentModifierMask" command="YES"/>
                            </menuItem>
                            <menuItem title="Bring All To Front" id="f7R-Y0-F8w">
                                <connections>
                                    <action selector="arrangeInFront:" target="-1" id="DIN-7V-f31"/>
                                </connections>
                            </menuItem>
                        </items>
                    </menu>
                </menuItem>
                <menuItem title="Help" id="103">
                    <menu key="submenu" title="Help" id="106">
                        <items>
                            <menuItem title="iTerm2 Help" keyEquivalent="?" id="111">
                                <connections>
                                    <action selector="showHelp:" target="201" id="hFO-6H-VeJ"/>
                                </connections>
                            </menuItem>
                        </items>
                    </menu>
                </menuItem>
            </items>
        </menu>
        <customObject id="201" userLabel="iTermApplicationDelegate" customClass="iTermApplicationDelegate">
            <connections>
                <outlet property="_buriedSessions" destination="PTu-aD-qbz" id="Fl9-Gn-jv2"/>
                <outlet property="_showTipOfTheDay" destination="ft3-BP-igZ" id="WZt-qp-iuC"/>
                <outlet property="bookmarkMenu" destination="592" id="874"/>
                <outlet property="closeTab" destination="635" id="795"/>
                <outlet property="closeWindow" destination="598" id="796"/>
                <outlet property="irPrev" destination="976" id="980"/>
                <outlet property="logStart" destination="229" id="793"/>
                <outlet property="logStop" destination="230" id="794"/>
                <outlet property="maximizePane" destination="1233" id="1237"/>
                <outlet property="selectTab" destination="847" id="863"/>
                <outlet property="sendInputNormally" destination="1268" id="1276"/>
                <outlet property="sendInputToAllPanes" destination="1266" id="1279"/>
                <outlet property="sendInputToAllSessions" destination="1264" id="1278"/>
                <outlet property="showFullScreenTabs" destination="1257" id="1260"/>
                <outlet property="toolbeltMenu" destination="1296" id="1299"/>
                <outlet property="useTransparency" destination="1228" id="1230"/>
                <outlet property="windowArrangementsAsTabs_" destination="z6V-EJ-Ntf" id="wse-Wc-WVw"/>
                <outlet property="windowArrangements_" destination="1280" id="1285"/>
            </connections>
        </customObject>
        <customObject id="266" userLabel="Font Manager" customClass="NSFontManager"/>
        <customObject id="879" userLabel="SUUpdater" customClass="SUUpdater"/>
        <menuItem title="Item" id="Zmu-o3-jVG">
            <modifierMask key="keyEquivalentModifierMask"/>
        </menuItem>
<<<<<<< HEAD
        <menuItem title="Show Toolbelt" keyEquivalent="B" id="Ocw-a0-xZu">
            <connections>
                <action selector="toggleToolbeltVisibility:" target="-1" id="p4r-A4-cZD"/>
=======
        <menuItem title="Warn before Multi-Line Paste" tag="2" id="CxN-B0-8Ih">
            <modifierMask key="keyEquivalentModifierMask"/>
            <connections>
                <action selector="toggleMultiLinePasteWarning:" target="201" id="qHa-Cy-m8S"/>
>>>>>>> 4a07936e
            </connections>
        </menuItem>
    </objects>
</document><|MERGE_RESOLUTION|>--- conflicted
+++ resolved
@@ -1,15 +1,8 @@
 <?xml version="1.0" encoding="UTF-8"?>
-<<<<<<< HEAD
 <document type="com.apple.InterfaceBuilder3.Cocoa.XIB" version="3.0" toolsVersion="11762" systemVersion="16C67" targetRuntime="MacOSX.Cocoa" propertyAccessControl="none">
     <dependencies>
         <deployment identifier="macosx"/>
         <plugIn identifier="com.apple.InterfaceBuilder.CocoaPlugin" version="11762"/>
-=======
-<document type="com.apple.InterfaceBuilder3.Cocoa.XIB" version="3.0" toolsVersion="11542" systemVersion="16B2657" targetRuntime="MacOSX.Cocoa" propertyAccessControl="none">
-    <dependencies>
-        <deployment identifier="macosx"/>
-        <plugIn identifier="com.apple.InterfaceBuilder.CocoaPlugin" version="11542"/>
->>>>>>> 4a07936e
     </dependencies>
     <objects>
         <customObject id="-2" userLabel="File's Owner" customClass="NSApplication">
@@ -1124,20 +1117,5 @@
         </customObject>
         <customObject id="266" userLabel="Font Manager" customClass="NSFontManager"/>
         <customObject id="879" userLabel="SUUpdater" customClass="SUUpdater"/>
-        <menuItem title="Item" id="Zmu-o3-jVG">
-            <modifierMask key="keyEquivalentModifierMask"/>
-        </menuItem>
-<<<<<<< HEAD
-        <menuItem title="Show Toolbelt" keyEquivalent="B" id="Ocw-a0-xZu">
-            <connections>
-                <action selector="toggleToolbeltVisibility:" target="-1" id="p4r-A4-cZD"/>
-=======
-        <menuItem title="Warn before Multi-Line Paste" tag="2" id="CxN-B0-8Ih">
-            <modifierMask key="keyEquivalentModifierMask"/>
-            <connections>
-                <action selector="toggleMultiLinePasteWarning:" target="201" id="qHa-Cy-m8S"/>
->>>>>>> 4a07936e
-            </connections>
-        </menuItem>
     </objects>
 </document>