
// -*- mode:objc -*-
// $Id: VT100Screen.m,v 1.289 2008-10-22 00:43:30 yfabian Exp $
//
/*
 **  VT100Screen.m
 **
 **  Copyright (c) 2002, 2003
 **
 **  Author: Fabian, Ujwal S. Setlur
 **         Initial code by Kiichi Kusama
 **
 **  Project: iTerm
 **
 **  Description: Implements the VT100 screen.
 **
 **  This program is free software; you can redistribute it and/or modify
 **  it under the terms of the GNU General Public License as published by
 **  the Free Software Foundation; either version 2 of the License, or
 **  (at your option) any later version.
 **
 **  This program is distributed in the hope that it will be useful,
 **  but WITHOUT ANY WARRANTY; without even the implied warranty of
 **  MERCHANTABILITY or FITNESS FOR A PARTICULAR PURPOSE.  See the
 **  GNU General Public License for more details.
 **
 **  You should have received a copy of the GNU General Public License
 **  along with this program; if not, write to the Free Software
 **  Foundation, Inc., 675 Mass Ave, Cambridge, MA 02139, USA.
 */

// Debug option
#define DEBUG_ALLOC           0
#define DEBUG_METHOD_TRACE    0
//#define DEBUG_CORRUPTION

#import "iTerm.h"
#import "VT100Screen.h"
#import "NSStringITerm.h"
#import "WindowControllerInterface.h"
#import "PTYTextView.h"
#import "PTYScrollView.h"
#import "charmaps.h"
#import "PTYSession.h"
#import "PTYTask.h"
#import "PreferencePanel.h"
#import "iTermApplicationDelegate.h"
#import "iTermGrowlDelegate.h"
#import "ITAddressBookMgr.h"
#include <string.h>
#include <unistd.h>
#include <LineBuffer.h>
#import "DVRBuffer.h"
#import "PTYTab.h"
#import "ITAddressBookMgr.h"
#import "iTermExpose.h"
#import "RegexKitLite.h"
#import "TmuxStateParser.h"

#define MAX_SCROLLBACK_LINES 1000000
#define MAX_SCROLL_AT_ONCE 1024
#define DIRTY_MAGIC 0x76  // Used to ensure we don't go off end of dirty array

typedef struct {
    screen_char_t *saved_buffer_lines;
    screen_char_t *saved_screen_top;
    int savedCursorX;
    int savedCursorY;
} SavedScreenInfo;

// Wait this long between calls to NSBeep().
static const double kInterBellQuietPeriod = 0.1;

// we add a character at the end of line to indicate wrapping
#define REAL_WIDTH (WIDTH+1)

@implementation SearchResult
@end

/* translates normal char into graphics char */
static void translate(screen_char_t *s, int len)
{
    int i;

    for (i = 0; i < len; i++) {
        assert(!s[i].complexChar);
        s[i].code = charmap[(int)(s[i].code)];
    }
}

// Convert a string into an array of screen characters, dealing with surrogate
// pairs, combining marks, nonspacing marks, and double-width characters.
void StringToScreenChars(NSString *s,
                         screen_char_t *buf,
                         screen_char_t fg,
                         screen_char_t bg,
                         int *len,
                         NSStringEncoding encoding,
                         BOOL ambiguousIsDoubleWidth,
                         int* cursorIndex) {
    unichar *sc;
    int l = [s length];
    int i;
    int j;

    const int kBufferElements = 1024;
    unichar staticBuffer[kBufferElements];
    unichar* dynamicBuffer = 0;
    if ([s length] > kBufferElements) {
        sc = dynamicBuffer = (unichar *) calloc(l, sizeof(unichar));
    } else {
        sc = staticBuffer;
    }

    [s getCharacters:sc];
    int lastInitializedChar = -1;
    BOOL foundCursor = NO;
    for (i = j = 0; i < l; i++, j++) {
        // j may repeat in consecutive iterations of the loop but i increases
        // monotonically, so initialize complexChar with i instead of j.
        buf[i].complexChar = NO;

        if (cursorIndex && !foundCursor && *cursorIndex == i) {
            foundCursor = YES;
            *cursorIndex = j;
        }
        if (j > lastInitializedChar) {
            buf[j].code = sc[i];
            buf[j].complexChar = NO;

            buf[j].foregroundColor = fg.foregroundColor;
            buf[j].alternateForegroundSemantics = fg.alternateForegroundSemantics;
            buf[j].bold = fg.bold;
            buf[j].blink = fg.blink;
            buf[j].underline = fg.underline;

            buf[j].backgroundColor = bg.backgroundColor;
            buf[j].alternateBackgroundSemantics = bg.alternateBackgroundSemantics;

            buf[j].unused = 0;
            lastInitializedChar = j;
        }

        if ((sc[i] >= 0xe000 && sc[i] <= ITERM2_PRIVATE_END) ||
            sc[i] >= 0xfffd) {
            // Translate private-use characters into a replacement char.
            // Unfortunately, the proper replacement char U+fffd is double-width
            // (at least for some fonts) which screws up formatting.
            buf[j].code = '?';
        } else if (sc[i] > 0xa0 && [NSString isDoubleWidthCharacter:sc[i]
                                                           encoding:encoding
                                             ambiguousIsDoubleWidth:ambiguousIsDoubleWidth]) {
            // This code path is for double-width characters in BMP only.
            j++;
            buf[j].code = DWC_RIGHT;
            buf[j].complexChar = NO;

            buf[j].foregroundColor = fg.foregroundColor;
            buf[j].alternateForegroundSemantics = fg.alternateForegroundSemantics;
            buf[j].bold = fg.bold;
            buf[j].blink = fg.blink;
            buf[j].underline = fg.underline;

            buf[j].backgroundColor = bg.backgroundColor;
            buf[j].alternateBackgroundSemantics = bg.alternateBackgroundSemantics;
        } else if (sc[i] == 0xfeff ||
                   sc[i] == 0x200b ||
                   sc[i] == 0x200c ||
                   sc[i] == 0x200d) {
            j--;
            lastInitializedChar--;
        } else if (IsCombiningMark(sc[i]) || IsLowSurrogate(sc[i])) {
            if (j > 0) {
                j--;
                lastInitializedChar--;
                if (buf[j].complexChar) {
                    // Adding a combining mark to a char that already has one or was
                    // built by surrogates.
                    buf[j].code = AppendToComplexChar(buf[j].code, sc[i]);
                } else {
                    buf[j].code = BeginComplexChar(buf[j].code, sc[i]);
                    buf[j].complexChar = YES;
                }
                if (IsLowSurrogate(sc[i])) {
                    NSString* str = ComplexCharToStr(buf[j].code);
                    if ([NSString isDoubleWidthCharacter:DecodeSurrogatePair([str characterAtIndex:0], [str characterAtIndex:1])
                                                encoding:encoding
                                  ambiguousIsDoubleWidth:ambiguousIsDoubleWidth]) {
                        j++;
                        buf[j].code = DWC_RIGHT;
                        buf[j].complexChar = NO;

                        buf[j].foregroundColor = fg.foregroundColor;
                        buf[j].alternateForegroundSemantics = fg.alternateForegroundSemantics;
                        buf[j].bold = fg.bold;
                        buf[j].blink = fg.blink;
                        buf[j].underline = fg.underline;

                        buf[j].backgroundColor = bg.backgroundColor;
                        buf[j].alternateBackgroundSemantics = bg.alternateBackgroundSemantics;
                    }
                }
            }
        }
    }
    *len = j;
    if (cursorIndex && !foundCursor && *cursorIndex >= i) {
        // We were asked for the position of the cursor to the right
        // of the last character.
        *cursorIndex = j;
    }
    if (dynamicBuffer) {
        free(dynamicBuffer);
    }
}

// increments line pointer accounting for buffer wrap-around
static __inline__ screen_char_t *incrementLinePointer(screen_char_t *buf_start, screen_char_t *current_line,
                                  int max_lines, int line_width, BOOL *wrap)
{
    screen_char_t *next_line;

    //include the wrapping indicator
    line_width++;

    next_line = current_line + line_width;
    if(next_line >= (buf_start + line_width*max_lines))
    {
        next_line = buf_start;
        if(wrap)
            *wrap = YES;
    }
    else if(wrap)
        *wrap = NO;

    return (next_line);
}


@interface VT100Screen (Private)

- (screen_char_t *)_getLineAtIndex:(int)anIndex fromLine:(screen_char_t *)aLine;
- (screen_char_t *)_getDefaultLineWithChar:(screen_char_t)defaultChar;
- (screen_char_t*)_getDefaultLineWithWidth:(int)width;
- (int)_addLineToScrollbackImpl;
- (void)_setInitialTabStops;
- (screen_char_t)defaultChar;

@end

@implementation VT100Screen

#define DEFAULT_WIDTH     80
#define DEFAULT_HEIGHT    25
#define DEFAULT_FONTSIZE  14
#define DEFAULT_SCROLLBACK 1000

#define MIN_WIDTH     10
#define MIN_HEIGHT    3

#define TABSIZE     8


- (id)init
{
#if DEBUG_ALLOC
    NSLog(@"%s: 0x%x", __PRETTY_FUNCTION__, self);
#endif
    if ((self = [super init]) == nil)
    return nil;

    WIDTH = DEFAULT_WIDTH;
    HEIGHT = DEFAULT_HEIGHT;

    cursorX = cursorY = 0;
    SAVE_CURSOR_X = SAVE_CURSOR_Y = 0;
    ALT_SAVE_CURSOR_X = ALT_SAVE_CURSOR_Y = 0;
    SCROLL_TOP = 0;
    SCROLL_BOTTOM = HEIGHT - 1;

    TERMINAL = nil;
    SHELL = nil;

    buffer_lines = NULL;
    dirty = NULL;
    dirtySize = 0;
    // Temporary storage for returning lines from the screen or scrollback
    // buffer to hide the details of the encoding of each.
    result_line = NULL;
    screen_top = NULL;

    temp_buffer = NULL;
    findContext.substring = nil;

    max_scrollback_lines = DEFAULT_SCROLLBACK;
    scrollback_overflow = 0;
    tabStops = [[NSMutableSet alloc] init];
    [self _setInitialTabStops];
    linebuffer = [[LineBuffer alloc] init];

    for (int i = 0; i < 4; i++) {
        saveCharset[i] = charset[i] = 0;
    }

    // Need Growl plist stuff
    gd = [iTermGrowlDelegate sharedInstance];

    dvr = [DVR alloc];
    [dvr initWithBufferCapacity:[[PreferencePanel sharedInstance] irMemory] * 1024 * 1024];
    return self;
}

- (void)dealloc
{
#if DEBUG_ALLOC
    NSLog(@"%s: 0x%x", __PRETTY_FUNCTION__, self);
#endif
    // free our character buffer
    if (buffer_lines)
        free(buffer_lines);

    // free our "dirty flags" buffer
    if (dirty) {
        assert(dirty[dirtySize] == DIRTY_MAGIC);
        free(dirty);
    }
    if (result_line) {
        free(result_line);
    }

    // free our default line
    if (default_line) {
        free(default_line);
    }

    if (temp_buffer) {
        free(temp_buffer);
    }

    [tabStops release];
    [printToAnsiString release];
    [linebuffer release];
    [dvr release];
    dirty = 0;
    dirtySize = 0;
    [super dealloc];
#if DEBUG_ALLOC
    NSLog(@"%s: 0x%x, done", __PRETTY_FUNCTION__, self);
#endif
}

- (NSString *)description
{
    NSString *basestr;
    NSString *result;

#if DEBUG_METHOD_TRACE
    NSLog(@"%s(%d):-[VT100Screen description]", __FILE__, __LINE__);
#endif
    basestr = [NSString stringWithFormat:@"WIDTH %d, HEIGHT %d, CURSOR (%d,%d)",
           WIDTH, HEIGHT, cursorX, cursorY];
    result = [NSString stringWithFormat:@"%@\n%@", basestr, @""]; //colstr];

    return result;
}

-(screen_char_t *)initScreenWithWidth:(int)width Height:(int)height
{
    int i;
    screen_char_t *aDefaultLine;

#if DEBUG_METHOD_TRACE
    NSLog(@"%s(%d):-[VT100Screen initScreenWithWidth:%d Height:%d]", __FILE__, __LINE__, width, height );
#endif

    width = MAX(width, MIN_SESSION_COLUMNS);
    height = MAX(height, MIN_SESSION_ROWS);

    WIDTH = width;
    HEIGHT = height;
    cursorX = cursorY = 0;
    SAVE_CURSOR_X = SAVE_CURSOR_Y = 0;
    ALT_SAVE_CURSOR_X = ALT_SAVE_CURSOR_Y = 0;
    SCROLL_TOP = 0;
    SCROLL_BOTTOM = HEIGHT - 1;
    blinkShow=YES;
    findContext.substring = nil;
    // allocate our buffer to hold both scrollback and screen contents
    buffer_lines = (screen_char_t *)calloc(HEIGHT * REAL_WIDTH, sizeof(screen_char_t));
#ifdef DEBUG_CORRUPTION
    memset(buffer_lines, -1, HEIGHT*REAL_WIDTH*sizeof(screen_char_t));
#endif
    if (!buffer_lines) {
        return NULL;
    }

    // set up our pointers
    screen_top = buffer_lines;

    // set all lines in buffer to default
    default_fg_code = [TERMINAL foregroundColorCodeReal];
    default_bg_code = [TERMINAL backgroundColorCodeReal];
    default_line_width = WIDTH;
    aDefaultLine = [self _getDefaultLineWithWidth:WIDTH];
    for(i = 0; i < HEIGHT; i++) {
        memcpy([self getLineAtScreenIndex: i],
               aDefaultLine,
               REAL_WIDTH*sizeof(screen_char_t));
    }

    // set up our dirty flags buffer
    dirtySize = WIDTH * HEIGHT;
    // allocate one extra byte to check for overruns.
    dirty = (char*)calloc(dirtySize + 1, sizeof(char));
    dirty[dirtySize] = DIRTY_MAGIC;
    result_line = (screen_char_t*) calloc(REAL_WIDTH, sizeof(screen_char_t));

    // force a redraw
    [self setDirty];

    return buffer_lines;
}

// gets line at specified index starting from scrollback_top
- (screen_char_t *)getLineAtIndex: (int) theIndex
{
    return [self getLineAtIndex:theIndex withBuffer:result_line];
}

- (screen_char_t *)getLineAtIndex:(int)theIndex withBuffer:(screen_char_t*)buffer
{
    if (theIndex >= [linebuffer numLinesWithWidth: WIDTH]) {
        // Get a line from the circular screen buffer
        return [self _getLineAtIndex:(theIndex - [linebuffer numLinesWithWidth: WIDTH])
                            fromLine:screen_top];
    } else {
        // Get a line from the scrollback buffer.
        memcpy(buffer, default_line, sizeof(screen_char_t) * WIDTH);
        int cont = [linebuffer copyLineToBuffer:buffer width:WIDTH lineNum:theIndex];
        if (cont == EOL_SOFT &&
            theIndex == [linebuffer numLinesWithWidth: WIDTH] - 1 &&
            screen_top[1].code == DWC_RIGHT &&
            buffer[WIDTH - 1].code == 0) {
            // The last line in the scrollback buffer is actually a split DWC
            // if the first line in the screen is double-width.
            cont = EOL_DWC;
        }
        if (cont == EOL_DWC) {
            buffer[WIDTH - 1].code = DWC_SKIP;
            buffer[WIDTH - 1].complexChar = NO;
        }
        buffer[WIDTH].code = cont;

        return buffer;
    }
}

// gets line at specified index starting from screen_top
- (screen_char_t *)getLineAtScreenIndex: (int) theIndex
{
    return ([self _getLineAtIndex:theIndex fromLine:screen_top]);
}

// returns NSString representation of line
- (NSString *)getLineString:(screen_char_t *)theLine
{
    NSMutableString* result = [NSMutableString stringWithCapacity:REAL_WIDTH];

    for (int i = 0; i < WIDTH; i++) {
        [result appendString:ScreenCharToStr(&theLine[i])];
    }

    if (theLine[WIDTH].code) {
        [result appendString:@"\n"];
    }

    return result;
}

- (BOOL)isAnyCharDirty
{
    assert(WIDTH * HEIGHT == dirtySize);
    for (int i = 0; i < WIDTH*HEIGHT; i++) {
      if (dirty[i]) {
        return YES;
      }
    }
    return NO;
}

- (void)moveDirtyRangeFromOffset:(int)i toOffset:(int)o size:(int)s
{
    assert(i >= 0);
    assert(i < dirtySize);
    assert(i + s <= dirtySize);
    assert(o >= 0);
    assert(o < dirtySize);
    assert(o + s <= dirtySize);
    memmove(dirty+o, dirty+i, s*sizeof(char));
}

// moves a block of size 's' from (fromX, fromY) to (toX, toY)
- (void)moveDirtyRangeFromX:(int)fromX Y:(int)fromY toX:(int)toX Y:(int)toY size:(int)s
{
    assert(fromX >= 0);
    assert(fromX <= WIDTH);
    assert(toX >= 0);
    assert(toX < WIDTH);
    assert(fromY >= 0);
    if (fromY >= HEIGHT) {
        // Can happen with 1-line tall session
        return;
    }
    assert(toY >= 0);
    assert(toY < HEIGHT);
    [self moveDirtyRangeFromOffset:(fromX + fromY * WIDTH)
                          toOffset:(toX + toY * WIDTH)
                              size:s];
}

// not inclusive of toX. Is inclusive of toY.
- (void)setDirtyFromX:(int)fromX Y:(int)fromY toX:(int)toX Y:(int)toY
{
    assert(fromX >= 0);
    assert(fromX < WIDTH);
    assert(toX >= 0);
    assert(toX <= WIDTH);  // <= because not inclusive of toX.
    assert(fromY >= 0);
    assert(fromY < HEIGHT);
    assert(toY >= 0);
    assert(toY < HEIGHT);
    assert(fromY <= toY);
    if (fromY == toY) {
        assert(fromX <= toX);
    }
    int i = fromX + fromY * WIDTH;
    [self setRangeDirty:NSMakeRange(i, toX + toY * WIDTH - i)];
}

- (void)setDirtyAtOffset:(int)i value:(int)v
{
    i = MIN(i, WIDTH*HEIGHT-1);
    assert(i >= 0);
    assert(i < dirtySize);

    dirty[i] |= v;
}

- (void)setRangeDirty:(NSRange)range
{
    assert(range.location >= 0);
    if (range.location >= dirtySize) {
        return;
    }
    assert(range.length >= 0);
    if (range.location + range.length > dirtySize) {
        range.length = dirtySize - range.location;
    }
    assert(range.location + range.length <= dirtySize);

    memset(dirty + range.location,
           1,
           range.length);
}

- (int)dirtyAtOffset:(int)i
{
    if (i >= WIDTH*HEIGHT) {
        i = WIDTH*HEIGHT - 1;
    }
    assert(i >= 0);
    assert(i < dirtySize);
    return dirty[i];
}

- (BOOL)isDirtyAtX:(int)x Y:(int)y
{
    return [self dirtyAtX:x Y:y] != 0;
}

- (int)dirtyAtX:(int)x Y:(int)y
{
    assert(x >= 0);
    assert(x < WIDTH);
    assert(y >= 0);
    assert(y < HEIGHT);
    int i = x + y * WIDTH;
    return [self dirtyAtOffset:i];
}

- (void)setCharDirtyAtX:(int)x Y:(int)y value:(int)v
{
    if (x == WIDTH) {
        x = WIDTH-1;
    }
    if (x >= 0 &&
        x < WIDTH &&
        y >= 0 &&
        y < HEIGHT) {
        int i = x + y * WIDTH;
        [self setDirtyAtOffset:i value:v];
    }
}

- (void)setCharAtCursorDirty:(int)value
{
    if (cursorX == WIDTH && cursorY < HEIGHT - 1) {
        [self setCharDirtyAtX:0 Y:cursorY+1 value:value];
    }
    [self setCharDirtyAtX:cursorX Y:cursorY value:value];
}

- (void)setCursorX:(int)x Y:(int)y
{
    if (cursorX >= 0 && cursorX < WIDTH && cursorY >= 0 && cursorY < HEIGHT) {
        [self setCharAtCursorDirty:1];
    }
    if (gDebugLogging) {
      DebugLog([NSString stringWithFormat:@"Move cursor to %d,%d", x, y]);
    }
    cursorX = x;
    cursorY = y;
    if (cursorX >= 0 && cursorX < WIDTH && cursorY >= 0 && cursorY < HEIGHT) {
        [self setCharAtCursorDirty:1];
    }
}

- (void)setWidth:(int)width height:(int)height
{
#if DEBUG_METHOD_TRACE
    NSLog(@"%s(%d):-[VT100Screen setWidth:%d height:%d]",
          __FILE__, __LINE__, width, height);
#endif

    if (width >= MIN_WIDTH && height >= MIN_HEIGHT) {
        WIDTH = width;
        HEIGHT = height;
        [self setCursorX:0 Y:0];
        SAVE_CURSOR_X = SAVE_CURSOR_Y = 0;
        ALT_SAVE_CURSOR_X = ALT_SAVE_CURSOR_Y = 0;
        SCROLL_TOP = 0;
        SCROLL_BOTTOM = HEIGHT - 1;
    }
}

static char* FormatCont(int c)
{
    switch (c) {
        case EOL_HARD:
            return "[hard]";
        case EOL_SOFT:
            return "[soft]";
        case EOL_DWC:
            return "[dwc]";
        default:
            return "[?]";
    }
}

- (NSString*)debugString
{
    NSMutableString* result = [NSMutableString stringWithString:@""];
    int x, y;
    char line[1000];
    char dirtyline[1000];
    for (y = 0; y < HEIGHT; ++y) {
        int ox = 0;
        screen_char_t* p = [self getLineAtScreenIndex: y];
        if (p == buffer_lines) {
            [result appendString:@"--- top of buffer ---\n"];
        }
        for (x = 0; x < WIDTH; ++x, ++ox) {
            if (dirty[y * WIDTH + x]) {
                dirtyline[ox] = '-';
            } else {
                dirtyline[ox] = '.';
            }
            if (y == cursorY && x == cursorX) {
                if (dirtyline[ox] == '-') {
                    dirtyline[ox] = '=';
                }
                if (dirtyline[ox] == '.') {
                    dirtyline[ox] = ':';
                }
            }
            if (p+x > buffer_lines + HEIGHT*REAL_WIDTH) {
                line[ox++] = '!';
            }
            if (p[x].code && !p[x].complexChar) {
                if (p[x].code > 0 && p[x].code < 128) {
                    line[ox] = p[x].code;
                } else if (p[x].code == DWC_RIGHT) {
                    line[ox] = '-';
                } else if (p[x].code == TAB_FILLER) {
                    line[ox] = ' ';
                } else if (p[x].code == DWC_SKIP) {
                    line[ox] = '>';
                } else {
                    line[ox] = '?';
                }
            } else {
                line[ox] = '.';
            }
        }
        line[x] = 0;
        dirtyline[x] = 0;
        [result appendFormat:@"%04d @ buffer+%2d lines: %s %s\n", y, ((p - buffer_lines) / REAL_WIDTH), line, FormatCont(p[WIDTH].code)];
        [result appendFormat:@"%04d @ buffer+%2d dirty: %s\n", y, ((p - buffer_lines) / REAL_WIDTH), dirtyline];
    }
    return result;
}

- (void)dumpAll {
    int n = [self numberOfLines];
    for (int i = 0; i < n; i++) {
        NSLog(@"%8d: %@", i, ScreenCharArrayToStringDebug([self getLineAtIndex:i], WIDTH));
    }
}

// NSLog the screen contents for debugging.
- (void)dumpScreen
{
    NSLog(@"%@", [self debugString]);
}

- (void)dumpDebugLog
{
    int x, y;
    char line[1000];
    char dirtyline[1000];
    DebugLog([NSString stringWithFormat:@"width=%d height=%d cursor_x=%d cursor_y=%d scroll_top=%d scroll_bottom=%d max_scrollback_lines=%d current_scrollback_lines=%d scrollback_overflow=%d",
              WIDTH, HEIGHT, cursorX, cursorY, SCROLL_TOP, SCROLL_BOTTOM, max_scrollback_lines, [linebuffer numLinesWithWidth: WIDTH], scrollback_overflow]);

    for (y = 0; y < HEIGHT; ++y) {
        int ox = 0;
        screen_char_t* p = [self getLineAtScreenIndex: y];
        if (p == buffer_lines) {
            DebugLog(@"--- top of buffer ---\n");
        }
        for (x = 0; x < WIDTH; ++x, ++ox) {
            if (y == cursorY && x == cursorX) {
                line[ox++] = '<';
                line[ox++] = '*';
                line[ox++] = '>';
            }
            if (p+x > buffer_lines + HEIGHT*REAL_WIDTH) {
                line[ox++] = '!';
            }
            if (p[x].code && !p[x].complexChar) {
                line[ox] = p[x].code;
            } else {
                line[ox] = '.';
            }
            if (dirty[y*WIDTH+x]) {
                dirtyline[x] = '*';
            } else {
                dirtyline[x] = ' ';
            }
        }
        dirtyline[x] = 0;
        line[x] = 0;
        DebugLog([NSString stringWithFormat:@"%04d @ buffer+%2d lines: %s %s", y, ((p - buffer_lines) / REAL_WIDTH), line, FormatCont(p[WIDTH].code)]);
        DebugLog([NSString stringWithFormat:@"                 dirty: %s", dirtyline]);
    }
}

// Set the color of prototypechar to all chars between startPoint and endPoint on the screen.
- (void)highlightWithChar:(screen_char_t)prototypechar
                fromPoint:(NSPoint)startPoint
                  toPoint:(NSPoint)endPoint
{
    int x = startPoint.x;
    int y = startPoint.y;
    screen_char_t *theLine = nil;
    int lineY = -1;
    [self setDirtyFromX:startPoint.x Y:startPoint.y toX:endPoint.x Y:endPoint.y];
    int n = endPoint.x + endPoint.y * WIDTH;
    while (x + y * WIDTH < n) {
        if (lineY != y) {
            theLine = [self getLineAtScreenIndex:y];
            lineY = y;
        }
        theLine[x].alternateBackgroundSemantics = prototypechar.alternateBackgroundSemantics;
        theLine[x].alternateForegroundSemantics = prototypechar.alternateForegroundSemantics;
        theLine[x].backgroundColor = prototypechar.backgroundColor;
        theLine[x].foregroundColor = prototypechar.foregroundColor;

        ++x;
        if (x == WIDTH) {
            x = 0;
            ++y;
        }
    }
}

// Find all the lines starting at startScreenY that have non-hard EOLs. Combine them into a string and return it.
// Store the number of screen lines in *numLines
// Store an array of UTF-16 codes in backingStorePtr, which the caller must free
// Store an array of offsets between chars in the string and screen_char_t indices in deltasPtr, which the caller must free.
- (NSString *)joinedLineBeginningAtScreenLine:(int)startScreenY
                            numScreenLinesPtr:(int *)numLines
                              backingStorePtr:(unichar **)backingStorePtr  // caller must free
                                    deltasPtr:(int **)deltasPtr            // caller must free
{
    // Count the number of screen lines that have soft/dwc newlines beginning at
    // line startScreenY.
    int limitY;
    for (limitY = startScreenY; limitY < HEIGHT; limitY++) {
        screen_char_t *screenLine = [self getLineAtScreenIndex:limitY];
        if (screenLine[WIDTH].code == EOL_HARD) {
            break;
        }
    }
    *numLines = limitY - startScreenY + 1;

    // Create a single array of screen_char_t's that has those screen lines
    // concatenated together in "temp".
    screen_char_t *temp = malloc(sizeof(screen_char_t) * WIDTH * *numLines);
    int i = 0;
    for (int y = startScreenY; y <= limitY; y++, i++) {
        screen_char_t *screenLine = [self getLineAtScreenIndex:y];
        memcpy(temp + WIDTH * i, screenLine, WIDTH * sizeof(screen_char_t));
    }

    // Convert "temp" into an NSString. backingStorePtr and deltasPtr are filled
    // in with malloc'ed pointers that the caller must free.
    NSString *screenLine = ScreenCharArrayToString(temp, 0, WIDTH * *numLines, backingStorePtr, deltasPtr);
    free(temp);

    return screenLine;
}

// Change color of text on screen that matches regex to the color of prototypechar.
- (void)highlightTextMatchingRegex:(NSString *)regex
                     prototypeChar:(screen_char_t)prototypechar
{
    int y = 0;
    while (y < HEIGHT) {
        int numLines;
        unichar *backingStore;
        int *deltas;
        NSString *joinedLine = [self joinedLineBeginningAtScreenLine:y
                                                   numScreenLinesPtr:&numLines
                                                     backingStorePtr:&backingStore
                                                           deltasPtr:&deltas];
        NSRange searchRange = NSMakeRange(0, joinedLine.length);
        NSRange range;
        while (1) {
            range = [joinedLine rangeOfRegex:regex
                                     options:0
                                     inRange:searchRange
                                     capture:0
                                       error:nil];
            if (range.location == NSNotFound || range.length == 0) {
                break;
            }
            int start = range.location;
            int end = range.location + range.length;
            start += deltas[start];
            end += deltas[end];
            int startY = y + start / WIDTH;
            int startX = start % WIDTH;
            int endY = y + end / WIDTH;
            int endX = end % WIDTH;

            if (endY >= HEIGHT) {
                endY = HEIGHT - 1;
                endX = WIDTH;
            }
            [self highlightWithChar:prototypechar fromPoint:NSMakePoint(startX, startY) toPoint:NSMakePoint(endX, endY)];

            searchRange.location = range.location + range.length;
            searchRange.length = joinedLine.length - searchRange.location;
        }
        y += numLines;
        free(backingStore);
        free(deltas);
    }
}

- (int)_getLineLength:(screen_char_t*)line
{
    int line_length = 0;
    // Figure out the line length.
    if (line[WIDTH].code == EOL_SOFT) {
        line_length = WIDTH;
    } else if (line[WIDTH].code == EOL_DWC) {
        line_length = WIDTH - 1;
    } else {
        for (line_length = WIDTH - 1; line_length >= 0; --line_length) {
            if (line[line_length].code && line[line_length].code != DWC_SKIP) {
                break;
            }
        }
        ++line_length;
    }
    return line_length;
}

- (int)_usedHeight
{
    int used_height = HEIGHT;
    int i;

    for(; used_height > cursorY + 1; used_height--) {
        screen_char_t* aLine = [self getLineAtScreenIndex: used_height-1];
        for (i = 0; i < WIDTH; i++)
            if (aLine[i].code) {
                break;
            }
        if (i < WIDTH) {
            break;
        }
    }

    return used_height;
}

// Returns the number of lines appended.
- (int)_appendScreenToScrollback:(int)numLines
{
    // Set numLines to the number of lines on the screen that are in use.
    int i;

    // Push the current screen contents into the scrollback buffer.
    // The maximum number of lines of scrollback are temporarily ignored because this
    // loop doesn't call dropExcessLinesWithWidth.
    int next_line_length;
    if (numLines > 0) {
        next_line_length  = [self _getLineLength:[self getLineAtScreenIndex: 0]];
    }
    for (i = 0; i < numLines; ++i) {
        screen_char_t* line = [self getLineAtScreenIndex: i];
        int line_length = next_line_length;
        if (i+1 < HEIGHT) {
            next_line_length = [self _getLineLength:[self getLineAtScreenIndex:i+1]];
        } else {
            next_line_length = -1;
        }

        int continuation = line[WIDTH].code;
        if (i == cursorY) {
            [linebuffer setCursor:cursorX];
        } else if ((cursorX == 0) &&
                   (i == cursorY - 1) &&
                   (next_line_length == 0) &&
                   line[WIDTH].code != EOL_HARD) {
            // This line is continued, the next line is empty, and the cursor is
            // on the first column of the next line. Pull it up.
            [linebuffer setCursor:cursorX + 1];
        }

        [linebuffer appendLine:line length:line_length partial:(continuation != EOL_HARD) width:WIDTH];
#ifdef DEBUG_RESIZEDWIDTH
        NSLog(@"Appended a line. now have %d lines for width %d\n", [linebuffer numLinesWithWidth:WIDTH], WIDTH);
#endif
    }

    return numLines;
}

- (void)restoreScreenFromScrollbackWithDefaultLine:(screen_char_t *)defaultLine
                                              upTo:(int)maxLines
{
    // Move scrollback lines into screen
    int num_lines_in_scrollback = [linebuffer numLinesWithWidth:WIDTH];
    int dest_y;
    if (num_lines_in_scrollback >= HEIGHT) {
        dest_y = HEIGHT - 1;
    } else {
        dest_y = num_lines_in_scrollback - 1;
    }
    dest_y = MIN(dest_y, maxLines - 1);

    BOOL found_cursor = NO;
    BOOL prevLineStartsWithDoubleWidth = NO;
    while (dest_y >= 0) {
        screen_char_t* dest = [self getLineAtScreenIndex: dest_y];
        memcpy(dest, defaultLine, sizeof(screen_char_t) * WIDTH);
        if (!found_cursor) {
            int tempCursor = cursorX;
            found_cursor = [linebuffer getCursorInLastLineWithWidth:WIDTH atX:&tempCursor];
            if (found_cursor) {
                [self setCursorX:tempCursor % WIDTH
                               Y:dest_y + tempCursor / WIDTH];
            }
        }
        int cont;
        [linebuffer popAndCopyLastLineInto:dest width:WIDTH includesEndOfLine:&cont];
        if (cont && dest[WIDTH - 1].code == 0 && prevLineStartsWithDoubleWidth) {
            // If you pop a soft-wrapped line that's a character short and the
            // line below it starts with a DWC, it's safe to conclude that a DWC
            // was wrapped.
            dest[WIDTH - 1].code = DWC_SKIP;
            cont = EOL_DWC;
        }
        if (dest[1].code == DWC_RIGHT) {
            prevLineStartsWithDoubleWidth = YES;
        } else {
            prevLineStartsWithDoubleWidth = NO;
        }
        dest[WIDTH].code = cont;
        if (cont == EOL_DWC) {
            dest[WIDTH - 1].code = DWC_SKIP;
        }
        --dest_y;
    }
}

- (void)restoreScreenFromScrollbackWithDefaultLine:(screen_char_t *)defaultLine
{
    [self restoreScreenFromScrollbackWithDefaultLine:defaultLine
                                                upTo:[linebuffer numLinesWithWidth:WIDTH]];
}

// This assumes the window's height is going to change to new_height but the ivar HEIGHT is still the
// "old" height.
- (void)_appendScreenToScrollbackWithUsedHeight:(int)usedHeight newHeight:(int)new_height
{
    if (HEIGHT - new_height >= usedHeight) {
        // Height is decreasing but pushing HEIGHT lines into the buffer would scroll all the used
        // lines off the top, leaving the cursor floating without any text. Keep all used lines that
        // fit onscreen.
        [self _appendScreenToScrollback:MAX(usedHeight, new_height)];
    } else {
        if (new_height < HEIGHT) {
            // Screen is shrinking.
            // If possible, keep the last used line a fixed distance from the top of
            // the screen. If not, at least save all the used lines.
            [self _appendScreenToScrollback:usedHeight];
        } else {
            // Screen is growing. New content may be brought in on top.
            [self _appendScreenToScrollback:HEIGHT];
        }
    }
}

static BOOL XYIsBeforeXY(int x1, int y1, int x2, int y2) {
    if (y1 == y2) {
        return x1 < x2;
    } else if (y1 < y2) {
        return YES;
    } else {
        return NO;
    }
}

- (void)printLine:(screen_char_t *)theLine {
    NSLog(@"%@", ScreenCharArrayToStringDebug(theLine, WIDTH));
}
        

- (void)convertSelectionStartX:(int)actualStartX
                        startY:(int)actualStartY
                          endX:(int)actualEndX
                          endY:(int)actualEndY
                    toNonNullX:(int *)nonNullStartX
                    toNonNullY:(int *)nonNullStartY
                    toNonNullX:(int *)nonNullEndX
                    toNonNullY:(int *)nonNullEndY
{
    assert(actualStartX >= 0);

    // Advance start position until it hits a non-null or equals the end position.
    int x = actualStartX;
    int y = actualStartY;
    if (x == WIDTH) {
        x = 0;
        y++;
    }
    screen_char_t *theLine = [self getLineAtIndex:y];
    while (XYIsBeforeXY(x, y, actualEndX, actualEndY)) {
        if (theLine[x].code) {
            break;
        }
        x++;
        if (x == WIDTH) {
            x = 0;
            y++;
            theLine = [self getLineAtIndex:y];
        }
    }

    *nonNullStartX = x;
    *nonNullStartY = y;

    x = actualEndX;
    y = actualEndY;
    if (x == WIDTH) {
        x = 0;
        y++;
    }
    theLine = [self getLineAtIndex:y];

    while (XYIsBeforeXY(*nonNullStartX, *nonNullStartY, x, y)) {
        if (x == 0) {
            x = WIDTH;
            y--;
            assert(y >= 0);
            theLine = [self getLineAtIndex:y];
        }
        if (theLine[x - 1].code) {
            break;
        }
        x--;
    }
    assert(x >= 0);
    assert(y >= 0);

    *nonNullEndX = x;
    *nonNullEndY = y;
}

- (BOOL)getNullCorrectedSelectionStartPosition:(int *)startPos
                                   endPosition:(int *)endPos
                           isFullLineSelection:(BOOL *)isFullLineSelection
                 selectionStartPositionIsValid:(BOOL *)selectionStartPositionIsValid
                    selectionEndPostionIsValid:(BOOL *)selectionEndPostionIsValid
{
    *startPos = -1;
    *endPos = -1;

    int actualStartX = [display selectionStartX];
    int actualStartY = [display selectionStartY];
    int actualEndX = [display selectionEndX];
    int actualEndY = [display selectionEndY];

    int nonNullStartX;
    int nonNullStartY;
    int nonNullEndX;
    int nonNullEndY;
    [self convertSelectionStartX:actualStartX
                          startY:actualStartY
                            endX:actualEndX
                            endY:actualEndY
                      toNonNullX:&nonNullStartX
                      toNonNullY:&nonNullStartY
                      toNonNullX:&nonNullEndX
                      toNonNullY:&nonNullEndY];
    BOOL endsAfterStart = XYIsBeforeXY(nonNullStartX, nonNullStartY, nonNullEndX, nonNullEndY);
    if (!endsAfterStart) {
        return NO;
    }
    if (isFullLineSelection) {
        if (actualStartX == 0 && actualEndX == WIDTH) {
            *isFullLineSelection = YES;
        } else {
            *isFullLineSelection = NO;
        }
    }
    BOOL v;
    v = [linebuffer convertCoordinatesAtX:nonNullStartX
                                      atY:nonNullStartY
                                withWidth:WIDTH
                               toPosition:startPos
                                   offset:0];
    if (selectionStartPositionIsValid) {
        *selectionStartPositionIsValid = v;
    }
    v = [linebuffer convertCoordinatesAtX:nonNullEndX
                                      atY:nonNullEndY
                                withWidth:WIDTH
                               toPosition:endPos
                                   offset:0];
    if (selectionEndPostionIsValid) {
        *selectionEndPostionIsValid = v;
    }
    return YES;
}

- (BOOL)convertCurrentSelectionToWidth:(int)new_width
                           toNewStartX:(int *)newStartXPtr
                           toNewStartY:(int *)newStartYPtr
                             toNewEndX:(int *)newEndXPtr
                             toNewEndY:(int *)newEndYPtr
                 toIsFullLineSelection:(BOOL *)isFullLineSelection
{
    int selectionStartPosition;
    int selectionEndPosition;
    BOOL selectionStartPositionIsValid;
    BOOL selectionEndPostionIsValid;
    BOOL hasSelection = [self getNullCorrectedSelectionStartPosition:&selectionStartPosition
                                                         endPosition:&selectionEndPosition
                                                 isFullLineSelection:isFullLineSelection
                                       selectionStartPositionIsValid:&selectionStartPositionIsValid
                                          selectionEndPostionIsValid:&selectionEndPostionIsValid];

    if (!hasSelection) {
        return NO;
    }
    if (selectionStartPositionIsValid) {
        [linebuffer convertPosition:selectionStartPosition
                          withWidth:new_width
                                toX:newStartXPtr
                                toY:newStartYPtr];
        if (selectionEndPostionIsValid) {
            [linebuffer convertPosition:selectionEndPosition
                              withWidth:new_width
                                    toX:newEndXPtr
                                    toY:newEndYPtr];
        } else {
            *newEndXPtr = WIDTH;
            *newEndYPtr = [linebuffer numLinesWithWidth:new_width] + HEIGHT - 1;
        }
    }
    return YES;
}

- (void)saveAutoreleasedCopyOfScreenInfoTo:(SavedScreenInfo *)savedInfo {
    NSMutableData *originalScreenCopy = [[[NSMutableData alloc] init] autorelease];
    int screenTopLine = (screen_top - buffer_lines) / REAL_WIDTH;
    [originalScreenCopy appendBytes:screen_top length:REAL_WIDTH * (HEIGHT - screenTopLine) * sizeof(screen_char_t)];
    [originalScreenCopy appendBytes:buffer_lines length:REAL_WIDTH * screenTopLine * sizeof(screen_char_t)];

    savedInfo->saved_buffer_lines = originalScreenCopy.bytes;
    savedInfo->saved_screen_top = originalScreenCopy.bytes;
    savedInfo->savedCursorY = cursorY;
    savedInfo->savedCursorX = cursorX;
}

- (void)saveScreenInfoTo:(SavedScreenInfo *)savedInfo {
    savedInfo->saved_buffer_lines = buffer_lines;
    savedInfo->saved_screen_top = screen_top;
    savedInfo->savedCursorY = cursorY;
    savedInfo->savedCursorX = cursorX;
}

- (void)restoreScreenInfoFrom:(SavedScreenInfo *)savedInfo {
    buffer_lines = savedInfo->saved_buffer_lines;
    screen_top = savedInfo->saved_screen_top;
    cursorX = savedInfo->savedCursorX;
    cursorY = savedInfo->savedCursorY;
}

- (void)swapToScreenInfo:(SavedScreenInfo *)restore savingCurrentScreenTo:(SavedScreenInfo *)save
{
    [self saveScreenInfoTo:save];
    [self restoreScreenInfoFrom:restore];
}

// Returns the number of lines of used height in the screen with the saved info
- (int)appendScreenWithInfo:(SavedScreenInfo *)savedInfoToUse
                  andHeight:(int)new_height
               toLineBuffer:(LineBuffer *)lineBufferToUse
{
    SavedScreenInfo savedInfo;
    [self swapToScreenInfo:savedInfoToUse savingCurrentScreenTo:&savedInfo];

    // Use the designated line buffer
    LineBuffer *savedLineBuffer = linebuffer;
    linebuffer = lineBufferToUse;

    int usedHeight = [self _usedHeight];
    [self _appendScreenToScrollbackWithUsedHeight:usedHeight newHeight:new_height];

    linebuffer = savedLineBuffer;
    [self restoreScreenInfoFrom:&savedInfo];

    return usedHeight;
}

- (screen_char_t *)mallocedScreenBufferWithDefaultChar:(screen_char_t)defaultChar
{
    screen_char_t* aDefaultLine = [self _getDefaultLineWithChar:defaultChar];
    screen_char_t *newBuffer = (screen_char_t*)calloc(REAL_WIDTH * HEIGHT, (sizeof(screen_char_t)));
    for (int i = 0; i < HEIGHT; i++) {
        memcpy(newBuffer + i * REAL_WIDTH, aDefaultLine, REAL_WIDTH * sizeof(screen_char_t));
    }
    return newBuffer;
}

- (void)loadAltScreenInfoInto:(SavedScreenInfo *)info
{
    info->saved_buffer_lines = temp_buffer;
    info->saved_screen_top = temp_buffer;
    info->savedCursorX = SAVE_CURSOR_X;
    info->savedCursorY = SAVE_CURSOR_Y;
}

- (void)clampCursorPositionToValid
{
    if (cursorX >= WIDTH) {
        [self setCursorX:WIDTH - 1 Y:cursorY];
    }
    if (cursorY >= HEIGHT) {
        [self setCursorX:cursorX Y:HEIGHT - 1];
    }
    if (SAVE_CURSOR_X >= WIDTH) {
        SAVE_CURSOR_X = WIDTH - 1;
    }
    if (ALT_SAVE_CURSOR_X >= WIDTH) {
        ALT_SAVE_CURSOR_X = WIDTH - 1;
    }
    if (SAVE_CURSOR_Y >= HEIGHT) {
        SAVE_CURSOR_Y = HEIGHT-1;
    }
    if (ALT_SAVE_CURSOR_Y >= HEIGHT) {
        ALT_SAVE_CURSOR_Y = HEIGHT - 1;
    }
}

- (void)resizeWidth:(int)new_width height:(int)new_height
{
#ifdef DEBUG_RESIZEDWIDTH
    NSLog(@"Size before resizing is %dx%d", WIDTH, HEIGHT);
    [self dumpAll];
#endif
    DLog(@"Resize session to %d height", new_height);
    int i;
    screen_char_t *new_buffer_lines;

#ifdef DEBUG_RESIZEDWIDTH
    NSLog(@"Resize from %dx%d to %dx%d\n", WIDTH, HEIGHT, new_width, new_height);
    [self dumpScreen];
#endif

    if (WIDTH == 0 || HEIGHT == 0 || (new_width == WIDTH && new_height == HEIGHT)) {
        return;
    }
    new_width = MAX(new_width, 1);
    new_height = MAX(new_height, 1);

    // create a new buffer and fill it with the default line.
    new_buffer_lines = (screen_char_t*)calloc(new_height * (new_width+1),
                                              sizeof(screen_char_t));
#ifdef DEBUG_CORRUPTION
    memset(new_buffer_lines, -1, new_height*(new_width+1)*sizeof(screen_char_t));
#endif
    screen_char_t* defaultLine = [self _getDefaultLineWithWidth:new_width];
    for (i = 0; i < new_height; ++i) {
        memcpy(new_buffer_lines + (new_width + 1) * i, defaultLine, sizeof(screen_char_t) * (new_width+1));
    }

    BOOL hasSelection = display && [display selectionStartX] != -1;

    int usedHeight = [self _usedHeight];

    SavedScreenInfo originalScreenInfo;
    [self saveAutoreleasedCopyOfScreenInfoTo:&originalScreenInfo];

    SavedScreenInfo baseScreenInfo;
    [self loadAltScreenInfoInto:&baseScreenInfo];

    LineBuffer *realLineBuffer = linebuffer;

    int originalLastPos = [linebuffer lastPos];
    int originalStartPos;
    int originalEndPos;
    BOOL originalIsFullLine;
    if (hasSelection && temp_buffer) {
        // In alternate screen mode, get the original positions of the
        // selection. Later this will be used to set the selection positions
        // relative to the end of the udpated linebuffer (which could change as
        // lines from the base screen are pushed onto it).
        BOOL ok1, ok2;
        LineBuffer *lineBufferWithAltScreen = [[linebuffer appendOnlyCopy] autorelease];
        linebuffer = lineBufferWithAltScreen;
        [self _appendScreenToScrollbackWithUsedHeight:usedHeight newHeight:new_height];

        [self getNullCorrectedSelectionStartPosition:&originalStartPos
                                         endPosition:&originalEndPos
                                 isFullLineSelection:&originalIsFullLine
                       selectionStartPositionIsValid:&ok1
                          selectionEndPostionIsValid:&ok2];

        linebuffer = realLineBuffer;
        hasSelection = ok1 && ok2;
    }
    // If we're in the alternate screen, create a temporary linebuffer and append
    // the base screen's contents to it.
    LineBuffer *tempLineBuffer = nil;
    if (temp_buffer) {
        tempLineBuffer = [[[LineBuffer alloc] init] autorelease];
        realLineBuffer = linebuffer;
        linebuffer = tempLineBuffer;
<<<<<<< HEAD
        buffer_lines = saved_buffer_lines;
        screen_top = saved_screen_top;
        cursorX = savedCursorX;
        cursorY = savedCursorY;
    }

    BOOL startPositionBeforeEnd = NO;
    BOOL endPostionBeforeEnd = NO;
    if (hasSelection) {
        startPositionBeforeEnd = [linebuffer convertCoordinatesAtX:[display selectionStartX]
                                                               atY:[display selectionStartY]
                                                         withWidth:WIDTH
                                                        toPosition:&selectionStartPosition
                                                            offset:0];
        int modifiedSelectionEndX = 0;
        // Move the modifiedSelectionEndX back to the first nonzero character because linebuffer
        // positions can't represent nul positions correctly.
        screen_char_t *theLine = [self getLineAtIndex:[display selectionEndY]];
        if (theLine) {
            for (int j = [display selectionEndX] - 1; j >= 0; j--) {
                if (theLine[j].code != 0) {
                    modifiedSelectionEndX = j + 1;
                    break;
                }
            }
        }
        endPostionBeforeEnd = [linebuffer convertCoordinatesAtX:modifiedSelectionEndX
                                                            atY:[display selectionEndY]
                                                      withWidth:WIDTH
                                                     toPosition:&selectionEndPosition
                                                         offset:0];
=======
>>>>>>> e6331b18
    }

    /* **************
     * tempLineBuffer   realLineBuffer  appendOnlyLineBuffer
     *                  real data
     * alt screen
     */
    [self _appendScreenToScrollbackWithUsedHeight:usedHeight newHeight:new_height];
    int originalLineBufferLines;
    int newSelStartX = -1, newSelStartY = -1;
    int newSelEndX = -1, newSelEndY = -1;
    BOOL isFullLineSelection = NO;
    if (temp_buffer) {
        // We are in alternate screen mode.
        originalLineBufferLines = [realLineBuffer numLinesWithWidth:WIDTH];

        // Append base screen to real line buffer
        [self appendScreenWithInfo:&baseScreenInfo
                         andHeight:new_height
                      toLineBuffer:realLineBuffer];
        /* **************
         * tempLineBuffer   realLineBuffer  appendOnlyLineBuffer
         *                  real data
         * alt screen
         *                  base screen
         */

    } else if (hasSelection) {
        hasSelection = [self convertCurrentSelectionToWidth:new_width
                                                toNewStartX:&newSelStartX
                                                toNewStartY:&newSelStartY
                                                  toNewEndX:&newSelEndX
                                                  toNewEndY:&newSelEndY
                                      toIsFullLineSelection:&isFullLineSelection];
    }

#ifdef DEBUG_RESIZEDWIDTH
    NSLog(@"After push:\n");
        [linebuffer dump];
#endif

    // reassign our pointers
    if (buffer_lines) {
        free(buffer_lines);
    }
    buffer_lines = new_buffer_lines;
    screen_top = new_buffer_lines;
    if (dirty) {
        assert(dirty[dirtySize] == DIRTY_MAGIC);
        free(dirty);
    }
    if (result_line) {
        free(result_line);
    }
    dirtySize = new_height * new_width;
    // Allocate one extra byte to check for buffer overruns.
    dirty = (char*)malloc(1 + dirtySize * sizeof(char));
    dirty[dirtySize] = DIRTY_MAGIC;
    memset(dirty, 1, dirtySize * sizeof(char));
    result_line = (screen_char_t*)calloc((new_width + 1), sizeof(screen_char_t));

    int old_height = HEIGHT;
    int old_width = WIDTH;

    // new height and width
    WIDTH = new_width;
    HEIGHT = new_height;

    // Restore the screen contents that were pushed onto the linebuffer.
    [self restoreScreenFromScrollbackWithDefaultLine:[self _getDefaultLineWithWidth:WIDTH]];
    // In alternate screen mode, the screen contents move up when a line wraps.
    int linesMovedUp = [linebuffer numLinesWithWidth:WIDTH];

    /* **************
     * tempLineBuffer   realLineBuffer  appendOnlyLineBuffer
     *                  real data
     * alt screen-pop
     *                  base screen
     *                                  alt screen
     */

    // If we're in the alternate screen, restore its contents from the temporary
    // linebuffer.
    if (temp_buffer) {
        SavedScreenInfo savedInfo;
        [self saveScreenInfoTo:&savedInfo];

        // Allocate a new temp_buffer of the right size.
        free(temp_buffer);
        temp_buffer = [self mallocedScreenBufferWithDefaultChar:temp_default_char];
        [self loadAltScreenInfoInto:&baseScreenInfo];

        // Temporarily exit alt screen mode.
        [self restoreScreenInfoFrom:&baseScreenInfo];

        linebuffer = realLineBuffer;
        /*                  **************
         * tempLineBuffer   realLineBuffer  appendOnlyLineBuffer
         *                  real data
         * alt screen-pop
         *                  base screen
         */
        if (old_height < new_height) {
            // Growing (avoid pulling in stuff from scrollback. Add blank lines
            // at bottom instead). Note there's a little hack here: we use temp_buffer as the default
            // line because it was just initialized with default lines.
            [self restoreScreenFromScrollbackWithDefaultLine:temp_buffer
                                                        upTo:old_height];
        } else {
            // Shrinking (avoid pulling in stuff from scrollback, pull in no more
            // than might have been pushed, even if more is available). Note there's a little hack
            // here: we use temp_buffer as the default line because it was just initialized with
            // default lines.
            [self restoreScreenFromScrollbackWithDefaultLine:temp_buffer
                                                        upTo:new_height];
        }
        /*                  **************
         * tempLineBuffer   realLineBuffer  appendOnlyLineBuffer
         *                  real data
         * alt screen-pop
         *                  base screen-pop
         */

        int newLastPos = [realLineBuffer lastPos];
        SAVE_CURSOR_X = cursorX;
        SAVE_CURSOR_Y = cursorY;

        ///////////////////////////////////////
        // Create a cheap append-only copy of the line buffer and add the
        // screen to it. This sets up the current state so that if there is a
        // selection, linebuffer has the configuration that the user actually
        // sees (history + the alt screen contents). That'll make
        // convertCurrentSelectionToWidth:... happy (the selection's Y values
        // will be able to be looked up) and then after that's done we can swap
        // back to the tempLineBuffer.
        LineBuffer *appendOnlyLineBuffer = [[realLineBuffer appendOnlyCopy] autorelease];
        linebuffer = appendOnlyLineBuffer;
        /*                                  **************
         * tempLineBuffer   realLineBuffer  appendOnlyLineBuffer
         *                  real data
         * alt screen-pop
         *                  base screen-pop
         *                                  weak copy of real line buffer + base screen - pop
         */
        [self restoreScreenInfoFrom:&originalScreenInfo];
        WIDTH = old_width;
        HEIGHT = old_height;
        [self _appendScreenToScrollbackWithUsedHeight:usedHeight newHeight:new_height];
        WIDTH = new_width;
        HEIGHT = new_height;
        /*                                  **************
         * tempLineBuffer   realLineBuffer  appendOnlyLineBuffer
         *                  real data
         * alt screen-pop
         *                  base screen-pop
         *                                  weak copy of real data + base screen - pop
         *                                  alt screen
         */

#ifdef DEBUG_RESIZEDWIDTH
        NSLog(@"Selection at %d,%d - %d,%d", [display selectionStartX], [display selectionStartY], [display selectionEndX], [display selectionEndY]);
#endif
        if (hasSelection) {
            // Compute selection positions relative to the end of the line buffer, which may have
            // grown or shrunk.

            int growth = newLastPos - originalLastPos;
            int startPos = originalStartPos;
            int endPos = originalEndPos;
            if (growth > 0) {
                if (startPos >= originalLastPos) {
                    startPos += growth;
                }
                if (endPos >= originalLastPos) {
                    endPos += growth;
                }
            } else if (growth < 0) {
                if (startPos >= newLastPos && startPos < originalLastPos) {
                    // Started in deleted region
                    startPos = newLastPos;
                } else if (startPos >= originalLastPos) {
                    startPos += growth;
                }
                if (endPos >= newLastPos && endPos < originalLastPos) {
                    // Ended in deleted region
                    endPos = newLastPos;
                } else if (endPos >= originalLastPos) {
                    endPos += growth;
                }
            }
            if (startPos == endPos) {
                hasSelection = NO;
            }
            [linebuffer convertPosition:startPos
                              withWidth:new_width
                                    toX:&newSelStartX
                                    toY:&newSelStartY];
            int numScrollbackLines = [realLineBuffer numLinesWithWidth:new_width];
            if (newSelStartY >= numScrollbackLines) {
                newSelStartY -= linesMovedUp;
            }
            [linebuffer convertPosition:endPos
                              withWidth:new_width
                                    toX:&newSelEndX
                                    toY:&newSelEndY];
            if (newSelEndY >= numScrollbackLines) {
                newSelEndY -= linesMovedUp;
            }
        }

        [self restoreScreenInfoFrom:&savedInfo];
        /* **************
         * tempLineBuffer   realLineBuffer  appendOnlyLineBuffer
         *                  real data
         * alt screen-pop
         *                  base screen-pop
         *                                  weak copy of real line buffer
         *                                  alt screen
         */
        linebuffer = realLineBuffer;
        // NOTE: linebuffer remains set to realLineBuffer at this point.
    }

#ifdef DEBUG_RESIZEDWIDTH
    NSLog(@"After pops\n");
    [linebuffer dump];
#endif

    // reset terminal scroll top and bottom
    SCROLL_TOP = 0;
    SCROLL_BOTTOM = HEIGHT - 1;

    [self clampCursorPositionToValid];

    // The linebuffer may have grown. Ensure it doesn't have too many lines.
#ifdef DEBUG_RESIZEDWIDTH
    NSLog(@"Before dropExcessLines have %d\n", [linebuffer numLinesWithWidth:WIDTH]);
#endif
    int linesDropped = 0;
    if (!unlimitedScrollback_) {
        linesDropped = [linebuffer dropExcessLinesWithWidth:WIDTH];
    }
    int lines = [linebuffer numLinesWithWidth:WIDTH];
    NSAssert(lines >= 0, @"Negative lines");

    // An immediate refresh is needed so that the size of TEXTVIEW can be
    // adjusted to fit the new size
    DebugLog(@"resizeWidth setDirty");
    [SESSION refreshAndStartTimerIfNeeded];
    if (hasSelection &&
        newSelStartY >= linesDropped &&
        newSelEndY >= linesDropped) {
        [display setSelectionFromX:newSelStartX
                             fromY:newSelStartY - linesDropped
                               toX:newSelEndX
                               toY:newSelEndY - linesDropped];
    } else {
        [display deselect];
    }

    [SESSION updateScroll];
#ifdef DEBUG_RESIZEDWIDTH
    NSLog(@"After resizeWidth\n");
    [self dumpScreen];
#endif
}

- (void)reset
{
    [SESSION clearTriggerLine];
    // Save screen contents before resetting.
    [self scrollScreenIntoScrollbackBuffer:1];

    // reset terminal scroll top and bottom
    [self setCursorX:cursorX Y:SCROLL_TOP];
    SCROLL_TOP = 0;
    SCROLL_BOTTOM = HEIGHT - 1;

    [self clearScreen];
    [self _setInitialTabStops];
    SAVE_CURSOR_X = 0;
    ALT_SAVE_CURSOR_X = 0;
    [self setCursorX:cursorX Y:0];
    SAVE_CURSOR_Y = 0;
    ALT_SAVE_CURSOR_Y = 0;

    for (int i = 0; i < 4; i++) {
        saveCharset[i] = charset[i] = 0;
    }

    [self showCursor:YES];
}

- (int)width
{
    return WIDTH;
}

- (int)height
{
    return HEIGHT;
}

// sets scrollback lines.
- (void)setScrollback:(unsigned int)lines;
{
    max_scrollback_lines = lines;
    [linebuffer setMaxLines: lines];
    if (!unlimitedScrollback_) {
        [linebuffer dropExcessLinesWithWidth: WIDTH];
    }
}

- (void)setUnlimitedScrollback:(BOOL)enable
{
    unlimitedScrollback_ = enable;
}

- (PTYSession *)session
{
    return SESSION;
}

- (void)setSession:(PTYSession *)session
{
#if DEBUG_METHOD_TRACE
    NSLog(@"%s", __PRETTY_FUNCTION__);
#endif
    SESSION=session;
}

- (void)setTerminal:(VT100Terminal *)terminal
{
#if DEBUG_METHOD_TRACE
    NSLog(@"%s(%d):-[VT100Screen setTerminal:%@]",
      __FILE__, __LINE__, terminal);
#endif
    TERMINAL = terminal;
}

- (VT100Terminal *)terminal
{
    return TERMINAL;
}

- (void)setShellTask:(PTYTask *)shell
{
#if DEBUG_METHOD_TRACE
    NSLog(@"%s(%d):-[VT100Screen setShellTask:%@]",
      __FILE__, __LINE__, shell);
#endif
    SHELL = shell;
}

- (PTYTask *)shellTask
{
#if DEBUG_METHOD_TRACE
    NSLog(@"%s(%d):-[VT100Screen shellTask]", __FILE__, __LINE__);
#endif
    return SHELL;
}

- (PTYTextView *) display
{
    return (display);
}

- (void) setDisplay: (PTYTextView *) aDisplay
{
    display = aDisplay;
}

- (BOOL)blinkingCursor
{
    return (blinkingCursor);
}

- (void)setBlinkingCursor: (BOOL) flag
{
    blinkingCursor = flag;
}

// Should the profile name be inculded in the window/tab title? Requires both
// a per-profile option to be on as well as the global option.
- (BOOL)_syncTitle
{
    if (![[PreferencePanel sharedInstance] showBookmarkName]) {
        return NO;
    }
    return [[[SESSION addressBookEntry] objectForKey:KEY_SYNC_TITLE] boolValue];
}

- (void)putToken:(VT100TCC)token
{
    NSString *newTitle;

#if DEBUG_METHOD_TRACE
    NSLog(@"%s(%d):-[VT100Screen putToken:%d]",__FILE__, __LINE__, token);
#endif
    int i,j,k;
    screen_char_t *aLine;

    switch (token.type) {
    // our special code
    case VT100_STRING:
    case VT100_ASCIISTRING:
        // check if we are in print mode
        if ([self printToAnsi] == YES) {
            [self printStringToAnsi:token.u.string];
        } else {
            // else display string on screen
            [self setString:token.u.string ascii:(token.type == VT100_ASCIISTRING)];
        }
        [SESSION appendStringToTriggerLine:token.u.string];
        break;

    case VT100_UNKNOWNCHAR: break;
    case VT100_NOTSUPPORT: break;

    //  VT100 CC
    case VT100CC_ENQ: break;
    case VT100CC_BEL:
        [SESSION appendStringToTriggerLine:@"\a"];
        [self activateBell];
        break;
    case VT100CC_BS:  [self backSpace]; break;
    case VT100CC_HT:  [self setTab]; break;
    case VT100CC_LF:
    case VT100CC_VT:
    case VT100CC_FF:
        if ([self printToAnsi] == YES) {
            [self printStringToAnsi: @"\n"];
        } else {
            [self setNewLine];
        }
        [SESSION clearTriggerLine];
        break;
    case VT100CC_CR:
        [self setCursorX:0 Y:cursorY];
        [SESSION clearTriggerLine];
        break;
    case VT100CC_SO:  break;
    case VT100CC_SI:  break;
    case VT100CC_DC1: break;
    case VT100CC_DC3: break;
    case VT100CC_CAN:
    case VT100CC_SUB: break;
    case VT100CC_DEL:
        [self deleteCharacters:1];
        [SESSION clearTriggerLine];
        break;

    // VT100 CSI
    case VT100CSI_CPR: break;
    case VT100CSI_CUB:
        [self cursorLeft:token.u.csi.p[0]];
        [SESSION clearTriggerLine];
        break;
    case VT100CSI_CUD:
        [self cursorDown:token.u.csi.p[0]];
        [SESSION clearTriggerLine];
        break;
    case VT100CSI_CUF:
        [self cursorRight:token.u.csi.p[0]];
        [SESSION clearTriggerLine];
        break;
    case VT100CSI_CUP:
        [self cursorToX:token.u.csi.p[1] Y:token.u.csi.p[0]];
        [SESSION clearTriggerLine];
        break;
    case VT100CSI_CUU:
        [self cursorUp:token.u.csi.p[0]];
        [SESSION clearTriggerLine];
        break;
    case VT100CSI_DA:   [self deviceAttribute:token]; break;
    case VT100CSI_DECALN:
        for (i = 0; i < HEIGHT; i++) {
            aLine = [self getLineAtScreenIndex:i];
            for (j = 0; j < WIDTH; j++) {
                aLine[j].code ='E';
                aLine[j].complexChar = NO;
                CopyForegroundColor(&aLine[j], [TERMINAL foregroundColorCodeReal]);
                CopyBackgroundColor(&aLine[j], [TERMINAL backgroundColorCodeReal]);
            }
            aLine[WIDTH].code = EOL_HARD;
        }
        DebugLog(@"putToken DECALN");
        [self setDirty];
        break;
    case VT100CSI_DECDHL: break;
    case VT100CSI_DECDWL: break;
    case VT100CSI_DECID: break;
    case VT100CSI_DECKPAM: break;
    case VT100CSI_DECKPNM: break;
    case VT100CSI_DECLL: break;
    case VT100CSI_DECRC:
        [self restoreCursorPosition];
        [SESSION clearTriggerLine];
        break;
    case VT100CSI_DECREPTPARM: break;
    case VT100CSI_DECREQTPARM: break;
    case VT100CSI_DECSC: [self saveCursorPosition]; break;
    case VT100CSI_DECSTBM: [self setTopBottom:token]; break;
    case VT100CSI_DECSWL: break;
    case VT100CSI_DECTST: break;
    case VT100CSI_DSR:  [self deviceReport:token]; break;
    case VT100CSI_ED:
        [self eraseInDisplay:token];
        [SESSION clearTriggerLine];
        break;
    case VT100CSI_EL:
        [self eraseInLine:token];
        [SESSION clearTriggerLine];
        break;
    case VT100CSI_HTS:
        if (cursorX < WIDTH) {
            [self setTabStopAt:cursorX];
        }
        break;
    case VT100CSI_HVP:
        [self cursorToX:token.u.csi.p[1] Y:token.u.csi.p[0]];
        [SESSION clearTriggerLine];
        break;
    case VT100CSI_NEL:
        [self setCursorX:0 Y:cursorY];
        // fall through
    case VT100CSI_IND:
        if (cursorY == SCROLL_BOTTOM) {
            [self scrollUp];
        } else {
            [self setCursorX:cursorX Y:cursorY + 1];
            if (cursorY >= HEIGHT) {
                [self setCursorX:cursorX Y:HEIGHT - 1];
            }
        }
        [SESSION clearTriggerLine];
        break;
    case VT100CSI_RI:
        if (cursorY == SCROLL_TOP) {
            [self scrollDown];
        } else {
            [self setCursorX:cursorX Y:cursorY - 1];
            if (cursorY < 0) {
                [self setCursorX:cursorX Y:0];
            }
        }
        [SESSION clearTriggerLine];
        break;
    case VT100CSI_RIS:
            // As far as I can tell, this is not part of the standard and should not be
            // supported.  -- georgen 7/31/11
            break;

    case ANSI_RIS:
            [TERMINAL reset];
            break;
    case VT100CSI_RM:
            break;
    case VT100CSI_DECSCUSR:
        switch (token.u.csi.p[0]) {
            case 0:
            case 1:
                [[SESSION TEXTVIEW] setBlinkingCursor:true];
                [[SESSION TEXTVIEW] setCursorType:CURSOR_BOX];
                break;
            case 2:
                [[SESSION TEXTVIEW] setBlinkingCursor:false];
                [[SESSION TEXTVIEW] setCursorType:CURSOR_BOX];
                break;
            case 3:
                [[SESSION TEXTVIEW] setBlinkingCursor:true];
                [[SESSION TEXTVIEW] setCursorType:CURSOR_UNDERLINE];
                break;
            case 4:
                [[SESSION TEXTVIEW] setBlinkingCursor:false];
                [[SESSION TEXTVIEW] setCursorType:CURSOR_UNDERLINE];
                break;
            case 5:
                [[SESSION TEXTVIEW] setBlinkingCursor:true];
                [[SESSION TEXTVIEW] setCursorType:CURSOR_VERTICAL];
                break;
            case 6:
                [[SESSION TEXTVIEW] setBlinkingCursor:false];
                [[SESSION TEXTVIEW] setCursorType:CURSOR_VERTICAL];
                break;
            default:
                //NSLog(@"DECSCUSR: Unrecognized parameter: %d", token.u.csi.p[0]);
                break;
        }
        break;

    /* My interpretation of this:
     * http://www.cl.cam.ac.uk/~mgk25/unicode.html#term
     * is that UTF-8 terminals should ignore SCS because
     * it's either a no-op (in the case of iso-8859-1) or
     * insane. Also, mosh made fun of Terminal and I don't
     * want to be made fun of:
     * "Only Mosh will never get stuck in hieroglyphs when a nasty
     * program writes to the terminal. (See Markus Kuhn's discussion of
     * the relationship between ISO 2022 and UTF-8.)"
     * http://mosh.mit.edu/#techinfo
     *
     * I'm going to throw this out there (4/15/2012) and see if this breaks
     * anything for anyone.
     *
     * UPDATE: In bug 1997, we see that it breaks line-drawing chars, which
     * are in SCS0. Indeed, mosh fails to draw these as well.
     */
    case VT100CSI_SCS0:
            charset[0] = (token.u.code=='0');
            break;
    case VT100CSI_SCS1:
            if ([TERMINAL encoding] != NSUTF8StringEncoding) {
                charset[1] = (token.u.code=='0');
            }
            break;
    case VT100CSI_SCS2:
            if ([TERMINAL encoding] != NSUTF8StringEncoding) {
                charset[2] = (token.u.code=='0');
            }
            break;
    case VT100CSI_SCS3:
            if ([TERMINAL encoding] != NSUTF8StringEncoding) {
                charset[3] = (token.u.code=='0');
            }
            break;
    case VT100CSI_SGR:  [self selectGraphicRendition:token]; break;
    case VT100CSI_SM: break;
    case VT100CSI_TBC:
        switch (token.u.csi.p[0]) {
            case 3:
                [self clearTabStop];
                break;

            case 0:
                if (cursorX < WIDTH) {
                    [self removeTabStopAt:cursorX];
                }
        }
        break;

    case VT100CSI_DECSET:
    case VT100CSI_DECRST:
        if (token.u.csi.p[0] == 3 &&
            [TERMINAL allowColumnMode] == YES &&
            ![[[SESSION addressBookEntry] objectForKey:KEY_DISABLE_WINDOW_RESIZING] boolValue]) {
            // set the column
            [[SESSION tab] sessionInitiatedResize:SESSION
                                            width:([TERMINAL columnMode] ? 132 : 80)
                                           height:HEIGHT];
            token.u.csi.p[0] = 2;
            [self eraseInDisplay:token];  // erase the screen
            token.u.csi.p[0] = token.u.csi.p[1] = 0;
            [self setTopBottom:token];  // reset scroll
        }

        break;

    // ANSI CSI
    case ANSICSI_CBT:
        [self backTab];
        [SESSION clearTriggerLine];
        break;
    case ANSICSI_CHA:
        [self cursorToX: token.u.csi.p[0]];
        [SESSION clearTriggerLine];
        break;
    case ANSICSI_VPA:
        [self cursorToX:cursorX + 1 Y:token.u.csi.p[0]];
        [SESSION clearTriggerLine];
        break;
    case ANSICSI_VPR:
        [self cursorToX:cursorX + 1 Y:token.u.csi.p[0] + cursorY + 1];
        [SESSION clearTriggerLine];
        break;
    case ANSICSI_ECH:
        if (cursorX < WIDTH) {
            int dirtyX = cursorX;
            int dirtyY = cursorY;

            j = token.u.csi.p[0];
            aLine = [self getLineAtScreenIndex:cursorY];
            for (k = 0; cursorX + k < WIDTH && k < j; k++) {
                aLine[cursorX + k].code = 0;
                assert(cursorX + k < WIDTH);
                CopyForegroundColor(&aLine[cursorX + k], [TERMINAL foregroundColorCodeReal]);
                CopyBackgroundColor(&aLine[cursorX + k], [TERMINAL backgroundColorCodeReal]);
            }

            int endX = MIN(WIDTH, dirtyX + j);
            [self setDirtyFromX:dirtyX
                              Y:dirtyY
                            toX:endX
                              Y:dirtyY];

            DebugLog(@"putToken ECH");
        }
        [SESSION clearTriggerLine];
        break;

    case STRICT_ANSI_MODE:
        [TERMINAL setStrictAnsiMode:![TERMINAL strictAnsiMode]];
        break;

    case ANSICSI_PRINT:
        if (![[[SESSION addressBookEntry] objectForKey:KEY_DISABLE_PRINTING] boolValue]) {
            switch (token.u.csi.p[0]) {
                case 4:
                    // print our stuff!!
                    [self doPrint];
                    break;
                case 5:
                    // allocate a string for the stuff to be printed
                    if (printToAnsiString != nil)
                        [printToAnsiString release];
                    printToAnsiString = [[NSMutableString alloc] init];
                    [self setPrintToAnsi: YES];
                    break;
                default:
                    //print out the whole screen
                    if (printToAnsiString != nil)
                        [printToAnsiString release];
                    printToAnsiString = nil;
                    [self setPrintToAnsi: NO];
                    [self doPrint];
            }
        }
        break;
    case ANSICSI_SCP:
        [self saveCursorPosition];
        break;
    case ANSICSI_RCP:
        [self restoreCursorPosition];
        [SESSION clearTriggerLine];
        break;

    // XTERM extensions
    case XTERMCC_WIN_TITLE:
        newTitle = [[token.u.string copy] autorelease];
        if ([self _syncTitle]) {
            newTitle = [NSString stringWithFormat:@"%@: %@", [SESSION joblessDefaultName], newTitle];
        }
        [SESSION setWindowTitle:newTitle];
        long long lineNumber = [self absoluteLineNumberOfCursor];
        [[SESSION TEXTVIEW] logWorkingDirectoryAtLine:lineNumber];
        break;
    case XTERMCC_WINICON_TITLE:
        newTitle = [[token.u.string copy] autorelease];
        if ([self _syncTitle]) {
            newTitle = [NSString stringWithFormat:@"%@: %@", [SESSION joblessDefaultName], newTitle];
        }
        [SESSION setWindowTitle: newTitle];
        [SESSION setName: newTitle];
        break;
    case XTERMCC_ICON_TITLE:
        newTitle = [[token.u.string copy] autorelease];
        if ([self _syncTitle]) {
            newTitle = [NSString stringWithFormat:@"%@: %@", [SESSION joblessDefaultName], newTitle];
        }
        [SESSION setName: newTitle];
        break;
    case XTERMCC_INSBLNK: [self insertBlank:token.u.csi.p[0]]; break;
    case XTERMCC_INSLN:
        [self insertLines:token.u.csi.p[0]];
        [SESSION clearTriggerLine];
        break;
    case XTERMCC_DELCH:
        [self deleteCharacters:token.u.csi.p[0]];
        [SESSION clearTriggerLine];
        break;
    case XTERMCC_DELLN:
        [self deleteLines:token.u.csi.p[0]];
        [SESSION clearTriggerLine];
        break;
    case XTERMCC_WINDOWSIZE:
        //NSLog(@"setting window size from (%d, %d) to (%d, %d)", WIDTH, HEIGHT, token.u.csi.p[1], token.u.csi.p[2]);
        if (![[[SESSION addressBookEntry] objectForKey:KEY_DISABLE_WINDOW_RESIZING] boolValue] &&
            ![[[SESSION tab] parentWindow] anyFullScreen]) {
            // set the column
            [[SESSION tab] sessionInitiatedResize:SESSION
                                            width:token.u.csi.p[2]
                                           height:token.u.csi.p[1]];

        }
        break;
    case XTERMCC_WINDOWSIZE_PIXEL:
        if (![[[SESSION addressBookEntry] objectForKey:KEY_DISABLE_WINDOW_RESIZING] boolValue] &&
            ![[[SESSION tab] parentWindow] anyFullScreen]) {
            // TODO: Only allow this if there is a single session in the tab.
            [[SESSION tab] sessionInitiatedResize:SESSION
                                            width:(token.u.csi.p[2] / [display charWidth])
                                           height:(token.u.csi.p[1] / [display lineHeight])];
        }
        break;
    case XTERMCC_WINDOWPOS:
        //NSLog(@"setting window position to Y=%d, X=%d", token.u.csi.p[1], token.u.csi.p[2]);
        if (![[[SESSION addressBookEntry] objectForKey:KEY_DISABLE_WINDOW_RESIZING] boolValue] &&
            ![[[SESSION tab] parentWindow] anyFullScreen])
            // TODO: Only allow this if there is a single session in the tab.
            [[[SESSION tab] parentWindow] windowSetFrameTopLeftPoint:NSMakePoint(token.u.csi.p[2],
                                                                                 [[[[SESSION tab] parentWindow] windowScreen] frame].size.height - token.u.csi.p[1])];
        break;
    case XTERMCC_ICONIFY:
        // TODO: Only allow this if there is a single session in the tab.
        if (![[[SESSION tab] parentWindow] anyFullScreen])
            [[[SESSION tab] parentWindow] windowPerformMiniaturize:nil];
        break;
    case XTERMCC_DEICONIFY:
        // TODO: Only allow this if there is a single session in the tab.
        [[[SESSION tab] parentWindow] windowDeminiaturize:nil];
        break;
    case XTERMCC_RAISE:
        // TODO: Only allow this if there is a single session in the tab.
        [[[SESSION tab] parentWindow] windowOrderFront:nil];
        break;
    case XTERMCC_LOWER:
        // TODO: Only allow this if there is a single session in the tab.
        if (![[[SESSION tab] parentWindow] anyFullScreen])
            [[[SESSION tab] parentWindow] windowOrderBack: nil];
        break;
    case XTERMCC_SU:
        for (i = 0;
             i < MIN(MAX(HEIGHT, MAX_SCROLL_AT_ONCE), token.u.csi.p[0]);
             i++) {
            [self scrollUp];
        }
        [SESSION clearTriggerLine];
        break;
    case XTERMCC_SD:
        for (i = 0;
             i < MIN(MAX(HEIGHT, MAX_SCROLL_AT_ONCE), token.u.csi.p[0]);
             i++) {
            [self scrollDown];
        }
        [SESSION clearTriggerLine];
        break;
    case XTERMCC_REPORT_WIN_STATE:
        {
            char buf[64];
            snprintf(buf, sizeof(buf), "\033[%dt", [[[SESSION tab] parentWindow] windowIsMiniaturized] ? 2 : 1);
            [SESSION writeTask:[NSData dataWithBytes:buf
                                            length:strlen(buf)]];
        }
        break;
    case XTERMCC_REPORT_WIN_POS:
        {
            char buf[64];
            NSRect frame = [[[SESSION tab] parentWindow] windowFrame];
            // TODO: Figure out wtf to do if there are multiple sessions in one tab.
            snprintf(buf, sizeof(buf), "\033[3;%d;%dt", (int) frame.origin.x, (int) frame.origin.y);
            [SESSION writeTask: [NSData dataWithBytes:buf length:strlen(buf)]];
        }
        break;
    case XTERMCC_REPORT_WIN_PIX_SIZE:
        {
            char buf[64];
            NSRect frame = [[[SESSION tab] parentWindow] windowFrame];
            // TODO: Some kind of adjustment for panes?
            snprintf(buf, sizeof(buf), "\033[4;%d;%dt", (int) frame.size.height, (int) frame.size.width);
            [SESSION writeTask: [NSData dataWithBytes:buf length:strlen(buf)]];
        }
        break;
    case XTERMCC_REPORT_WIN_SIZE:
        {
            char buf[64];
            // TODO: Some kind of adjustment for panes
            snprintf(buf, sizeof(buf), "\033[8;%d;%dt", HEIGHT, WIDTH);
            [SESSION writeTask: [NSData dataWithBytes:buf length:strlen(buf)]];
        }
        break;
    case XTERMCC_REPORT_SCREEN_SIZE:
        {
            char buf[64];
            // TODO: This isn't really right since a window couldn't be made this large given the
            // window decorations.
            NSRect screenSize = [[[[SESSION tab] parentWindow] windowScreen] frame];
            //  TODO: WTF do we do with panes here?
            float nch = [[[SESSION tab] parentWindow] windowFrame].size.height - [[[[[SESSION tab] parentWindow] currentSession] SCROLLVIEW] documentVisibleRect].size.height;
            float wch = [[[SESSION tab] parentWindow] windowFrame].size.width - [[[[[SESSION tab] parentWindow] currentSession] SCROLLVIEW] documentVisibleRect].size.width;
            int h = (screenSize.size.height - nch) / [display lineHeight];
            int w =  (screenSize.size.width - wch - MARGIN * 2) / [display charWidth];

            snprintf(buf, sizeof(buf), "\033[9;%d;%dt", h, w);
            [SESSION writeTask: [NSData dataWithBytes:buf length:strlen(buf)]];
        }
        break;
    case XTERMCC_REPORT_ICON_TITLE: {
        NSString *theString;
        if ([[NSUserDefaults standardUserDefaults] boolForKey:@"AllowInsecureTitleReporting"]) {
            theString = [NSString stringWithFormat:@"\033]L%@\033\\", [SESSION windowTitle]];
        } else {
            theString = @"\033]L\033\\";
        }
        NSData *theData = [theString dataUsingEncoding:NSUTF8StringEncoding];
        [SESSION writeTask:theData];
        break;
    }
    case XTERMCC_REPORT_WIN_TITLE: {
        NSString *theString;
        if ([[NSUserDefaults standardUserDefaults] boolForKey:@"AllowInsecureTitleReporting"]) {
            theString = [NSString stringWithFormat:@"\033]l%@\033\\", [SESSION windowTitle]];
        } else {
            theString = @"\033]l\033\\";
        }
        NSData *theData = [theString dataUsingEncoding:NSUTF8StringEncoding];
        [SESSION writeTask:theData];
        break;
    }
    // Our iTerm specific codes
    case ITERM_GROWL:
        if (GROWL) {
            [gd growlNotify:NSLocalizedStringFromTableInBundle(@"Alert",
                                                               @"iTerm",
                                                               [NSBundle bundleForClass:[self class]],
                                                               @"Growl Alerts")
            withDescription:[NSString stringWithFormat:@"Session %@ #%d: %@",
                             [SESSION name],
                             [[SESSION tab] realObjectCount],
                             token.u.string]
            andNotification:@"Customized Message"
                 andSession:SESSION];
        }
        break;

        case UNDERSCORE_TMUX_UNSUPPORTED:
                [self crlf];
                [self setString:@"You have run an unsupported version of tmux. Please "
                        @"install a version that is compatible with this build of iTerm2."
                                        ascii:YES];
                [self crlf];
                [SESSION writeTask:[@"detach\n\n" dataUsingEncoding:NSUTF8StringEncoding]];
                break;

    case UNDERSCORE_TMUX1:
        [SESSION startTmuxMode];
        break;

    default:
        /*NSLog(@"%s(%d): bug?? token.type = %d",
            __FILE__, __LINE__, token.type);*/
        break;
    }
//    NSLog(@"Done");
}

- (long long)absoluteLineNumberOfCursor
{
    return [self totalScrollbackOverflow] + [self numberOfLines] - [self height] + [self cursorY] - 1;
}

- (void)clearBuffer
{
    [self clearScreen];
    [self clearScrollbackBuffer];
    [SESSION updateDisplay];
}

- (void)clearScrollbackBuffer
{
    [linebuffer release];
    linebuffer = [[LineBuffer alloc] init];
    [linebuffer setMaxLines:max_scrollback_lines];
    [display clearHighlights];

    scrollback_overflow = 0;
    savedFindContextAbsPos_ = 0;
    DebugLog(@"clearScrollbackBuffer setDirty");

    [self setDirty];
}

- (void)saveBuffer
{
    if (temp_buffer) {
        free(temp_buffer);
    }

    int size = REAL_WIDTH * HEIGHT;
    int n = (screen_top - buffer_lines) / REAL_WIDTH;
    temp_buffer = (screen_char_t*)calloc(size, (sizeof(screen_char_t)));
    if (n <= 0) {
        memcpy(temp_buffer, screen_top, size*sizeof(screen_char_t));
    } else {
        memcpy(temp_buffer, screen_top, (HEIGHT-n)*REAL_WIDTH*sizeof(screen_char_t));
        memcpy(temp_buffer + (HEIGHT - n) * REAL_WIDTH, buffer_lines, n * REAL_WIDTH * sizeof(screen_char_t));
    }
    temp_default_char = [self defaultChar];
}

- (void)restoreBuffer
{
    if (!temp_buffer) {
        return;
    }

    int n = (screen_top - buffer_lines) / REAL_WIDTH;
    if (n <= 0) {
        memcpy(screen_top, temp_buffer, REAL_WIDTH * HEIGHT * sizeof(screen_char_t));
    } else {
        memcpy(screen_top, temp_buffer, (HEIGHT - n) * REAL_WIDTH * sizeof(screen_char_t));
        memcpy(buffer_lines, temp_buffer + (HEIGHT - n) * REAL_WIDTH, n * REAL_WIDTH * sizeof(screen_char_t));
    }

    DebugLog(@"restoreBuffer setDirty");
    [self setDirty];

    free(temp_buffer);
    temp_buffer = NULL;
}

- (void)mouseModeDidChange:(MouseMode)mouseMode
{
        [display updateCursor:nil];
}

- (BOOL)printToAnsi
{
    return printToAnsi;
}

- (void)setPrintToAnsi: (BOOL) aFlag
{
    printToAnsi = aFlag;
}

- (void)printStringToAnsi: (NSString *) aString
{
    if ([aString length] > 0) {
        [printToAnsiString appendString: aString];
    }
}

void DumpBuf(screen_char_t* p, int n) {
    for (int i = 0; i < n; ++i) {
        NSLog(@"%3d: \"%@\" (0x%04x)", i, ScreenCharToStr(&p[i]), (int)p[i].code);
    }
}

// Add a combining char to the cell at the cursor position if possible. Returns
// YES if it is able to and NO if there is no base character to combine with.
- (BOOL)addCombiningCharAtCursor:(unichar)combiningChar
{
    // set cx, cy to the char before the cursor.
    int cx = cursorX;
    int cy = cursorY;
    if (cx == 0) {
        cx = WIDTH;
        --cy;
    }
    --cx;
    if (cy < 0) {
        // can't affect characters above screen so have it stand alone.
        return NO;
    }
    screen_char_t* theLine = [self getLineAtScreenIndex:cy];
    if (theLine[cx].code == 0) {
        // Mark is preceeded by an unset char, so make it stand alone.
        return NO;
    }
    if (theLine[cx].complexChar) {
        theLine[cx].code = AppendToComplexChar(theLine[cx].code,
                                               combiningChar);
    } else {
        theLine[cx].code = BeginComplexChar(theLine[cx].code,
                                            combiningChar);
        theLine[cx].complexChar = YES;
    }
    return YES;
}

// ascii: True if string contains only ascii characters.
- (void)setString:(NSString *)string ascii:(BOOL)ascii
{
    assert(self);
    assert(string);
    int idx, screenIdx;
    int charsToInsert;
    int len;
    int newx;
    screen_char_t *buffer;
    screen_char_t *aLine;

    if (gDebugLogging) {
        DebugLog([NSString stringWithFormat:@"setString: %d chars starting with %c at x=%d, y=%d, line=%d",
                  [string length], [string characterAtIndex:0],
                  cursorX, cursorY, cursorY + [linebuffer numLinesWithWidth: WIDTH]]);
    }

#if DEBUG_METHOD_TRACE
    NSLog(@"%s(%d):-[VT100Screen setString:%@ at %d]",
          __FILE__, __LINE__, string, cursorX);
#endif

    if ((len=[string length]) < 1 || !string) {
        //NSLog(@"%s: invalid string '%@'", __PRETTY_FUNCTION__, string);
        return;
    }

    // Allocate a buffer of screen_char_t and place the new string in it.
    const int kStaticBufferElements = 1024;
    screen_char_t staticBuffer[kStaticBufferElements];
    screen_char_t* dynamicBuffer = 0;

    if (ascii) {
        // Only Unicode code points 0 through 127 occur in the string.
        const int kStaticTempElements = 1024;
        unichar staticTemp[kStaticTempElements];
        unichar* dynamicTemp = 0;
        unichar *sc;
        if ([string length] > kStaticTempElements) {
            dynamicTemp = sc = (unichar *) calloc(len, sizeof(unichar));
            assert(dynamicTemp);
        } else {
            sc = staticTemp;
        }
        assert(TERMINAL);
        screen_char_t fg = [TERMINAL foregroundColorCode];
        screen_char_t bg = [TERMINAL backgroundColorCode];

        if ([string length] > kStaticBufferElements) {
            buffer = dynamicBuffer = (screen_char_t *) calloc([string length],
                                                              sizeof(screen_char_t));
            assert(dynamicBuffer);
            if (!buffer) {
                NSLog(@"%s: Out of memory", __PRETTY_FUNCTION__);
                return;
            }
        } else {
            buffer = staticBuffer;
        }

        [string getCharacters:sc];
        for (int i = 0; i < len; i++) {
            buffer[i].code = sc[i];
            buffer[i].complexChar = NO;
            CopyForegroundColor(&buffer[i], fg);
            CopyBackgroundColor(&buffer[i], bg);
            buffer[i].unused = 0;
        }

        // If a graphics character set was selected then translate buffer
        // characters into graphics charaters.
        if (charset[[TERMINAL charset]]) {
            translate(buffer, len);
        }
        if (dynamicTemp) {
            free(dynamicTemp);
        }
    } else {
        string = [string precomposedStringWithCanonicalMapping];
        len = [string length];
        if (2 * len > kStaticBufferElements) {
            buffer = dynamicBuffer = (screen_char_t *) calloc(2 * len,
                                                              sizeof(screen_char_t));
            assert(buffer);
            if (!buffer) {
                NSLog(@"%s: Out of memory", __PRETTY_FUNCTION__);
                return;
            }
        } else {
            buffer = staticBuffer;
        }

        // Pick off leading combining marks and low surrogates and modify the
        // character at the cursor position with them.
        unichar firstChar = [string characterAtIndex:0];
        while ([string length] > 0 &&
               (IsCombiningMark(firstChar) || IsLowSurrogate(firstChar))) {
            if (![self addCombiningCharAtCursor:firstChar]) {
                // Combining mark will need to stand alone rather than combine
                // because nothing precedes it.
                if (IsCombiningMark(firstChar)) {
                    // Prepend a space to it so the combining mark has something
                    // to combine with.
                    string = [NSString stringWithFormat:@" %@", string];
                } else {
                    // Got a low surrogate but can't find the matching high
                    // surrogate. Turn the low surrogate into a replacement
                    // char. This should never happen because decode_string
                    // ought to detect the broken unicode and substitute a
                    // replacement char.
                    string = [NSString stringWithFormat:@"%@%@",
                              ReplacementString(),
                              [string substringFromIndex:1]];
                }
                len = [string length];
                break;
            }
            string = [string substringFromIndex:1];
            if ([string length] > 0) {
                firstChar = [string characterAtIndex:0];
            }
        }

        // Add DWC_RIGHT after each double-byte character.
        assert(TERMINAL);
        StringToScreenChars(string,
                            buffer,
                            [TERMINAL foregroundColorCode],
                            [TERMINAL backgroundColorCode],
                            &len,
                            [TERMINAL encoding],
                            [SESSION doubleWidth],
                            NULL);
    }

    if (len < 1) {
        // The string is empty so do nothing.
        if (dynamicBuffer) {
            free(dynamicBuffer);
        }
        return;
    }

    // Iterate over each character in the buffer and copy/insert into screen.
    // Grab a block of consecutive characters up to the remaining length in the
    // line and append them at once.
    for (idx = 0; idx < len; )  {
        int startIdx = idx;
#ifdef VERBOSE_STRING
        NSLog(@"Begin inserting line. cursorX=%d, WIDTH=%d", cursorX, WIDTH);
#endif
        NSAssert(buffer[idx].code != DWC_RIGHT, @"DWC cut off");

        if (buffer[idx].code == DWC_SKIP) {
            // This is an invalid unicode character that iTerm2 has appropriated
            // for internal use. Change it to something invalid but safe.
            buffer[idx].code = BOGUS_CHAR;
        }
        int widthOffset;
        if (idx + 1 < len && buffer[idx + 1].code == DWC_RIGHT) {
            // If we're about to insert a double width character then reduce the
            // line width for the purposes of testing if the cursor is in the
            // rightmost position.
            widthOffset = 1;
#ifdef VERBOSE_STRING
            NSLog(@"The first char we're going to insert is a DWC");
#endif
        } else {
            widthOffset = 0;
        }
        if (cursorX >= WIDTH - widthOffset) {
            if ([TERMINAL wraparoundMode]) {
                // Set the continuation marker
                screen_char_t* prevLine = [self getLineAtScreenIndex:cursorY];
                BOOL splitDwc = (cursorX == WIDTH - 1);
                prevLine[WIDTH].code = (splitDwc ? EOL_DWC : EOL_SOFT);
                if (splitDwc) {
                    prevLine[WIDTH].code = EOL_DWC;
                    prevLine[WIDTH-1].code = DWC_SKIP;
                }
                [self setCursorX:0 Y:cursorY];
                // Advance to the next line
                [self setNewLine];
#ifdef VERBOSE_STRING
                NSLog(@"Advance cursor to next line");
#endif
            } else {
                // Wraparound is off.
                // That means all the characters are effectively inserted at the
                // rightmost position. Move the cursor to the end of the line
                // and insert the last character there.

                // Clear the continuation marker
                [self getLineAtScreenIndex:cursorY][WIDTH].code = EOL_HARD;
                // Cause the loop to end after this character.
                int ncx = WIDTH - 1;

                idx = len-1;
                if (buffer[idx].code == DWC_RIGHT && idx > startIdx) {
                    // The last character to insert is double width. Back up one
                    // byte in buffer and move the cursor left one position.
                    idx--;
                    ncx--;
                }
                if (ncx < 0) {
                    ncx = 0;
                }
                [self setCursorX:ncx Y:cursorY];
                screen_char_t* line = [self getLineAtScreenIndex:cursorY];
                if (line[cursorX].code == DWC_RIGHT) {
                    // This would cause us to overwrite the second part of a
                    // double-width character. Convert it to a space.
                    line[cursorX - 1].code = ' ';
                    line[cursorX - 1].complexChar = NO;
                }

#ifdef VERBOSE_STRING
                NSLog(@"Scribbling on last position");
#endif
            }
        }
        const int spaceRemainingInLine = WIDTH - cursorX;
        const int charsLeftToAppend = len - idx;

#ifdef VERBOSE_STRING
        DumpBuf(buffer + idx, charsLeftToAppend);
#endif
        BOOL wrapDwc = NO;
#ifdef VERBOSE_STRING
        NSLog(@"There is %d space left in the line and we are appending %d chars",
              spaceRemainingInLine, charsLeftToAppend);
#endif
        int effective_width = WIDTH;
        if (spaceRemainingInLine <= charsLeftToAppend) {
#ifdef VERBOSE_STRING
            NSLog(@"Not enough space in the line for everything we want to append.");
#endif
            // There is enough text to at least fill the line. Place the cursor
            // at the end of the line.
            int potentialCharsToInsert = spaceRemainingInLine;
            if (idx + potentialCharsToInsert < len &&
                buffer[idx + potentialCharsToInsert].code == DWC_RIGHT) {
                // If we filled the line all the way out to WIDTH a DWC would be
                // split. Wrap the DWC around to the next line.
#ifdef VERBOSE_STRING
                NSLog(@"Dropping a char from the end to avoid splitting a DWC.");
#endif
                wrapDwc = YES;
                newx = WIDTH - 1;
                --effective_width;
            } else {
#ifdef VERBOSE_STRING
                NSLog(@"Inserting up to the end of the line only.");
#endif
                newx = WIDTH;
            }
        } else {
            // This is the last iteration through this loop and we will not
            // advance to another line. Place the cursor at the end of the line
            // where it should be after appending is complete.
            newx = cursorX + charsLeftToAppend;
#ifdef VERBOSE_STRING
            NSLog(@"All remaining chars fit.");
#endif
        }

        // Get the number of chars to insert this iteration (no more than fit
        // on the current line).
        charsToInsert = newx - cursorX;
#ifdef VERBOSE_STRING
        NSLog(@"Will insert %d chars", charsToInsert);
#endif
        if (charsToInsert <= 0) {
            //NSLog(@"setASCIIString: output length=0?(%d+%d)%d+%d",cursorX,charsToInsert,idx2,len);
            break;
        }

        screenIdx = cursorY * WIDTH;
        aLine = [self getLineAtScreenIndex:cursorY];

        if ([TERMINAL insertMode]) {
            if (cursorX + charsToInsert < WIDTH) {
#ifdef VERBOSE_STRING
                NSLog(@"Shifting old contents to the right");
#endif
                // Shift the old line contents to the right by 'charsToInsert' positions.
                screen_char_t* src = aLine + cursorX;
                screen_char_t* dst = aLine + cursorX + charsToInsert;
                int elements = WIDTH - cursorX - charsToInsert;
                if (cursorX > 0 && src[0].code == DWC_RIGHT) {
                    // The insert occurred in the middle of a DWC.
                    src[-1].code = ' ';
                    src[-1].complexChar = NO;
                    src[0].code = ' ';
                    src[0].complexChar = NO;
                }
                if (src[elements].code == DWC_RIGHT) {
                    // Moving a DWC on top of its right half. Erase the DWC.
                    src[elements - 1].code = ' ';
                    src[elements - 1].complexChar = NO;
                } else if (src[elements].code == DWC_SKIP &&
                           aLine[WIDTH].code == EOL_DWC) {
                    // Stomping on a DWC_SKIP. Join the lines normally.
                    aLine[WIDTH].code = EOL_SOFT;
                }
                memmove(dst, src, elements * sizeof(screen_char_t));
                memset(dirty + screenIdx + cursorX,
                       1,
                       WIDTH - cursorX);
            }
        }

        // Overwriting the second-half of a double-width character so turn the
        // DWC into a space.
        if (aLine[cursorX].code == DWC_RIGHT) {
#ifdef VERBOSE_STRING
            NSLog(@"Wiping out the right-half DWC at the cursor before writing to screen");
#endif
            NSAssert(cursorX > 0, @"DWC split");  // there should never be the second half of a DWC at x=0
            aLine[cursorX].code = ' ';
            aLine[cursorX].complexChar = NO;
            aLine[cursorX-1].code = ' ';
            aLine[cursorX-1].complexChar = NO;
            [self setDirtyAtOffset:screenIdx + cursorX value:1];
            [self setDirtyAtOffset:screenIdx + cursorX - 1 value:1];
        }

        // copy charsToInsert characters into the line and set them dirty.
        memcpy(aLine + cursorX,
               buffer + idx,
               charsToInsert * sizeof(screen_char_t));
        [self setRangeDirty:NSMakeRange(screenIdx + cursorX, charsToInsert)];
        if (wrapDwc) {
            aLine[cursorX + charsToInsert].code = DWC_SKIP;
        }
        [self setCursorX:newx Y:cursorY];
        idx += charsToInsert;

        // Overwrote some stuff that was already on the screen leaving behind the
        // second half of a DWC
        if (cursorX < WIDTH-1 && aLine[cursorX].code == DWC_RIGHT) {
            aLine[cursorX].code = ' ';
            aLine[cursorX].complexChar = NO;
        }

        // The next char in the buffer shouldn't be DWC_RIGHT because we
        // wouldn't have inserted its first half due to a check at the top.
        assert(!(idx < len && buffer[idx].code == DWC_RIGHT));

        // ANSI terminals will go to a new line after displaying a character at
        // the rightmost column.
        if (cursorX >= effective_width && [TERMINAL isAnsi]) {
            if ([TERMINAL wraparoundMode]) {
                //set the wrapping flag
                aLine[WIDTH].code = ((effective_width == WIDTH) ? EOL_SOFT : EOL_DWC);
                [self setCursorX:0 Y:cursorY];
                [self setNewLine];
            } else {
                [self setCursorX:WIDTH - 1
                               Y:cursorY];
                if (idx < len - 1) {
                    // Iterate once more to draw the last character at the end
                    // of the line.
                    idx = len - 1;
                } else {
                    // Break out of the loop after the last character is drawn.
                    idx = len;
                }
            }
        }
    }

    if (dynamicBuffer) {
        free(dynamicBuffer);
    }
}

- (void)setStringToX:(int)x
                   Y:(int)y
              string:(NSString *)string
               ascii:(BOOL)ascii
{
    int sx, sy;

#if DEBUG_METHOD_TRACE
    NSLog(@"%s(%d):-[VT100Screen setStringToX:%d Y:%d string:%@]",
          __FILE__, __LINE__, x, y, string);
#endif

    sx = cursorX;
    sy = cursorY;
    [self setCursorX:x Y:y];
    [self setString:string ascii:ascii];
    [self setCursorX:sx Y:sy];
}

- (void)addLineToScrollback
{
    int overflowCount = [self _addLineToScrollbackImpl];
    if (overflowCount) {
        scrollback_overflow += overflowCount;
        cumulative_scrollback_overflow += overflowCount;
    }
}

- (void)crlf
{
    [self setNewLine];
    [self setCursorX:0 Y:cursorY];
}

- (void)setNewLine
{
    screen_char_t *aLine;
    BOOL wrap = NO;

#if DEBUG_METHOD_TRACE
    NSLog(@"%s(%d):-[VT100Screen setNewLine](%d,%d)-[%d,%d]", __FILE__, __LINE__, cursorX, cursorY, SCROLL_TOP, SCROLL_BOTTOM);
#endif

    if (cursorY < SCROLL_BOTTOM ||
        (cursorY < (HEIGHT - 1) &&
         cursorY > SCROLL_BOTTOM)) {
        // Do not scroll the screen; just move the cursor.
        [self setCursorX:cursorX Y:cursorY + 1];
        if (cursorX < WIDTH) {
            [self setCharAtCursorDirty:1];
        }
        DebugLog(@"setNewline advance cursor");
    } else if (SCROLL_TOP == 0 && SCROLL_BOTTOM == HEIGHT - 1) {
        // Scroll the whole screen.

        // Mark the cursor's previous location dirty. This fixes a rare race condition where
        // the cursor is not erased.
        [self setCharDirtyAtX:MAX(0, cursorX - 1)
                            Y:MAX(0, cursorY-1)
                        value:1];

        // Top line can move into scroll area; we need to draw only bottom line.
        [self moveDirtyRangeFromX:0 Y:1 toX:0 Y:0 size:WIDTH*(HEIGHT - 1)];
        [self setRangeDirty:NSMakeRange(WIDTH * (HEIGHT - 1), WIDTH)];

        [self addLineToScrollback];

        // Increment screen_top pointer
        screen_top = incrementLinePointer(buffer_lines, screen_top, HEIGHT, WIDTH, &wrap);

        // set last screen line default
        aLine = [self getLineAtScreenIndex: (HEIGHT - 1)];
        memcpy(aLine,
               [self _getDefaultLineWithWidth:WIDTH],
               REAL_WIDTH*sizeof(screen_char_t));

        // Mark everything dirty if we're not using the scrollback buffer
        if (temp_buffer) {
            [self setDirty];
        }

        DebugLog(@"setNewline scroll screen");
    } else {
        // We are scrolling within a strict subset of the screen.
        [self scrollUp];
        DebugLog(@"setNewline weird case");
    }
}

- (long long)totalScrollbackOverflow
{
    return cumulative_scrollback_overflow;
}

- (void)deleteCharacters:(int) n
{
    screen_char_t *aLine;
    int i;

#if DEBUG_METHOD_TRACE
    NSLog(@"%s(%d):-[VT100Screen deleteCharacter]: %d", __FILE__, __LINE__, n);
#endif

    if (cursorX >= 0 && cursorX < WIDTH &&
        cursorY >= 0 && cursorY < HEIGHT) {
        int idx;

        idx = cursorY * WIDTH;
        if (n + cursorX > WIDTH) {
            n = WIDTH - cursorX;
        }

        // get the appropriate screen line
        aLine = [self getLineAtScreenIndex:cursorY];

        if (n<WIDTH) {
            memmove(aLine + cursorX,
                    aLine + cursorX + n,
                    (WIDTH - cursorX - n) * sizeof(screen_char_t));
        }
        for (i = 0; i < n; i++) {
            aLine[WIDTH-n+i].code = 0;
            CopyForegroundColor(&aLine[WIDTH-n+i], [TERMINAL foregroundColorCodeReal]);
            CopyBackgroundColor(&aLine[WIDTH-n+i], [TERMINAL backgroundColorCodeReal]);
        }
        DebugLog(@"deleteCharacters");

        [self setRangeDirty:NSMakeRange(idx + cursorX, WIDTH - cursorX)];
    }
}

- (void)backSpace
{
    if (cursorX > 0) {
        if (cursorX >= WIDTH) {
            [self setCursorX:cursorX - 2 Y:cursorY];
        } else {
            [self setCursorX:cursorX - 1 Y:cursorY];
        }
    } else if (cursorX == 0 && cursorY > 0) {
        screen_char_t* aLine = [self getLineAtScreenIndex:cursorY - 1];
        if (aLine[WIDTH].code == EOL_SOFT) {
            [self setCursorX:WIDTH - 1 Y:cursorY - 1];
        } else if (aLine[WIDTH].code == EOL_DWC) {
            [self setCursorX:WIDTH - 2 Y:cursorY - 1];
        }
    }
}

- (void)backTab
{
#if DEBUG_METHOD_TRACE
    NSLog(@"%s(%d):-[VT100Screen backTab]", __FILE__, __LINE__);
#endif

    [self setCursorX:cursorX - 1 Y:cursorY];
    for (;
         ![self haveTabStopAt:cursorX] && cursorX > 0;
         [self setCursorX:cursorX - 1 Y:cursorY]) {
        ;
    }

    if (cursorX < 0) {
        [self setCursorX:0 Y:cursorY];
    }
}

- (void)advanceCursor:(BOOL)canOccupyLastSpace
{
    [self setCharAtCursorDirty:1];
    ++cursorX;
    if (canOccupyLastSpace) {
        if (cursorX > WIDTH) {
            cursorX = WIDTH;
            screen_char_t* aLine = [self getLineAtScreenIndex:cursorY];
            aLine[WIDTH].code = EOL_SOFT;
            [self setNewLine];
            [self setCursorX:0 Y:cursorY];
        }
    } else if (cursorX >= WIDTH) {
        cursorX = WIDTH;
        [self setNewLine];
        [self setCursorX:0 Y:cursorY];
    }
    [self setCharAtCursorDirty:1];
}

- (void)setTab
{
    screen_char_t* aLine = [self getLineAtScreenIndex:cursorY];
    int positions = 0;
    BOOL allNulls = YES;

    // Advance cursor to next tab stop. Count the number of positions advanced
    // and record whether they were all nulls.
    if (aLine[cursorX].code != 0) {
        allNulls = NO;
    }

    ++positions;
    // ensure we go to the next tab in case we are already on one
    [self advanceCursor:YES];
    aLine = [self getLineAtScreenIndex:cursorY];
    for (; ; [self advanceCursor:YES], ++positions) {
        if (cursorX == WIDTH) {
            // Wrap around to the next line.
            if (aLine[cursorX].code == EOL_HARD) {
                aLine[cursorX].code = EOL_SOFT;
            }
            [self setNewLine];
            [self setCursorX:0 Y:cursorY];
            aLine = [self getLineAtScreenIndex:cursorY];
        }
        if ([self haveTabStopAt:cursorX]) {
            break;
        }
        if (aLine[cursorX].code != 0) {
            allNulls = NO;
        }
    }
    [self setCharAtCursorDirty:1];
    if (allNulls) {
        // If only nulls were advanced over, convert them to tab fillers
        // and place a tab character at the end of the run.
        int x = cursorX;
        int y = cursorY;
        --x;
        if (x < 0) {
            x = WIDTH - 1;
            --y;
        }
        unichar replacement = '\t';
        while (positions--) {
            aLine = [self getLineAtScreenIndex:y];
            aLine[x].code = replacement;
            replacement = TAB_FILLER;
            --x;
            if (x < 0) {
                x = WIDTH - 1;
                --y;
            }
        }
    }
}

- (void)clearScreen
{
    screen_char_t *aLine, *aDefaultLine;
    int i, j;

#if DEBUG_METHOD_TRACE
    NSLog(@"%s(%d):-[VT100Screen clearScreen]; cursorY = %d", __FILE__, __LINE__, cursorY);
#endif

    if (cursorY < 0) {
        return;
    }

    aDefaultLine = [self _getDefaultLineWithWidth:WIDTH];
    aLine = aDefaultLine;
    // make the current line the first line and clear everything else
    for (i = cursorY - 1; i >= 0; i--) {
        aLine = [self getLineAtScreenIndex:i];
        if (aLine[WIDTH].code == EOL_HARD) {
            break;
        }
    }
    // i is the index of the lowest nonempty line above the cursor
    // copy the lines between that and the cursor to the top of the screen
    for (j = 0, i++; i <= cursorY; i++, j++) {
        aLine = [self getLineAtScreenIndex:i];
        screen_char_t* dest = [self getLineAtScreenIndex:j];
        memcpy(dest,
               aLine,
               REAL_WIDTH * sizeof(screen_char_t));
    }

    [self setCursorX:cursorX Y:j - 1];
    for (i = j; i < HEIGHT; i++) {
        aLine = [self getLineAtScreenIndex:i];
        memcpy(aLine, aDefaultLine, REAL_WIDTH*sizeof(screen_char_t));
    }

    // all the screen is dirty
    DebugLog(@"clearScreen setDirty");

    [self setDirty];

}

- (int)_lastNonEmptyLine
{
    int y;
    int x;
    for (y = HEIGHT - 1; y >= 0; --y) {
        screen_char_t* aLine = [self getLineAtScreenIndex: y];
        for (x = 0; x < WIDTH; ++x) {
            if (aLine[x].code) {
                return y;
            }
        }
    }
    return y;
}

- (void)scrollScreenIntoScrollbackBuffer:(int)leaving
{
    // Move the current screen into the scrollback buffer unless it's empty.
    int cx = cursorX;
    int cy = cursorY;
    int st = SCROLL_TOP;
    int sb = SCROLL_BOTTOM;

    SCROLL_TOP = 0;
    SCROLL_BOTTOM = HEIGHT - 1;
    [self setCursorX:cursorX Y:HEIGHT - 1];
    int last_line = [self _lastNonEmptyLine];
    for (int j = 0; j <= last_line - leaving; ++j) {
        [self setNewLine];
    }
    [self setCursorX:cx Y:cy];
    SCROLL_TOP = st;
    SCROLL_BOTTOM = sb;
    assert(SCROLL_BOTTOM < HEIGHT);
}

- (void)eraseInDisplay:(VT100TCC)token
{
    int x1, yStart, x2, y2;
    int i;
    screen_char_t *aScreenChar;
    //BOOL wrap;

#if DEBUG_METHOD_TRACE
    NSLog(@"%s(%d):-[VT100Screen eraseInDisplay:(param=%d); X = %d; Y = %d]",
          __FILE__, __LINE__, token.u.csi.p[0], cursorX, cursorY);
#endif
    switch (token.u.csi.p[0]) {
    case 1:
        x1 = 0;
        yStart = 0;
        x2 = cursorX < WIDTH ? cursorX + 1 : WIDTH;
        y2 = cursorY;
        break;

    case 2:
        [self scrollScreenIntoScrollbackBuffer:0];
        x1 = 0;
        yStart = 0;
        x2 = 0;
        y2 = HEIGHT;
        break;

    case 0:
    default:
        x1 = cursorX;
        yStart = cursorY;
        x2 = 0;
        y2 = HEIGHT;
        break;
    }

    int idx1, idx2;

    idx1=yStart*REAL_WIDTH+x1;
    idx2=y2*REAL_WIDTH+x2;

    // clear the contents between idx1 and idx2
    for(i = idx1, aScreenChar = screen_top + idx1; i < idx2; i++, aScreenChar++) {
        if (aScreenChar >= (buffer_lines + HEIGHT*REAL_WIDTH)) {
            aScreenChar -= HEIGHT * REAL_WIDTH; // wrap around to top of buffer
            assert(aScreenChar < (buffer_lines + HEIGHT*REAL_WIDTH));  // Tried to go way past the end of the screen
        }
        aScreenChar->code = 0;
        CopyForegroundColor(aScreenChar, [TERMINAL foregroundColorCodeReal]);
        CopyBackgroundColor(aScreenChar, [TERMINAL backgroundColorCodeReal]);
    }

    [self setRangeDirty:NSMakeRange(yStart * WIDTH + x1,
                                    ((y2 - yStart) * WIDTH + (x2 - x1)))];
    DebugLog(@"eraseInDisplay");
}

- (void)eraseInLine:(VT100TCC)token
{
    screen_char_t *aLine;
    int i;
    int idx, x1 ,x2;
    screen_char_t fgCode;
    screen_char_t bgCode;

    x1 = x2 = 0;
    switch (token.u.csi.p[0]) {
        case 1:
            x1 = 0;
            x2 = cursorX < WIDTH ? cursorX + 1 : WIDTH;
            break;
        case 2:
            x1 = 0;
            x2 = WIDTH;
            break;
        case 0:
            x1 = cursorX;
            x2 = WIDTH;
            break;
    }
    aLine = [self getLineAtScreenIndex:cursorY];

    fgCode = [TERMINAL foregroundColorCodeReal];
    bgCode = [TERMINAL backgroundColorCodeReal];

    for (i = x1; i < x2; i++) {
        aLine[i].code = 0;
        aLine[i].complexChar = NO;
        CopyForegroundColor(&aLine[i], fgCode);
        CopyBackgroundColor(&aLine[i], bgCode);
    }

    idx = cursorY * WIDTH + x1;
    [self setRangeDirty:NSMakeRange(idx, (x2 - x1))];
    DebugLog(@"eraseInLine");
}

- (void)selectGraphicRendition:(VT100TCC)token
{
#if DEBUG_METHOD_TRACE
    NSLog(@"%s(%d):-[VT100Screen selectGraphicRendition:...]",
      __FILE__, __LINE__);
#endif

}

- (void)cursorLeft:(int)n
{
    int x = cursorX - (n > 0 ? n : 1);

#if DEBUG_METHOD_TRACE
    NSLog(@"%s(%d):-[VT100Screen cursorLeft:%d]",
      __FILE__, __LINE__, n);
#endif
    if (x < 0)
        x = 0;
    if (x >= 0 && x < WIDTH) {
        [self setCursorX:x Y:cursorY];
    }

    [self setCharAtCursorDirty:1];
    DebugLog(@"cursorLeft");
}

- (void)cursorRight:(int)n
{
    int x = cursorX + (n > 0 ? n : 1);

#if DEBUG_METHOD_TRACE
    NSLog(@"%s(%d):-[VT100Screen cursorRight:%d]",
          __FILE__, __LINE__, n);
#endif
    if (x >= WIDTH)
        x =  WIDTH - 1;
    if (x >= 0 && x < WIDTH) {
        [self setCursorX:x Y:cursorY];
    }

    [self setCharAtCursorDirty:1];
    DebugLog(@"cursorRight");
}

- (void)cursorUp:(int)n
{
    int y = cursorY - (n > 0 ? n : 1);

#if DEBUG_METHOD_TRACE
    NSLog(@"%s(%d):-[VT100Screen cursorUp:%d]",
          __FILE__, __LINE__, n);
#endif
    if (cursorY >= SCROLL_TOP) {
        [self setCursorX:cursorX Y:y < SCROLL_TOP ? SCROLL_TOP : y];
    } else {
        [self setCursorX:cursorX Y:y];
    }
    if (cursorX < WIDTH) {
        [self setCharAtCursorDirty:1];
        DebugLog(@"cursorUp");
    }
}

- (void)cursorDown:(int)n
{
    int y = cursorY + (n > 0 ? n : 1);

#if DEBUG_METHOD_TRACE
    NSLog(@"%s(%d):-[VT100Screen cursorDown:%d, Y = %d; SCROLL_BOTTOM = %d]",
          __FILE__, __LINE__, n, cursorY, SCROLL_BOTTOM);
#endif
    if (cursorY <= SCROLL_BOTTOM) {
        [self setCursorX:cursorX Y:y > SCROLL_BOTTOM ? SCROLL_BOTTOM : y];
    } else {
        [self setCursorX:cursorX Y:MAX(0, MIN(HEIGHT-1, y))];
    }

    if (cursorX < WIDTH) {
        [self setCharAtCursorDirty:1];
        DebugLog(@"cursorDown");
    }
}

- (void)cursorToX:(int)x
{
    int x_pos;


#if DEBUG_METHOD_TRACE
    NSLog(@"%s(%d):-[VT100Screen cursorToX:%d]",
          __FILE__, __LINE__, x);
#endif
    x_pos = (x-1);

    if (x_pos < 0) {
        x_pos = 0;
    } else if (x_pos >= WIDTH) {
        x_pos = WIDTH - 1;
    }

    [self setCursorX:x_pos Y:cursorY];

    [self setCharAtCursorDirty:1];
    DebugLog(@"cursorToX");

}

- (void)cursorToX:(int)x Y:(int)y
{
#if DEBUG_METHOD_TRACE
    NSLog(@"%s(%d):-[VT100Screen cursorToX:%d Y:%d]",
          __FILE__, __LINE__, x, y);
#endif
    int x_pos, y_pos;


    x_pos = x - 1;
    y_pos = y - 1;

    if ([TERMINAL originMode]) y_pos += SCROLL_TOP;

    if (x_pos < 0) {
        x_pos = 0;
    } else if (x_pos >= WIDTH) {
        x_pos = WIDTH - 1;
    }
    if (y_pos < 0) {
        y_pos = 0;
    } else if (y_pos >= HEIGHT) {
        y_pos = HEIGHT - 1;
    }

    [self setCursorX:x_pos Y:y_pos];

    [self setCharAtCursorDirty:1];
    DebugLog(@"cursorToX:Y");
}

- (void)saveCursorPosition
{
#if DEBUG_METHOD_TRACE
    NSLog(@"%s(%d):-[VT100Screen saveCursorPosition]", __FILE__, __LINE__);
#endif

    int nx = cursorX;
    int ny = cursorY;
    if (nx < 0) {
        nx = 0;
    }
    if (nx >= WIDTH) {
        nx = WIDTH - 1;
    }
    if (ny < 0) {
        ny = 0;
    }
    if (ny >= HEIGHT) {
        ny = HEIGHT;
    }
    [self setCursorX:nx Y:ny];

    if (temp_buffer) {
        ALT_SAVE_CURSOR_X = cursorX;
        ALT_SAVE_CURSOR_Y = cursorY;
    } else {
        SAVE_CURSOR_X = cursorX;
        SAVE_CURSOR_Y = cursorY;
    }

    for (int i = 0; i < 4; i++) {
        saveCharset[i] = charset[i];
    }
}

- (void)restoreCursorPosition
{
#if DEBUG_METHOD_TRACE
    NSLog(@"%s(%d):-[VT100Screen restoreCursorPosition]", __FILE__, __LINE__);
#endif

    if(temp_buffer) {
        [self setCursorX:ALT_SAVE_CURSOR_X Y:ALT_SAVE_CURSOR_Y];
    } else {
        [self setCursorX:SAVE_CURSOR_X Y:SAVE_CURSOR_Y];
    }

    for (int i = 0; i < 4; i++) {
        charset[i] = saveCharset[i];
    }

    NSParameterAssert(cursorX >= 0 && cursorX < WIDTH);
    NSParameterAssert(cursorY >= 0 && cursorY < HEIGHT);
}

- (void)setTopBottom:(VT100TCC)token
{
    int top, bottom;

#if DEBUG_METHOD_TRACE
    NSLog(@"%s(%d):-[VT100Screen setTopBottom:(%d,%d)]",
      __FILE__, __LINE__, token.u.csi.p[0], token.u.csi.p[1]);
#endif

    top = token.u.csi.p[0] == 0 ? 0 : token.u.csi.p[0] - 1;
    bottom = token.u.csi.p[1] == 0 ? HEIGHT - 1 : token.u.csi.p[1] - 1;
    if (top >= 0 && top < HEIGHT &&
        bottom >= 0 && bottom < HEIGHT &&
        bottom >= top)
    {
        SCROLL_TOP = top;
        SCROLL_BOTTOM = bottom;
        assert(SCROLL_BOTTOM < HEIGHT);

        if ([TERMINAL originMode]) {
            [self setCursorX:0 Y:SCROLL_TOP];
        } else {
            [self setCursorX:0 Y:0];
        }
    }
}

- (void)scrollUp
{
    int i;
    screen_char_t *sourceLine, *targetLine;

#if DEBUG_METHOD_TRACE
    NSLog(@"%s(%d):-[VT100Screen scrollUp]", __FILE__, __LINE__);
#endif

    assert(SCROLL_TOP >= 0 && SCROLL_TOP < HEIGHT);
    assert(SCROLL_BOTTOM >= 0 && SCROLL_BOTTOM < HEIGHT);
    assert(SCROLL_TOP <= SCROLL_BOTTOM );

    if (SCROLL_TOP == 0 && SCROLL_BOTTOM == HEIGHT -1) {
        [self setNewLine];
    } else if (SCROLL_TOP < SCROLL_BOTTOM) {
        // Not scrolling the whole screen.
        if (SCROLL_TOP == 0 &&
            [[[SESSION addressBookEntry] objectForKey:KEY_SCROLLBACK_WITH_STATUS_BAR] boolValue]) {
            // A line is being scrolled off the top of the screen so add it to
            // the scrollback buffer.
            [self addLineToScrollback];
        }
        // Move all lines between SCROLL_TOP and SCROLL_BOTTOM one line up
        // check if the screen area is wrapped
        sourceLine = [self getLineAtScreenIndex:SCROLL_TOP];
        targetLine = [self getLineAtScreenIndex:SCROLL_BOTTOM];
        if (sourceLine < targetLine) {
            // screen area is not wrapped; direct memmove
            memmove(sourceLine,
                    sourceLine + REAL_WIDTH,
                    (SCROLL_BOTTOM - SCROLL_TOP) * REAL_WIDTH * sizeof(screen_char_t));
        } else {
            // screen area is wrapped; copy line by line
            for(i = SCROLL_TOP; i < SCROLL_BOTTOM; i++) {
                sourceLine = [self getLineAtScreenIndex:i+1];
                targetLine = [self getLineAtScreenIndex: i];
                memmove(targetLine,
                        sourceLine,
                        REAL_WIDTH * sizeof(screen_char_t));
            }
        }
        // new line at SCROLL_BOTTOM with default settings
        targetLine = [self getLineAtScreenIndex:SCROLL_BOTTOM];
        memcpy(targetLine,
               [self _getDefaultLineWithWidth:WIDTH],
               REAL_WIDTH * sizeof(screen_char_t));

        // everything between SCROLL_TOP and SCROLL_BOTTOM is dirty
        [self setDirtyFromX:0
                          Y:SCROLL_TOP
                        toX:WIDTH
                          Y:SCROLL_BOTTOM];
        DebugLog(@"scrollUp");
    }
}

- (void)scrollDown
{
    int i;
    screen_char_t *sourceLine, *targetLine;

#if DEBUG_METHOD_TRACE
    NSLog(@"%s(%d):-[VT100Screen scrollDown]", __FILE__, __LINE__);
#endif

    NSParameterAssert(SCROLL_TOP >= 0 && SCROLL_TOP < HEIGHT);
    NSParameterAssert(SCROLL_BOTTOM >= 0 && SCROLL_BOTTOM < HEIGHT);
    NSParameterAssert(SCROLL_TOP <= SCROLL_BOTTOM );

    if (SCROLL_TOP<SCROLL_BOTTOM)
    {
        // move all lines between SCROLL_TOP and SCROLL_BOTTOM one line down
        // check if screen is wrapped
        sourceLine = [self getLineAtScreenIndex:SCROLL_TOP];
        targetLine = [self getLineAtScreenIndex:SCROLL_BOTTOM];
        if(sourceLine < targetLine)
        {
            // screen area is not wrapped; direct memmove
            memmove(sourceLine+REAL_WIDTH, sourceLine, (SCROLL_BOTTOM-SCROLL_TOP)*REAL_WIDTH*sizeof(screen_char_t));
        }
        else
        {
            // screen area is wrapped; move line by line
            for(i = SCROLL_BOTTOM - 1; i >= SCROLL_TOP; i--)
            {
                sourceLine = [self getLineAtScreenIndex:i];
                targetLine = [self getLineAtScreenIndex:i+1];
                memmove(targetLine, sourceLine, REAL_WIDTH*sizeof(screen_char_t));
            }
        }
    }
    // new line at SCROLL_TOP with default settings
    targetLine = [self getLineAtScreenIndex:SCROLL_TOP];
    memcpy(targetLine,
           [self _getDefaultLineWithWidth:WIDTH],
           REAL_WIDTH*sizeof(screen_char_t));

    // everything between SCROLL_TOP and SCROLL_BOTTOM is dirty
    [self setDirtyFromX:0
                      Y:SCROLL_TOP
                    toX:WIDTH
                      Y:SCROLL_BOTTOM];
    DebugLog(@"scrollDown");
}

- (void) insertBlank: (int)n
{
    screen_char_t *aLine;
    int i;

#if DEBUG_METHOD_TRACE
    NSLog(@"%s(%d):-[VT100Screen insertBlank; %d]", __FILE__, __LINE__, n);
#endif


//    NSLog(@"insertBlank[%d@(%d,%d)]",n,cursorX,cursorY);

    if (cursorX >= WIDTH) {
        return;
    }

    if (n + cursorX > WIDTH) {
        n = WIDTH - cursorX;
    }

    // get the appropriate line
    aLine = [self getLineAtScreenIndex:cursorY];

    memmove(aLine + cursorX + n,
            aLine + cursorX,
            (WIDTH - cursorX - n) * sizeof(screen_char_t));

    for (i = 0; i < n; i++) {
        aLine[cursorX + i].code = 0;
        aLine[cursorX + i].complexChar = NO;
        CopyForegroundColor(&aLine[cursorX + i], [TERMINAL foregroundColorCode]);
        CopyBackgroundColor(&aLine[cursorX + i], [TERMINAL backgroundColorCode]);
    }

    // everything from cursorX to end of line is dirty
    [self setDirtyFromX:MIN(WIDTH - 1, cursorX)
                      Y:cursorY
                    toX:WIDTH
                      Y:cursorY];
    DebugLog(@"insertBlank");
}

- (void) insertLines: (int)n
{
    int i, num_lines_moved;
    screen_char_t *sourceLine, *targetLine, *aDefaultLine;

#if DEBUG_METHOD_TRACE
    NSLog(@"%s(%d):-[VT100Screen insertLines; %d]", __FILE__, __LINE__, n);
#endif


//    NSLog(@"insertLines %d[%d,%d]",n, cursorX,cursorY);
    if (n + cursorY <= SCROLL_BOTTOM) {
        // number of lines we can move down by n before we hit SCROLL_BOTTOM
        num_lines_moved = SCROLL_BOTTOM - (cursorY + n);
        // start from lower end
        for (i = num_lines_moved ; i >= 0; i--) {
            sourceLine = [self getLineAtScreenIndex:cursorY + i];
            targetLine = [self getLineAtScreenIndex:cursorY + i + n];
            memcpy(targetLine, sourceLine, REAL_WIDTH * sizeof(screen_char_t));
        }

    }
    if (n + cursorY > SCROLL_BOTTOM) {
        n  = SCROLL_BOTTOM - cursorY + 1;
    }

    // clear the n lines
    aDefaultLine = [self _getDefaultLineWithWidth:WIDTH];
    for (i = 0; i < n; i++) {
        sourceLine = [self getLineAtScreenIndex:cursorY + i];
        memcpy(sourceLine, aDefaultLine, REAL_WIDTH*sizeof(screen_char_t));
    }

    // everything between cursorY and SCROLL_BOTTOM is dirty
    if (cursorY <= SCROLL_BOTTOM) {
        [self setDirtyFromX:0 Y:cursorY toX:WIDTH Y:SCROLL_BOTTOM];
    }
    DebugLog(@"insertLines");
}

- (void)deleteLines:(int)n
{
    int i, num_lines_moved;
    screen_char_t *sourceLine, *targetLine, *aDefaultLine;

#if DEBUG_METHOD_TRACE
    NSLog(@"%s(%d):-[VT100Screen deleteLines; %d]", __FILE__, __LINE__, n);
#endif

    if (n + cursorY <= SCROLL_BOTTOM) {
        // number of lines we can move down by n before we hit SCROLL_BOTTOM
        num_lines_moved = SCROLL_BOTTOM - (cursorY + n);

        for (i = 0; i <= num_lines_moved; i++) {
            sourceLine = [self getLineAtScreenIndex:cursorY + i + n];
            targetLine = [self getLineAtScreenIndex:cursorY + i];
            memcpy(targetLine, sourceLine, REAL_WIDTH*sizeof(screen_char_t));
        }

    }
    if (n + cursorY > SCROLL_BOTTOM) {
        n = SCROLL_BOTTOM - cursorY + 1;
    }
    // clear the n lines
    aDefaultLine = [self _getDefaultLineWithWidth:WIDTH];
    for (i = 0; i < n; i++) {
        sourceLine = [self getLineAtScreenIndex:SCROLL_BOTTOM-n+1+i];
        memcpy(sourceLine, aDefaultLine, REAL_WIDTH*sizeof(screen_char_t));
    }

    // everything between cursorY and SCROLL_BOTTOM is dirty
    if (cursorY <= SCROLL_BOTTOM) {
        [self setDirtyFromX:0 Y:cursorY toX:WIDTH Y:SCROLL_BOTTOM];
    }
    DebugLog(@"deleteLines");

}

- (void)setPlayBellFlag:(BOOL)flag
{
#if DEBUG_METHOD_TRACE
    NSLog(@"%s(%d):+[VT100Screen setPlayBellFlag:%s]",
          __FILE__, __LINE__, flag == YES ? "YES" : "NO");
#endif
    PLAYBELL = flag;
}

- (void)setShowBellFlag:(BOOL)flag
{
#if DEBUG_METHOD_TRACE
    NSLog(@"%s(%d):+[VT100Screen setShowBellFlag:%s]",
          __FILE__, __LINE__, flag == YES ? "YES" : "NO");
#endif
    SHOWBELL = flag;
}

- (void)setFlashBellFlag:(BOOL)flag
{
#if DEBUG_METHOD_TRACE
    NSLog(@"%s(%d):+[VT100Screen setFlashBellFlag:%s]",
          __FILE__, __LINE__, flag == YES ? "YES" : "NO");
#endif
    FLASHBELL = flag;
}

- (void)activateBell
{
#if DEBUG_METHOD_TRACE
    NSLog(@"%s(%d):-[VT100Screen playBell]",  __FILE__, __LINE__);
#endif
    if (PLAYBELL) {
        // Some bells or systems block on NSBeep so it's important to rate-limit it to prevent
        // bells from blocking the terminal indefinitely. The small delay we insert between
        // bells allows us to swallow up the vast majority of ^G characters when you cat a
        // binary file.
        static NSDate *lastBell;
        double interval = lastBell ? [[NSDate date] timeIntervalSinceDate:lastBell] : INFINITY;
        if (interval > kInterBellQuietPeriod) {
            NSBeep();
            [lastBell release];
            lastBell = [[NSDate date] retain];
        }
    }
    if (SHOWBELL) {
        [SESSION setBell:YES];
    }
    if (FLASHBELL) {
        [display beginFlash:FlashBell];
    }
}

- (void)setGrowlFlag:(BOOL)flag
{
#if DEBUG_METHOD_TRACE
    NSLog(@"%s(%d):+[VT100Screen setGrowlFlag:%s]",
          __FILE__, __LINE__, flag == YES ? "YES" : "NO");
#endif
    GROWL = flag;
}

- (void)setSaveToScrollbackInAlternateScreen:(BOOL)flag
{
    saveToScrollbackInAlternateScreen_ = flag;
}

- (BOOL)growl
{
    return GROWL;
}

- (void)deviceReport:(VT100TCC)token
{
    NSData *report = nil;

#if DEBUG_METHOD_TRACE
    NSLog(@"%s(%d):-[VT100Screen deviceReport:%d]",
          __FILE__, __LINE__, token.u.csi.p[0]);
#endif
    if (SHELL == nil)
        return;

    switch (token.u.csi.p[0]) {
        case 3: // response from VT100 -- Malfunction -- retry
            break;

        case 5: // Command from host -- Please report status
            report = [TERMINAL reportStatus];
            break;

        case 6: // Command from host -- Please report active position
        {
            int x, y;

            if ([TERMINAL originMode]) {
                x = cursorX + 1;
                y = cursorY - SCROLL_TOP + 1;
            }
            else {
                x = cursorX + 1;
                y = cursorY + 1;
            }
            report = [TERMINAL reportActivePositionWithX:x Y:y withQuestion:token.u.csi.question];
        }
            break;

        case 0: // Response from VT100 -- Ready, No malfuctions detected
        default:
            break;
    }

    if (report != nil) {
        [SESSION writeTask:report];
    }
}

- (void)deviceAttribute:(VT100TCC)token
{
    NSData *report = nil;

#if DEBUG_METHOD_TRACE
    NSLog(@"%s(%d):-[VT100Screen deviceAttribute:%d, modifier = '%c']",
          __FILE__, __LINE__, token.u.csi.p[0], token.u.csi.modifier);
#endif
    if (SHELL == nil)
        return;

    if(token.u.csi.modifier == '>')
        report = [TERMINAL reportSecondaryDeviceAttribute];
    else
        report = [TERMINAL reportDeviceAttribute];

    if (report != nil) {
        [SESSION writeTask:report];
    }
}

- (void)showCursor:(BOOL)show
{
    if (show) {
        [display showCursor];
    } else {
        [display hideCursor];
    }
}

- (void)blink
{
    if ([self isAnyCharDirty]) {
        [SESSION refreshAndStartTimerIfNeeded];
    }
}

- (int)cursorX
{
    return cursorX+1;
}

- (int)cursorY
{
    return cursorY+1;
}

- (void)clearTabStop
{
    [tabStops removeAllObjects];
}

- (BOOL)haveTabStopAt:(int)x
{
    return [tabStops containsObject:[NSNumber numberWithInt:x]];
}

- (void)setTabStopAt:(int)x
{
    [tabStops addObject:[NSNumber numberWithInt:x]];
}

- (void)removeTabStopAt:(int)x
{
    [tabStops removeObject:[NSNumber numberWithInt:x]];
}

- (int)numberOfScrollbackLines
{
    return [linebuffer numLinesWithWidth: WIDTH];
}

- (int)numberOfLines
{
    return [linebuffer numLinesWithWidth: WIDTH] + HEIGHT;
}

- (int)scrollbackOverflow
{
    return scrollback_overflow;
}

- (void)resetScrollbackOverflow
{
    scrollback_overflow = 0;
}

- (void)resetDirty
{
    DebugLog(@"resetDirty");
    assert(dirtySize == WIDTH*HEIGHT);
    assert(dirty[dirtySize] == DIRTY_MAGIC);
    memset(dirty, 0, dirtySize*sizeof(char));
    assert(dirty[dirtySize] == DIRTY_MAGIC);
}

- (void)setDirty
{
    [self resetScrollbackOverflow];
    [display deselect];
    [display setNeedsDisplay:YES];
    DebugLog(@"setDirty (doesn't actually set dirty)");
}

- (void)doPrint
{
    if ([printToAnsiString length] > 0) {
        [[SESSION TEXTVIEW] printContent: printToAnsiString];
    } else {
        [[SESSION TEXTVIEW] print: nil];
    }
    [printToAnsiString release];
    printToAnsiString = nil;
    [self setPrintToAnsi: NO];
}

- (BOOL)isDoubleWidthCharacter:(unichar)c
{
    return [NSString isDoubleWidthCharacter:c
                                   encoding:[TERMINAL encoding]
                     ambiguousIsDoubleWidth:[SESSION doubleWidth]];
}

- (void)_popScrollbackLines:(int)linesPushed
{
    // Undo the appending of the screen to scrollback
    int i;
    screen_char_t* dummy = calloc(WIDTH, sizeof(screen_char_t));
    for (i = 0; i < linesPushed; ++i) {
        int cont;
        BOOL isOk = [linebuffer popAndCopyLastLineInto:dummy
                                                 width:WIDTH
                                     includesEndOfLine:&cont];
        NSAssert(isOk, @"Pop shouldn't fail");
    }
    free(dummy);
}

- (void)setHistory:(NSArray *)history
{
    [self clearBuffer];
    for (NSData *chars in history) {
        screen_char_t *line = (screen_char_t *) [chars bytes];
        int length = [chars length] / sizeof(screen_char_t);
        length--;  // Last position is wrap flag

        BOOL isPartial = (line[length].code == EOL_SOFT);
        [linebuffer appendLine:line length:length partial:isPartial width:WIDTH];
    }
    if (!unlimitedScrollback_) {
        [linebuffer dropExcessLinesWithWidth:WIDTH];
    }

    // We don't know the cursor position yet but give the linebuffer something
    // so it doesn't get confused in restoreScreenFromScrollback.
    [linebuffer setCursor:0];
    [self restoreScreenFromScrollbackWithDefaultLine:[self _getDefaultLineWithWidth:WIDTH]];
}

- (void)setAltScreen:(NSArray *)lines
{
    // Initialize alternate screen to be empty
    screen_char_t* aDefaultLine = [self _getDefaultLineWithWidth:WIDTH];
    if (temp_buffer) {
        free(temp_buffer);
    }
    temp_buffer = (screen_char_t*) calloc(REAL_WIDTH * HEIGHT, sizeof(screen_char_t));
    for (int i = 0; i < HEIGHT; i++) {
        memcpy(temp_buffer + i * REAL_WIDTH,
               aDefaultLine,
               REAL_WIDTH * sizeof(screen_char_t));
    }
    temp_default_char = [self defaultChar];

    // Copy the lines back over it
    for (int i = 0; i < MIN(lines.count, HEIGHT); i++) {
        NSData *chars = [lines objectAtIndex:i];
        screen_char_t *line = (screen_char_t *) [chars bytes];
        int length = [chars length] / sizeof(screen_char_t);
        length--;  // Last position is wrap flag
        BOOL isPartial = (line[length].code == EOL_SOFT);
        memmove(temp_buffer + i * REAL_WIDTH,
                line,
                length * sizeof(screen_char_t));
        temp_buffer[i * REAL_WIDTH + WIDTH].code = (isPartial ? EOL_SOFT : EOL_HARD);
    }
}

- (void)setTmuxState:(NSDictionary *)state
{
    if (![[state objectForKey:kStateDictInAlternateScreen] intValue] && temp_buffer) {
        free(temp_buffer);
        temp_buffer = NULL;
    }

    SAVE_CURSOR_X = [[state objectForKey:kStateDictBaseCursorX] intValue];
    SAVE_CURSOR_Y = [[state objectForKey:kStateDictBaseCursorY] intValue];
    cursorX = [[state objectForKey:kStateDictCursorX] intValue];
    cursorY = [[state objectForKey:kStateDictCursorY] intValue];
    SCROLL_TOP = [[state objectForKey:kStateDictScrollRegionUpper] intValue];
    SCROLL_BOTTOM = [[state objectForKey:kStateDictScrollRegionLower] intValue];
    [self showCursor:[[state objectForKey:kStateDictCursorMode] boolValue]];

    [tabStops removeAllObjects];
    int maxTab = 0;
    for (NSNumber *n in [state objectForKey:kStateDictTabstops]) {
        [tabStops addObject:n];
        maxTab = MAX(maxTab, [n intValue]);
    }
    for (int i = 0; i < 1000; i += 8) {
        if (i > maxTab) {
            [tabStops addObject:[NSNumber numberWithInt:i]];
        }
    }

    // TODO: The way that tmux and iterm2 handle saving the cursor position is different and incompatible and only one of us is right.
    // tmux saves the cursor position for DECSC in one location and for the non-alt screen in a separate location.
    // iterm2 saves the cursor position for the base screen in one location and for the alternate screen in another location.
    // At a minimum, we differ in how we handle DECSC.
    // After resolving this confusion, do the right thing with these state fields:
    // kStateDictDECSCCursorX;
    // kStateDictDECSCCursorY;
}

- (FindContext*)findContext
{
    return &findContext;
}

- (long long)findContextAbsPosition
{
    return [linebuffer absPositionOfFindContext:findContext];
}

- (void)saveFindContextAbsPos
{
    int linesPushed;
    linesPushed = [self _appendScreenToScrollback:[self _usedHeight]];
    savedFindContextAbsPos_ = [self findContextAbsPosition];
    [self _popScrollbackLines:linesPushed];
}

- (void)saveTerminalAbsPos
{
    savedFindContextAbsPos_ = [linebuffer absPositionForPosition:[linebuffer lastPos]];
}

- (void)restoreSavedPositionToFindContext:(FindContext *)context
{
    int linesPushed;
    linesPushed = [self _appendScreenToScrollback:[self _usedHeight]];

    [linebuffer storeLocationOfAbsPos:savedFindContextAbsPos_
                            inContext:context];

    [self _popScrollbackLines:linesPushed];
}

- (void)initFindString:(NSString*)aString
      forwardDirection:(BOOL)direction
          ignoringCase:(BOOL)ignoreCase
                 regex:(BOOL)regex
           startingAtX:(int)x
           startingAtY:(int)y
            withOffset:(int)offset
             inContext:(FindContext*)context
       multipleResults:(BOOL)multipleResults
{
    // Append the screen contents to the scrollback buffer so they are included in the search.
    int linesPushed;
    linesPushed = [self _appendScreenToScrollback:[self _usedHeight]];

    // Get the start position of (x,y)
    int startPos;
    BOOL isOk = [linebuffer convertCoordinatesAtX:x
                                            atY:y
                                      withWidth:WIDTH
                                     toPosition:&startPos
                                         offset:offset * (direction ? 1 : -1)];
    if (!isOk) {
        // NSLog(@"Couldn't convert %d,%d to position", x, y);
        if (direction) {
            startPos = [linebuffer firstPos];
        } else {
            startPos = [linebuffer lastPos] - 1;
        }
    }

    // Set up the options bitmask and call findSubstring.
    int opts = 0;
    if (!direction) {
        opts |= FindOptBackwards;
    }
    if (ignoreCase) {
        opts |= FindOptCaseInsensitive;
    }
    if (regex) {
        opts |= FindOptRegex;
    }
    if (multipleResults) {
        opts |= FindMultipleResults;
    }
    [linebuffer initFind:aString startingAt:startPos options:opts withContext:context];
    context->hasWrapped = NO;
    [self _popScrollbackLines:linesPushed];
}

- (void)cancelFindInContext:(FindContext*)context
{
    [linebuffer releaseFind:context];
}

- (BOOL)_continueFindResultsInContext:(FindContext*)context
                              maxTime:(float)maxTime
                              toArray:(NSMutableArray*)results
{
    // Append the screen contents to the scrollback buffer so they are included in the search.
    int linesPushed;
    linesPushed = [self _appendScreenToScrollback:[self _usedHeight]];

    // Search one block.
    int stopAt;
    if (context->dir > 0) {
        stopAt = [linebuffer lastPos];
    } else {
        stopAt = [linebuffer firstPos];
    }

    struct timeval begintime;
    gettimeofday(&begintime, NULL);
    BOOL keepSearching = NO;
    int iterations = 0;
    int ms_diff = 0;
    do {
        if (context->status == Searching) {
            //NSDate* begin = [NSDate date];
            [linebuffer findSubstring:context stopAt:stopAt];
            //NSLog(@"One call to linebuffer findSubstring took %f seconds", (float)[begin timeIntervalSinceNow]);
        }

        // Handle the current state
        switch (context->status) {
            case Matched: {
                // NSLog(@"matched");
                // Found a match in the text.
                NSArray *allPositions = [linebuffer convertPositions:context->results
                                                           withWidth:WIDTH];
                int k = 0;
                for (ResultRange* currentResultRange in context->results) {
                    SearchResult* result = [[SearchResult alloc] init];

                    XYRange* xyrange = [allPositions objectAtIndex:k++];

                    result->startX = xyrange->xStart;
                    result->endX = xyrange->xEnd;
                    result->absStartY = xyrange->yStart + [self totalScrollbackOverflow];
                    result->absEndY = xyrange->yEnd + [self totalScrollbackOverflow];

                    [results addObject:result];
                    [result release];
                    if (!(context->options & FindMultipleResults)) {
                        assert([context->results count] == 1);
                        [linebuffer releaseFind:context];
                        keepSearching = NO;
                    } else {
                        keepSearching = YES;
                    }
                }
                [context->results removeAllObjects];
                break;
            }

            case Searching:
                // NSLog(@"searching");
                // No result yet but keep looking
                keepSearching = YES;
                break;

            case NotFound:
                // NSLog(@"not found");
                // Reached stopAt point with no match.
                if (context->hasWrapped) {
                    [linebuffer releaseFind:context];
                    keepSearching = NO;
                } else {
                    // NSLog(@"...wrapping");
                    // wrap around and resume search.
                    FindContext temp;
                    [linebuffer initFind:findContext.substring
                              startingAt:(findContext.dir > 0 ? [linebuffer firstPos] : [linebuffer lastPos]-1)
                                 options:findContext.options
                             withContext:&temp];
                    [linebuffer releaseFind:&findContext];
                    *context = temp;
                    context->hasWrapped = YES;
                    keepSearching = YES;
                }
                break;

            default:
                assert(false);  // Bogus status
        }

        struct timeval endtime;
        if (keepSearching) {
            gettimeofday(&endtime, NULL);
            ms_diff = (endtime.tv_sec - begintime.tv_sec) * 1000 +
            (endtime.tv_usec - begintime.tv_usec) / 1000;
            context->status = Searching;
        }
        ++iterations;
    } while (keepSearching && ms_diff < maxTime*1000);
    // NSLog(@"Did %d iterations in %dms. Average time per block was %dms", iterations, ms_diff, ms_diff/iterations);

    [self _popScrollbackLines:linesPushed];
    return keepSearching;
}

- (BOOL)_continueFindResultAtStartX:(int*)startX
                           atStartY:(int*)startY
                             atEndX:(int*)endX
                             atEndY:(int*)endY
                              found:(BOOL*)found
                          inContext:(FindContext*)context
                            maxTime:(float)maxTime
{
    NSMutableArray* myArray = [NSMutableArray arrayWithCapacity:1];
    BOOL rc = [self _continueFindResultsInContext:context
                                          maxTime:maxTime
                                          toArray:myArray];
    if ([myArray count] > 0) {
        SearchResult* result = [myArray objectAtIndex:0];
        *startX = result->startX;
        *startY = result->absStartY - [self totalScrollbackOverflow];
        *endX = result->endX;
        *endY = result->absEndY - [self totalScrollbackOverflow];
        *found = YES;
    } else {
        *found = NO;
    }
    return rc;
}

- (BOOL)continueFindAllResults:(NSMutableArray*)results
                     inContext:(FindContext*)context
{
    context->hasWrapped = YES;

    float MAX_TIME = 0.1;
    NSDate* start = [NSDate date];
    BOOL keepSearching;
    context->hasWrapped = YES;
    do {
        keepSearching = [self _continueFindResultsInContext:context
                                              maxTime:0.1
                                              toArray:results];
    } while (keepSearching &&
             [[NSDate date] timeIntervalSinceDate:start] < MAX_TIME);

    return keepSearching;
}

- (BOOL)continueFindResultAtStartX:(int*)startX
                          atStartY:(int*)startY
                            atEndX:(int*)endX
                            atEndY:(int*)endY
                             found:(BOOL*)found
                         inContext:(FindContext*)context
{
    return [self _continueFindResultAtStartX:startX
                                    atStartY:startY
                                      atEndX:endX
                                      atEndY:endY
                                       found:found
                                   inContext:context
                                     maxTime:0.1];
}

- (void)saveToDvr
{
    if (!dvr || ![[PreferencePanel sharedInstance] instantReplay]) {
        return;
    }

    DVRFrameInfo info;
    info.cursorX = cursorX;
    info.cursorY = cursorY;
    info.height = HEIGHT;
    info.width = WIDTH;
    info.topOffset = screen_top - buffer_lines;

    [dvr appendFrame:(char*)buffer_lines
              length:sizeof(screen_char_t) * REAL_WIDTH * HEIGHT
                info:&info];
}

- (void)disableDvr
{
    [dvr release];
    dvr = nil;
}

- (void)setFromFrame:(screen_char_t*)s len:(int)len info:(DVRFrameInfo)info
{
    int yo = 0;
    if (info.width == WIDTH && info.height == HEIGHT) {
        memcpy(buffer_lines, s, len);
        screen_top = buffer_lines + info.topOffset;
        [self setDirty];
    } else {
        yo = info.height - HEIGHT;
        if (yo < 0) {
            // Display is larger than history. Happens if you're in fullscreen.
            yo = 0;
        }
        int widthToCopy = WIDTH;
        if (info.width < WIDTH) {
            // Display is larger than history. Happens if you're in fullscreen.
            widthToCopy = info.width;
        }

        screen_char_t* lineOut;
        screen_char_t* lineIn;

        int truncateHistoryLines = 0;
        if (HEIGHT < info.height) {
            truncateHistoryLines = info.height - HEIGHT;
        }

        screen_top = buffer_lines;
        for (int y = 0; y < HEIGHT && y < info.height; ++y) {
            lineOut = buffer_lines + y * REAL_WIDTH;
            lineIn = s + ((info.topOffset + (truncateHistoryLines + y) * (info.width + 1)) % (len / sizeof(screen_char_t)));
            memcpy(lineOut, lineIn, widthToCopy * sizeof(screen_char_t));
            if (WIDTH > info.width) {
                // Display wider than history
                memset(lineOut + widthToCopy, 0, (WIDTH - widthToCopy) * sizeof(screen_char_t));
                lineOut[WIDTH].code = 0;
                lineOut[WIDTH].complexChar = NO;
            } else {
                // History too wide for screen
                if (lineIn[widthToCopy].code == DWC_RIGHT) {
                    lineOut[widthToCopy - 1].code = 0;
                    lineOut[widthToCopy - 1].complexChar = NO;
                }
                if (lineOut[widthToCopy - 1].code == TAB_FILLER) {
                    lineOut[widthToCopy - 1].code = '\t';
                    lineOut[widthToCopy - 1].complexChar = NO;
                }
            }
        }
        for (int y = info.height; y < HEIGHT; ++y) {
            lineOut = buffer_lines + y * REAL_WIDTH;
            memset(lineOut, 0, REAL_WIDTH * sizeof(screen_char_t));
        }
        [self setDirty];
    }
    cursorX = info.cursorX;
    cursorY = info.cursorY - yo;
    if (cursorX < 0) {
        cursorX = 0;
    }
    if (cursorY < 0) {
        cursorY = 0;
    }
    if (cursorX >= WIDTH) {
        cursorX = WIDTH - 1;
    }
    if (cursorY >= HEIGHT) {
        cursorY = HEIGHT - 1;
    }
}

- (DVR*)dvr
{
    return dvr;
}

- (BOOL)shouldSendContentsChangedNotification
{
    return [[iTermExpose sharedInstance] isVisible] ||
           [SESSION wantsContentChangedNotification];
}

@end

@implementation VT100Screen (Private)

// gets line offset by specified index from specified line poiner; accounts for buffer wrap
- (screen_char_t *)_getLineAtIndex:(int)anIndex fromLine:(screen_char_t *)aLine
{
    screen_char_t *the_line = NULL;

    NSParameterAssert(anIndex >= 0);

    // get the line offset from the specified line
    the_line = aLine + anIndex * REAL_WIDTH;

    // check if we have gone beyond our buffer; if so, we need to wrap around to the top of buffer
    if (the_line >= buffer_lines + REAL_WIDTH * HEIGHT) {
        the_line -= REAL_WIDTH * HEIGHT;
        NSAssert(the_line >= buffer_lines && the_line < buffer_lines + REAL_WIDTH*HEIGHT, @"out of range.");
    }

    return the_line;
}

- (screen_char_t *)_getDefaultLineWithChar:(screen_char_t)defaultChar {
    NSMutableData *data = [NSMutableData data];
    for (int i = 0; i < WIDTH; i++) {
        [data appendBytes:&defaultChar length:sizeof(defaultChar)];
    }
    screen_char_t eol;
    memset(&eol, 0, sizeof(eol));
    eol.code = EOL_HARD;
    [data appendBytes:&eol length:sizeof(eol)];
    return data.mutableBytes;
}

// returns a line set to default character and attributes
// released when session is closed
- (screen_char_t*)_getDefaultLineWithWidth:(int)width
{
    // check if we have to generate a new line
    if (default_line &&
        default_line_width >= width &&
        ForegroundColorsEqual(default_fg_code, [TERMINAL foregroundColorCodeReal]) &&
        BackgroundColorsEqual(default_bg_code, [TERMINAL backgroundColorCodeReal])) {
        return default_line;
    }

    default_fg_code = [TERMINAL foregroundColorCodeReal];
    default_bg_code = [TERMINAL backgroundColorCodeReal];
    default_line_width = width;

    if (default_line) {
        free(default_line);
    }
    default_line = (screen_char_t*)calloc((width+1), sizeof(screen_char_t));

    for (int i = 0; i < width; i++) {
        default_line[i].code = 0;
        default_line[i].complexChar = NO;
        CopyForegroundColor(&default_line[i], default_fg_code);
        CopyBackgroundColor(&default_line[i], default_bg_code);
    }

    // Not wrapped by default
    default_line[width].code = EOL_HARD;

    return default_line;
}


// adds a line to scrollback area. Returns YES if oldest line is lost, NO otherwise
- (int)_addLineToScrollbackImpl
{
    if (temp_buffer && !saveToScrollbackInAlternateScreen_) {
        // Don't save to scrollback in alternate screen mode.
        return 0;
    }

    int len = WIDTH;
    if (screen_top[WIDTH].code == EOL_HARD) {
        // The line is not continued. Figure out its length by finding the last nonnull char.
        while (len > 0 && (screen_top[len - 1].code == 0)) {
            --len;
        }
    }
    if (screen_top[WIDTH].code == EOL_DWC && len == WIDTH) {
        --len;
    }
    [linebuffer appendLine:screen_top length:len partial:(screen_top[WIDTH].code != EOL_HARD) width:WIDTH];
    int dropped;
    if (!unlimitedScrollback_) {
        dropped = [linebuffer dropExcessLinesWithWidth: WIDTH];
    } else {
        dropped = 0;
    }

    assert(dropped == 0 || dropped == 1);

    return dropped;
}

- (screen_char_t)defaultChar {
    screen_char_t fg = [TERMINAL foregroundColorCodeReal];
    screen_char_t bg = [TERMINAL backgroundColorCodeReal];
    screen_char_t c;
    memset(&c, 0, sizeof(c));
    CopyForegroundColor(&c, fg);
    CopyBackgroundColor(&c, bg);
    return c;
}

- (void)_setInitialTabStops
{
    [self clearTabStop];
    const int kInitialTabWindow = 1000;
    for (int i = 0; i < kInitialTabWindow; i += TABSIZE) {
        [tabStops addObject:[NSNumber numberWithInt:i]];
    }
}

@end
<|MERGE_RESOLUTION|>--- conflicted
+++ resolved
@@ -1373,40 +1373,6 @@
         tempLineBuffer = [[[LineBuffer alloc] init] autorelease];
         realLineBuffer = linebuffer;
         linebuffer = tempLineBuffer;
-<<<<<<< HEAD
-        buffer_lines = saved_buffer_lines;
-        screen_top = saved_screen_top;
-        cursorX = savedCursorX;
-        cursorY = savedCursorY;
-    }
-
-    BOOL startPositionBeforeEnd = NO;
-    BOOL endPostionBeforeEnd = NO;
-    if (hasSelection) {
-        startPositionBeforeEnd = [linebuffer convertCoordinatesAtX:[display selectionStartX]
-                                                               atY:[display selectionStartY]
-                                                         withWidth:WIDTH
-                                                        toPosition:&selectionStartPosition
-                                                            offset:0];
-        int modifiedSelectionEndX = 0;
-        // Move the modifiedSelectionEndX back to the first nonzero character because linebuffer
-        // positions can't represent nul positions correctly.
-        screen_char_t *theLine = [self getLineAtIndex:[display selectionEndY]];
-        if (theLine) {
-            for (int j = [display selectionEndX] - 1; j >= 0; j--) {
-                if (theLine[j].code != 0) {
-                    modifiedSelectionEndX = j + 1;
-                    break;
-                }
-            }
-        }
-        endPostionBeforeEnd = [linebuffer convertCoordinatesAtX:modifiedSelectionEndX
-                                                            atY:[display selectionEndY]
-                                                      withWidth:WIDTH
-                                                     toPosition:&selectionEndPosition
-                                                         offset:0];
-=======
->>>>>>> e6331b18
     }
 
     /* **************
