/*
 **  PreferencePanel.m
 **
 **  Copyright (c) 2002, 2003
 **
 **  Author: Fabian, Ujwal S. Setlur
 **
 **  Project: iTerm
 **
 **  Description: Implements the model and controller for the preference panel.
 **
 **  This program is free software; you can redistribute it and/or modify
 **  it under the terms of the GNU General Public License as published by
 **  the Free Software Foundation; either version 2 of the License, or
 **  (at your option) any later version.
 **
 **  This program is distributed in the hope that it will be useful,
 **  but WITHOUT ANY WARRANTY; without even the implied warranty of
 **  MERCHANTABILITY or FITNESS FOR A PARTICULAR PURPOSE.  See the
 **  GNU General Public License for more details.
 **
 **  You should have received a copy of the GNU General Public License
 **  along with this program; if not, write to the Free Software
 **  Foundation, Inc., 675 Mass Ave, Cambridge, MA 02139, USA.
 */

#import "PreferencePanel.h"

<<<<<<< HEAD
#import "ITAddressBookMgr.h"
#import "NSFileManager+iTerm.h"
=======
#import "HotkeyWindowController.h"
#import "ITAddressBookMgr.h"
>>>>>>> a9ce5b20
#import "NSStringITerm.h"
#import "PTYSession.h"
#import "PasteboardHistory.h"
#import "PointerPrefsController.h"
#import "ProfileModel.h"
#import "PseudoTerminal.h"
#import "SessionView.h"
#import "SmartSelectionController.h"
#import "TriggerController.h"
#import "TrouterPrefsController.h"
#import "WindowArrangements.h"
#import "iTermController.h"
#import "iTermFontPanel.h"
#import "iTermKeyBindingMgr.h"
#include <stdlib.h>

static NSString * const kCustomColorPresetsKey = @"Custom Color Presets";
static NSString * const kHotkeyWindowGeneratedProfileNameKey = @"Hotkey Window";
static NSString * const kDeleteKeyString = @"0x7f-0x0";
static NSString * const kRebuildColorPresetsMenuNotification = @"kRebuildColorPresetsMenuNotification";

@implementation PreferencePanel

+ (PreferencePanel*)sharedInstance;
{
    static PreferencePanel* shared = nil;

    if (!shared) {
        shared = [[self alloc] initWithDataSource:[ProfileModel sharedInstance]
                                     userDefaults:[NSUserDefaults standardUserDefaults]
                                  oneBookmarkMode:NO];
    }

    return shared;
}

+ (PreferencePanel*)sessionsInstance;
{
    static PreferencePanel* shared = nil;

    if (!shared) {
        shared = [[self alloc] initWithDataSource:[ProfileModel sessionsInstance]
                                     userDefaults:nil
                                  oneBookmarkMode:YES];
    }

    return shared;
}


// Class method to copy old preferences file, iTerm.plist or net.sourceforge.iTerm.plist, to new
// preferences file, com.googlecode.iterm2.plist
+ (BOOL)migratePreferences
{
    NSString *prefDir = [[NSHomeDirectory()
        stringByAppendingPathComponent:@"Library"]
        stringByAppendingPathComponent:@"Preferences"];

    NSString *reallyOldPrefs = [prefDir stringByAppendingPathComponent:@"iTerm.plist"];
    NSString *somewhatOldPrefs = [prefDir stringByAppendingPathComponent:@"net.sourceforge.iTerm.plist"];
    NSString *newPrefs = [prefDir stringByAppendingPathComponent:@"com.googlecode.iterm2.plist"];

    NSFileManager *mgr = [NSFileManager defaultManager];

    if ([mgr fileExistsAtPath:newPrefs]) {
        return NO;
    }
    NSString* source;
    if ([mgr fileExistsAtPath:somewhatOldPrefs]) {
        source = somewhatOldPrefs;
    } else if ([mgr fileExistsAtPath:reallyOldPrefs]) {
        source = reallyOldPrefs;
    } else {
        return NO;
    }

    NSLog(@"Preference file migrated");
    [mgr copyItemAtPath:source toPath:newPrefs error:nil];
    [NSUserDefaults resetStandardUserDefaults];
    return (YES);
}

- (id)initWithDataSource:(ProfileModel*)model
            userDefaults:(NSUserDefaults*)userDefaults
         oneBookmarkMode:(BOOL)obMode
{
    self = [super init];
    if (self) {
        dataSource = model;
        prefs = userDefaults;
        if (userDefaults) {
            [self loadPrefs];
        }
        // Override smooth scrolling, which breaks various things (such as the
        // assumption, when detectUserScroll is called, that scrolls happen
        // immediately), and generally sucks with a terminal.
        [[NSUserDefaults standardUserDefaults] setBool:NO forKey:@"NSScrollAnimationEnabled"];

        [self readPreferences];
        if (defaultEnableBonjour == YES) {
            [[ITAddressBookMgr sharedInstance] locateBonjourServices];
        }

        // get the version
        NSDictionary *myDict = [[NSBundle bundleForClass:[self class]] infoDictionary];

        // sync the version number
        if (prefs) {
            [prefs setObject:[myDict objectForKey:@"CFBundleVersion"] forKey:@"iTerm Version"];
        }
        [toolbar setSelectedItemIdentifier:globalToolbarId];

        [[NSNotificationCenter defaultCenter] addObserver:self
                                                 selector:@selector(_reloadURLHandlers:)
                                                     name:@"iTermReloadAddressBook"
                                                   object:nil];

        [[NSNotificationCenter defaultCenter] addObserver:self
                                                 selector:@selector(_savedArrangementChanged:)
                                                     name:@"iTermSavedArrangementChanged"
                                                   object:nil];

        [[NSNotificationCenter defaultCenter] addObserver:self
                                                 selector:@selector(keyBindingsChanged)
                                                     name:@"iTermKeyBindingsChanged"
                                                   object:nil];
        [[NSNotificationCenter defaultCenter] addObserver:self
                                                 selector:@selector(rebuildColorPresetsMenu)
                                                     name:kRebuildColorPresetsMenuNotification
                                                   object:nil];
        oneBookmarkMode = obMode;
    }
    return self;
}

#pragma mark - View layout

- (void)awakeFromNib
{
    [self window];
    [[self window] setCollectionBehavior:NSWindowCollectionBehaviorMoveToActiveSpace];
    NSAssert(bookmarksTableView, @"Null table view");
    [bookmarksTableView setUnderlyingDatasource:dataSource];
    bookmarksToolbarId = [bookmarksToolbarItem itemIdentifier];
    globalToolbarId = [globalToolbarItem itemIdentifier];
    appearanceToolbarId = [appearanceToolbarItem itemIdentifier];
    keyboardToolbarId = [keyboardToolbarItem itemIdentifier];
    arrangementsToolbarId = [arrangementsToolbarItem itemIdentifier];
    mouseToolbarId = [mouseToolbarItem itemIdentifier];
    
    [globalToolbarItem setEnabled:YES];
    [toolbar setSelectedItemIdentifier:globalToolbarId];
    
    // add list of encodings
    NSEnumerator *anEnumerator;
    NSNumber *anEncoding;
    
    [characterEncoding removeAllItems];
    anEnumerator = [[[iTermController sharedInstance] sortedEncodingList] objectEnumerator];
    while ((anEncoding = [anEnumerator nextObject]) != NULL) {
        [characterEncoding addItemWithTitle:[NSString localizedNameOfStringEncoding:[anEncoding unsignedIntValue]]];
        [[characterEncoding lastItem] setTag:[anEncoding unsignedIntValue]];
    }
    [self setScreens];
    
    [keyMappings setDoubleAction:@selector(editKeyMapping:)];
    [globalKeyMappings setDoubleAction:@selector(editKeyMapping:)];
    keyString = nil;
    
    [copyTo allowMultipleSelections];
    
    // Add presets to preset color selection.
    [self rebuildColorPresetsMenu];
    
    // Add preset keybindings to button-popup-list.
    NSArray* presetArray = [iTermKeyBindingMgr presetKeyMappingsNames];
    if (presetArray != nil) {
        [presetsPopupButton addItemsWithTitles:presetArray];
    } else {
        [presetsPopupButton setEnabled:NO];
        [presetsErrorLabel setFont:[NSFont boldSystemFontOfSize:12]];
        [presetsErrorLabel setStringValue:@"PresetKeyMappings.plist failed to load"];
    }
    
    [[NSNotificationCenter defaultCenter] addObserver:self
                                             selector:@selector(handleWindowWillCloseNotification:)
                                                 name:NSWindowWillCloseNotification object: [self window]];
    if (oneBookmarkMode) {
        [self layoutSubviewsForSingleBookmarkMode];
    }
    [[tags cell] setDelegate:self];
    [tags setDelegate:self];
    
    if (IsLionOrLater()) {
        [lionStyleFullscreen setHidden:NO];
    } else {
        [lionStyleFullscreen setHidden:YES];
    }
    [initialText setContinuous:YES];
    [blurRadius setContinuous:YES];
    [transparency setContinuous:YES];
    [blend setContinuous:YES];
    [dimmingAmount setContinuous:YES];
    [minimumContrast setContinuous:YES];
    
    [prefsCustomFolder setEnabled:defaultLoadPrefsFromCustomFolder];
    [browseCustomFolder setEnabled:defaultLoadPrefsFromCustomFolder];
    [pushToCustomFolder setEnabled:defaultLoadPrefsFromCustomFolder];
    [self _updatePrefsDirWarning];
}

- (void)layoutSubviewsForSingleBookmarkMode
{
    [self showBookmarks];
    [toolbar setVisible:NO];
    [editAdvancedConfigButton setHidden:YES];
    [bookmarksTableView setHidden:YES];
    [addBookmarkButton setHidden:YES];
    [removeBookmarkButton setHidden:YES];
    [bookmarksPopup setHidden:YES];
    [bookmarkDirectory setHidden:YES];
    [bookmarkShortcutKeyLabel setHidden:YES];
    [bookmarkShortcutKeyModifiersLabel setHidden:YES];
    [bookmarkTagsLabel setHidden:YES];
    [bookmarkCommandLabel setHidden:YES];
    [initialTextLabel setHidden:YES];
    [bookmarkDirectoryLabel setHidden:YES];
    [bookmarkShortcutKey setHidden:YES];
    [tags setHidden:YES];
    [bookmarkCommandType setHidden:YES];
    [bookmarkCommand setHidden:YES];
    [initialText setHidden:YES];
    [bookmarkDirectoryType setHidden:YES];
    [bookmarkDirectory setHidden:YES];
    [bookmarkUrlSchemes setHidden:YES];
    [bookmarkUrlSchemesHeaderLabel setHidden:YES];
    [bookmarkUrlSchemesLabel setHidden:YES];
    [copyToProfileButton setHidden:NO];
    [setProfileLabel setHidden:NO];
    [setProfileBookmarkListView setHidden:NO];
    [changeProfileButton setHidden:NO];
    
    [columnsLabel setTextColor:[NSColor disabledControlTextColor]];
    [rowsLabel setTextColor:[NSColor disabledControlTextColor]];
    [columnsField setEnabled:NO];
    [rowsField setEnabled:NO];
    [windowTypeButton setEnabled:NO];
    [screenLabel setTextColor:[NSColor disabledControlTextColor]];
    [screenButton setEnabled:NO];
    [spaceButton setEnabled:NO];
    [spaceLabel setTextColor:[NSColor disabledControlTextColor]];
    [windowTypeLabel setTextColor:[NSColor disabledControlTextColor]];
    [newWindowttributesHeader setTextColor:[NSColor disabledControlTextColor]];
    
    NSRect newFrame = [bookmarksSettingsTabViewParent frame];
    newFrame.origin.x = 0;
    [bookmarksSettingsTabViewParent setFrame:newFrame];
    
    newFrame = [[self window] frame];
    newFrame.size.width = [bookmarksSettingsTabViewParent frame].size.width + 26;
    [[self window] setFrame:newFrame display:YES];
}

#pragma mark - API

- (BOOL)onScreen
{
    return [self window] && [[self window] isVisible];
}

- (void)showBookmarks
{
    [tabView selectTabViewItem:bookmarksTabViewItem];
    [toolbar setSelectedItemIdentifier:bookmarksToolbarId];
}

- (void)openToBookmark:(NSString*)guid
{
    [self run];
    [self updateBookmarkFields:[dataSource bookmarkWithGuid:guid]];
    [self showBookmarks];
    [bookmarksTableView selectRowByGuid:guid];
    [setProfileBookmarkListView selectRowByGuid:nil];
    [bookmarksSettingsTabViewParent selectTabViewItem:bookmarkSettingsGeneralTab];
    [[self window] makeFirstResponder:bookmarkName];
}

- (Profile*)hotkeyBookmark
{
    if (defaultHotKeyBookmarkGuid) {
        return [[ProfileModel sharedInstance] bookmarkWithGuid:defaultHotKeyBookmarkGuid];
    } else {
        return nil;
    }
}

- (void)triggerChanged:(TriggerController *)triggerController
{
    [self bookmarkSettingChanged:nil];
}

- (void)smartSelectionChanged:(SmartSelectionController *)smartSelectionController
{
    [self bookmarkSettingChanged:nil];
}


#pragma mark - Notification handlers

- (void)_reloadURLHandlers:(NSNotification *)aNotification
{
    // TODO: maybe something here for the current bookmark?
    [self _populateHotKeyBookmarksMenu];
}

- (void)_savedArrangementChanged:(id)sender
{
    [openArrangementAtStartup setState:defaultOpenArrangementAtStartup ? NSOnState : NSOffState];
    [openArrangementAtStartup setEnabled:[WindowArrangements count] > 0];
    if ([WindowArrangements count] == 0) {
        [openArrangementAtStartup setState:NO];
    }
}

- (void)keyBindingsChanged
{
    [keyMappings reloadData];
}

- (void)rebuildColorPresetsMenu
{
    while ([presetsMenu numberOfItems] > 1) {
        [presetsMenu removeItemAtIndex:1];
    }

    NSString* plistFile = [[NSBundle bundleForClass: [self class]] pathForResource:@"ColorPresets"
                                                                            ofType:@"plist"];
    NSDictionary* presetsDict = [NSDictionary dictionaryWithContentsOfFile:plistFile];
    [self _addColorPresetsInDict:presetsDict toMenu:presetsMenu];

    NSDictionary* customPresets = [[NSUserDefaults standardUserDefaults] objectForKey:kCustomColorPresetsKey];
    if (customPresets && [customPresets count] > 0) {
        [presetsMenu addItem:[NSMenuItem separatorItem]];
        [self _addColorPresetsInDict:customPresets toMenu:presetsMenu];
    }

    [presetsMenu addItem:[NSMenuItem separatorItem]];
    [presetsMenu addItem:[[[NSMenuItem alloc] initWithTitle:@"Import..."
                                                     action:@selector(importColorPreset:)
                                              keyEquivalent:@""] autorelease]];
    [presetsMenu addItem:[[[NSMenuItem alloc] initWithTitle:@"Export..."
                                                     action:@selector(exportColorPreset:)
                                              keyEquivalent:@""] autorelease]];
    [presetsMenu addItem:[[[NSMenuItem alloc] initWithTitle:@"Delete Preset..."
                                                     action:@selector(deleteColorPreset:)
                                              keyEquivalent:@""] autorelease]];
    [presetsMenu addItem:[[[NSMenuItem alloc] initWithTitle:@"Visit Online Gallery"
                                                     action:@selector(visitGallery:)
                                              keyEquivalent:@""] autorelease]];
}

- (void)handleWindowWillCloseNotification:(NSNotification *)notification
{
    // This is so tags get saved because Cocoa doesn't notify you that the
    // field changed unless the user presses enter twice in it (!).
    [self bookmarkSettingChanged:nil];
}

#pragma mark - NSWindowController

// NSWindow delegate
- (void)windowWillLoad
{
    // We finally set our autosave window frame name and restore the one from the user's defaults.
    [self setWindowFrameAutosaveName:@"Preferences"];
}

- (void)windowWillClose:(NSNotification *)aNotification
{
    [self settingChanged:nil];
    [self savePreferences];
}

- (void)windowDidBecomeKey:(NSNotification *)aNotification
{
    // Post a notification
    [[NSNotificationCenter defaultCenter] postNotificationName:@"nonTerminalWindowBecameKey"
                                                        object:nil
                                                      userInfo:nil];
}

#pragma mark - IBActions

- (IBAction)settingChanged:(id)sender
{
    if (sender == lionStyleFullscreen) {
        defaultLionStyleFullscreen = ([lionStyleFullscreen state] == NSOnState);
    } else if (sender == loadPrefsFromCustomFolder) {
        defaultLoadPrefsFromCustomFolder = [loadPrefsFromCustomFolder state] == NSOnState;
        if (defaultLoadPrefsFromCustomFolder) {
            // Just turned it on.
            if ([[prefsCustomFolder stringValue] length] == 0) {
                // Field was initially empty so browse for a dir.
                if ([self choosePrefsCustomFolder]) {
                    // User didn't hit cancel; if he chose a writable directory ask if he wants to write to it.
                    if ([self _prefsDirIsWritable]) {
                        if ([[NSAlert alertWithMessageText:@"Copy local preferences to custom folder now?"
                                             defaultButton:@"Copy"
                                           alternateButton:@"Don't Copy"
                                               otherButton:nil
                                 informativeTextWithFormat:@""] runModal] == NSOKButton) {
                            [self pushToCustomFolder:nil];
                        }
                    }
                }
            }
        }
        [prefsCustomFolder setEnabled:defaultLoadPrefsFromCustomFolder];
        [browseCustomFolder setEnabled:defaultLoadPrefsFromCustomFolder];
        [pushToCustomFolder setEnabled:defaultLoadPrefsFromCustomFolder];
        [self _updatePrefsDirWarning];
    } else if (sender == prefsCustomFolder) {
        // The OS will never call us directly with this sender, but we do call ourselves this way.
        [prefs setObject:[prefsCustomFolder stringValue]
                  forKey:@"PrefsCustomFolder"];
        defaultPrefsCustomFolder = [prefs objectForKey:@"PrefsCustomFolder"];
        customFolderChanged_ = YES;
        [self _updatePrefsDirWarning];
    } else if (sender == windowStyle ||
               sender == tabPosition ||
               sender == hideTab ||
               sender == useCompactLabel ||
               sender == hideActivityIndicator ||
               sender == highlightTabLabels ||
               sender == hideMenuBarInFullscreen ||
               sender == hideScrollbar ||
               sender == showPaneTitles ||
               sender == disableFullscreenTransparency ||
               sender == advancedFontRendering ||
               sender == strokeThickness ||
               sender == dimInactiveSplitPanes ||
               sender == dimBackgroundWindows ||
               sender == animateDimming ||
               sender == dimOnlyText ||
               sender == dimmingAmount ||
               sender == openTmuxWindows ||
               sender == threeFingerEmulatesMiddle ||
               sender == autoHideTmuxClientSession ||
               sender == showWindowBorder) {
        defaultWindowStyle = [windowStyle indexOfSelectedItem];
        defaultOpenTmuxWindowsIn = [[openTmuxWindows selectedItem] tag];
        defaultAutoHideTmuxClientSession = ([autoHideTmuxClientSession state] == NSOnState);
        defaultTabViewType=[tabPosition indexOfSelectedItem];
        defaultUseCompactLabel = ([useCompactLabel state] == NSOnState);
        defaultHideActivityIndicator = ([hideActivityIndicator state] == NSOnState);
        defaultHighlightTabLabels = ([highlightTabLabels state] == NSOnState);
        defaultHideMenuBarInFullscreen = ([hideMenuBarInFullscreen state] == NSOnState);
        defaultShowPaneTitles = ([showPaneTitles state] == NSOnState);
        defaultAdvancedFontRendering = ([advancedFontRendering state] == NSOnState);
        [strokeThickness setEnabled:defaultAdvancedFontRendering];
        [strokeThicknessLabel setTextColor:defaultAdvancedFontRendering ? [NSColor blackColor] : [NSColor disabledControlTextColor]];
        [strokeThicknessMinLabel setTextColor:defaultAdvancedFontRendering ? [NSColor blackColor] : [NSColor disabledControlTextColor]];
        [strokeThicknessMaxLabel setTextColor:defaultAdvancedFontRendering ? [NSColor blackColor] : [NSColor disabledControlTextColor]];
        defaultStrokeThickness = [strokeThickness floatValue];
        defaultHideTab = ([hideTab state] == NSOnState);
        defaultDimInactiveSplitPanes = ([dimInactiveSplitPanes state] == NSOnState);
        defaultDimBackgroundWindows = ([dimBackgroundWindows state] == NSOnState);
        defaultAnimateDimming= ([animateDimming state] == NSOnState);
        defaultDimOnlyText = ([dimOnlyText state] == NSOnState);
        defaultDimmingAmount = [dimmingAmount floatValue];
        defaultShowWindowBorder = ([showWindowBorder state] == NSOnState);
        defaultThreeFingerEmulatesMiddle=([threeFingerEmulatesMiddle state] == NSOnState);
        defaultHideScrollbar = ([hideScrollbar state] == NSOnState);
        defaultDisableFullscreenTransparency = ([disableFullscreenTransparency state] == NSOnState);
        [[NSNotificationCenter defaultCenter] postNotificationName:@"iTermRefreshTerminal"
                                                            object:nil
                                                          userInfo:nil];
        if (sender == threeFingerEmulatesMiddle) {
            [[NSNotificationCenter defaultCenter] postNotificationName:kPointerPrefsChangedNotification
                                                                object:nil
                                                              userInfo:nil];
        }
    } else if (sender == windowNumber ||
               sender == jobName ||
               sender == showBookmarkName) {
        defaultWindowNumber = ([windowNumber state] == NSOnState);
        defaultJobName = ([jobName state] == NSOnState);
        defaultShowBookmarkName = ([showBookmarkName state] == NSOnState);
        [[NSNotificationCenter defaultCenter] postNotificationName:@"iTermUpdateLabels"
                                                            object:nil
                                                          userInfo:nil];
    } else if (sender == switchTabModifierButton ||
               sender == switchWindowModifierButton) {
        defaultSwitchTabModifier = [switchTabModifierButton selectedTag];
        defaultSwitchWindowModifier = [switchWindowModifierButton selectedTag];
        [[NSNotificationCenter defaultCenter] postNotificationName:@"iTermModifierChanged"
                                                            object:nil
                                                          userInfo:[NSDictionary dictionaryWithObjectsAndKeys:
                                                                    [NSNumber numberWithInt:[self modifierTagToMask:defaultSwitchTabModifier]], @"TabModifier",
                                                                    [NSNumber numberWithInt:[self modifierTagToMask:defaultSwitchWindowModifier]], @"WindowModifier",
                                                                    nil, nil]];
    } else {
        if (sender == hotkeyTogglesWindow &&
            [hotkeyTogglesWindow state] == NSOnState &&
            ![[ProfileModel sharedInstance] bookmarkWithName:kHotkeyWindowGeneratedProfileNameKey]) {
            // User's turning on hotkey window. There is no bookmark with the autogenerated name.
            [self _generateHotkeyWindowProfile];
            [hotkeyBookmark selectItemWithTitle:kHotkeyWindowGeneratedProfileNameKey];
            NSRunAlertPanel(@"Set Up Hotkey Window",
                            [NSString stringWithFormat:@"A new profile called \"%@\" was created for you. It is tuned to work well for the Hotkey Window feature, but you can change it in the Profiles tab.",
                             kHotkeyWindowGeneratedProfileNameKey],
                            @"OK",
                            nil,
                            nil,
                            nil);
        }
        
        defaultFsTabDelay = [fsTabDelay floatValue];
        defaultAllowClipboardAccess = ([allowClipboardAccessFromTerminal state]==NSOnState);
        defaultCopySelection = ([selectionCopiesText state]==NSOnState);
        defaultCopyLastNewline = ([copyLastNewline state] == NSOnState);
        defaultPasteFromClipboard=([middleButtonPastesFromClipboard state]==NSOnState);
        defaultPromptOnQuit = ([promptOnQuit state] == NSOnState);
        defaultOnlyWhenMoreTabs = ([onlyWhenMoreTabs state] == NSOnState);
        defaultFocusFollowsMouse = ([focusFollowsMouse state] == NSOnState);
        defaultTripleClickSelectsFullLines = ([tripleClickSelectsFullLines state] == NSOnState);
        defaultHotkeyTogglesWindow = ([hotkeyTogglesWindow state] == NSOnState);
        [defaultHotKeyBookmarkGuid release];
        defaultHotKeyBookmarkGuid = [[[hotkeyBookmark selectedItem] representedObject] copy];
        BOOL bonjourBefore = defaultEnableBonjour;
        defaultEnableBonjour = ([enableBonjour state] == NSOnState);
        if (bonjourBefore != defaultEnableBonjour) {
            if (defaultEnableBonjour == YES) {
                [[ITAddressBookMgr sharedInstance] locateBonjourServices];
            } else {
                [[ITAddressBookMgr sharedInstance] stopLocatingBonjourServices];
                
                // Remove existing bookmarks with the "bonjour" tag. Even if
                // network browsing is re-enabled, these bookmarks would never
                // be automatically removed.
                ProfileModel* model = [ProfileModel sharedInstance];
                NSString* kBonjourTag = @"bonjour";
                int n = [model numberOfBookmarksWithFilter:kBonjourTag];
                for (int i = n - 1; i >= 0; --i) {
                    Profile* bookmark = [model profileAtIndex:i withFilter:kBonjourTag];
                    if ([model bookmark:bookmark hasTag:kBonjourTag]) {
                        [model removeBookmarkAtIndex:i withFilter:kBonjourTag];
                    }
                }
            }
        }
        
        defaultCmdSelection = ([cmdSelection state] == NSOnState);
        defaultOptionClickMovesCursor = ([optionClickMovesCursor state] == NSOnState);
        defaultPassOnControlLeftClick = ([controlLeftClickActsLikeRightClick state] == NSOffState);
        defaultMaxVertically = ([maxVertically state] == NSOnState);
        defaultClosingHotkeySwitchesSpaces = ([closingHotkeySwitchesSpaces state] == NSOnState);
        defaultOpenBookmark = ([openBookmark state] == NSOnState);
        [defaultWordChars release];
        defaultWordChars = [[wordChars stringValue] retain];
        defaultTmuxDashboardLimit = [[tmuxDashboardLimit stringValue] intValue];
        defaultQuitWhenAllWindowsClosed = ([quitWhenAllWindowsClosed state] == NSOnState);
        defaultCheckUpdate = ([checkUpdate state] == NSOnState);
        defaultSmartPlacement = ([smartPlacement state] == NSOnState);
        defaultAdjustWindowForFontSizeChange = ([adjustWindowForFontSizeChange state] == NSOnState);
        defaultSavePasteHistory = ([savePasteHistory state] == NSOnState);
        if (!defaultSavePasteHistory) {
            [[PasteboardHistory sharedInstance] eraseHistory];
        }
        defaultOpenArrangementAtStartup = ([openArrangementAtStartup state] == NSOnState);
        
        defaultIrMemory = [irMemory intValue];
        BOOL oldDefaultHotkey = defaultHotkey;
        defaultHotkey = ([hotkey state] == NSOnState);
        if (defaultHotkey != oldDefaultHotkey) {
            if (defaultHotkey) {
                // Hotkey was enabled but might be unassigned; give it a default value if needed.
                [self sanityCheckHotKey];
            } else {
                [[iTermController sharedInstance] unregisterHotkey];
            }
        }
        [hotkeyField setEnabled:defaultHotkey];
        [hotkeyLabel setTextColor:defaultHotkey ? [NSColor blackColor] : [NSColor disabledControlTextColor]];
        [hotkeyTogglesWindow setEnabled:defaultHotkey];
        [hotkeyBookmark setEnabled:(defaultHotkey && defaultHotkeyTogglesWindow)];
        
        if (prefs &&
            defaultCheckTestRelease != ([checkTestRelease state] == NSOnState)) {
            defaultCheckTestRelease = ([checkTestRelease state] == NSOnState);
            
            NSString *appCast = defaultCheckTestRelease ?
            [[NSBundle mainBundle] objectForInfoDictionaryKey:@"SUFeedURLForTesting"] :
            [[NSBundle mainBundle] objectForInfoDictionaryKey:@"SUFeedURLForFinal"];
            [prefs setObject: appCast forKey:@"SUFeedURL"];
        }
    }
    
    // Keyboard tab
    BOOL wasAnyModifierRemapped = [self isAnyModifierRemapped];
    defaultControl = [controlButton selectedTag];
    defaultLeftOption = [leftOptionButton selectedTag];
    defaultRightOption = [rightOptionButton selectedTag];
    defaultLeftCommand = [leftCommandButton selectedTag];
    defaultRightCommand = [rightCommandButton selectedTag];
    if ((!wasAnyModifierRemapped && [self isAnyModifierRemapped]) ||
        ([self isAnyModifierRemapped] && ![[iTermController sharedInstance] haveEventTap])) {
        [[iTermController sharedInstance] beginRemappingModifiers];
    }
    
    int rowIndex = [globalKeyMappings selectedRow];
    if (rowIndex >= 0) {
        [globalRemoveMappingButton setEnabled:YES];
    } else {
        [globalRemoveMappingButton setEnabled:NO];
    }
    [globalKeyMappings reloadData];
}

- (IBAction)closeCurrentSession:(id)sender
{
    if ([[self window] isKeyWindow]) {
        [self closeWindow:self];
    }
}

- (IBAction)displaySelectFont:(id)sender
{
    changingNAFont = [sender tag] == 1;
    [self _showFontPanel];
}

- (IBAction)copyToProfile:(id)sender
{
    NSString* sourceGuid = [bookmarksTableView selectedGuid];
    if (!sourceGuid) {
        return;
    }
    Profile* sourceBookmark = [dataSource bookmarkWithGuid:sourceGuid];
    NSString* profileGuid = [sourceBookmark objectForKey:KEY_ORIGINAL_GUID];
    Profile* destination = [[ProfileModel sharedInstance] bookmarkWithGuid:profileGuid];
    // TODO: changing color presets in cmd-i causes profileGuid=null.
    if (sourceBookmark && destination) {
        NSMutableDictionary* copyOfSource = [[sourceBookmark mutableCopy] autorelease];
        [copyOfSource setObject:profileGuid forKey:KEY_GUID];
        [copyOfSource removeObjectForKey:KEY_ORIGINAL_GUID];
        [copyOfSource setObject:[destination objectForKey:KEY_NAME] forKey:KEY_NAME];
        [[ProfileModel sharedInstance] setBookmark:copyOfSource withGuid:profileGuid];
        
        [[PreferencePanel sharedInstance] profileTableSelectionDidChange:[PreferencePanel sharedInstance]->bookmarksTableView];
        
        // Update existing sessions
        int n = [[iTermController sharedInstance] numberOfTerminals];
        for (int i = 0; i < n; ++i) {
            PseudoTerminal* pty = [[iTermController sharedInstance] terminalAtIndex:i];
            [pty reloadBookmarks];
        }
        
        // Update user defaults
        [[NSUserDefaults standardUserDefaults] setObject:[[ProfileModel sharedInstance] rawData]
                                                  forKey: @"New Bookmarks"];
    }
}

- (IBAction)browseCustomFolder:(id)sender
{
    [self choosePrefsCustomFolder];
}

- (BOOL)customFolderChanged
{
    return customFolderChanged_;
}

- (IBAction)pushToCustomFolder:(id)sender
{
    [[NSUserDefaults standardUserDefaults] synchronize];
    
    NSString *folder = [prefs objectForKey:@"PrefsCustomFolder"] ? [[prefs objectForKey:@"PrefsCustomFolder"] stringByExpandingTildeInPath] : @"";
    NSString *filename = [self _prefsFilenameWithBaseDir:folder];
    NSFileManager *mgr = [NSFileManager defaultManager];
    
    // Copy fails if the destination exists.
    [mgr removeItemAtPath:filename error:nil];
    
    [self savePreferences];
    NSDictionary *myDict = [[NSUserDefaults standardUserDefaults] persistentDomainForName:[[NSBundle mainBundle] bundleIdentifier]];
    BOOL isOk;
    if ([self _stringIsUrlLike:filename]) {
        [[NSAlert alertWithMessageText:@"Sorry, preferences cannot be copied to a URL by iTerm2."
                         defaultButton:@"OK"
                       alternateButton:nil
                           otherButton:nil
             informativeTextWithFormat:@"To make it available, first quit iTerm2 and then manually copy ~/Library/Preferences/com.googlecode.iterm2.plist to your hosting provider."] runModal];
        return;
    }
    isOk = [myDict writeToFile:filename atomically:YES];
    if (!isOk) {
        [[NSAlert alertWithMessageText:@"Failed to copy preferences to custom directory."
                         defaultButton:@"OK"
                       alternateButton:nil
                           otherButton:nil
             informativeTextWithFormat:@"Copy %@ to %@: %s", [self _prefsFilename], filename, strerror(errno)] runModal];
    }
}

- (NSString*)_chooseBackgroundImage
{
    NSOpenPanel *panel;
    int sts;
    NSString *filename = nil;
    
    panel = [NSOpenPanel openPanel];
    [panel setAllowsMultipleSelection: NO];
    
    sts = [panel runModalForDirectory: NSHomeDirectory() file:@"" types: [NSImage imageFileTypes]];
    if (sts == NSOKButton) {
        if ([[panel filenames] count] > 0) {
            filename = [[panel filenames] objectAtIndex: 0];
        }
        
        if ([filename length] > 0) {
            NSImage *anImage = [[NSImage alloc] initWithContentsOfFile: filename];
            if (anImage != nil) {
                [backgroundImagePreview setImage:anImage];
                [anImage release];
                return filename;
            } else {
                [backgroundImage setState: NSOffState];
            }
        } else {
            [backgroundImage setState: NSOffState];
        }
    } else {
        [backgroundImage setState: NSOffState];
    }
    return nil;
}

- (IBAction)bookmarkSettingChanged:(id)sender
{
    NSString* name = [bookmarkName stringValue];
    NSString* shortcut = [self shortcutKeyForTag:[[bookmarkShortcutKey selectedItem] tag]];
    NSString* command = [bookmarkCommand stringValue];
    NSString *text = [initialText stringValue];
    if (!text) {
        text = @"";
    }
    NSString* dir = [bookmarkDirectory stringValue];
    
    NSString* customCommand = [[bookmarkCommandType selectedCell] tag] == 0 ? @"Yes" : @"No";
    NSString* customDir;
    switch ([[bookmarkDirectoryType selectedCell] tag]) {
        case 0:
            customDir = @"Yes";
            break;
            
        case 2:
            customDir = @"Recycle";
            break;
            
        case 3:
            customDir = @"Advanced";
            break;
            
        case 1:
        default:
            customDir = @"No";
            break;
    }
    [editAdvancedConfigButton setEnabled:[customDir isEqualToString:@"Advanced"]];
    
    if (sender == optionKeySends && [[optionKeySends selectedCell] tag] == OPT_META) {
        [self _maybeWarnAboutMeta];
    } else if (sender == rightOptionKeySends && [[rightOptionKeySends selectedCell] tag] == OPT_META) {
        [self _maybeWarnAboutMeta];
    }
    if (sender == spaceButton && [spaceButton selectedTag] > 0) {
        [self _maybeWarnAboutSpaces];
    }
    NSString* guid = [bookmarksTableView selectedGuid];
    if (!guid) {
        return;
    }
    Profile* origBookmark = [dataSource bookmarkWithGuid:guid];
    if (!origBookmark) {
        return;
    }
    NSMutableDictionary* newDict = [[NSMutableDictionary alloc] init];
    [newDict autorelease];
    NSString* isDefault = [origBookmark objectForKey:KEY_DEFAULT_BOOKMARK];
    if (!isDefault) {
        isDefault = @"No";
    }
    [newDict setObject:isDefault forKey:KEY_DEFAULT_BOOKMARK];
    [newDict setObject:name forKey:KEY_NAME];
    [newDict setObject:guid forKey:KEY_GUID];
    NSString* origGuid = [origBookmark objectForKey:KEY_ORIGINAL_GUID];
    if (origGuid) {
        [newDict setObject:origGuid forKey:KEY_ORIGINAL_GUID];
    }
    if (shortcut) {
        // If any bookmark has this shortcut, clear its shortcut.
        for (int i = 0; i < [dataSource numberOfBookmarks]; ++i) {
            Profile* temp = [dataSource profileAtIndex:i];
            NSString* existingShortcut = [temp objectForKey:KEY_SHORTCUT];
            if ([shortcut length] > 0 &&
                [existingShortcut isEqualToString:shortcut] &&
                temp != origBookmark) {
                [dataSource setObject:nil forKey:KEY_SHORTCUT inBookmark:temp];
            }
        }
        
        [newDict setObject:shortcut forKey:KEY_SHORTCUT];
    }
    [newDict setObject:command forKey:KEY_COMMAND];
    [newDict setObject:text forKey:KEY_INITIAL_TEXT];
    [newDict setObject:dir forKey:KEY_WORKING_DIRECTORY];
    [newDict setObject:customCommand forKey:KEY_CUSTOM_COMMAND];
    [newDict setObject:customDir forKey:KEY_CUSTOM_DIRECTORY];
    
    // Just copy over advanced working dir settings
    NSArray *valuesToCopy = [NSArray arrayWithObjects:
                             KEY_AWDS_WIN_OPTION,
                             KEY_AWDS_WIN_DIRECTORY,
                             KEY_AWDS_TAB_OPTION,
                             KEY_AWDS_TAB_DIRECTORY,
                             KEY_AWDS_PANE_OPTION,
                             KEY_AWDS_PANE_DIRECTORY,
                             nil];
    for (NSString *key in valuesToCopy) {
        id value = [origBookmark objectForKey:key];
        if (value) {
            [newDict setObject:value forKey:key];
        }
    }
    
    // Colors tab
    [newDict setObject:[ITAddressBookMgr encodeColor:[ansi0Color color]] forKey:KEY_ANSI_0_COLOR];
    [newDict setObject:[ITAddressBookMgr encodeColor:[ansi1Color color]] forKey:KEY_ANSI_1_COLOR];
    [newDict setObject:[ITAddressBookMgr encodeColor:[ansi2Color color]] forKey:KEY_ANSI_2_COLOR];
    [newDict setObject:[ITAddressBookMgr encodeColor:[ansi3Color color]] forKey:KEY_ANSI_3_COLOR];
    [newDict setObject:[ITAddressBookMgr encodeColor:[ansi4Color color]] forKey:KEY_ANSI_4_COLOR];
    [newDict setObject:[ITAddressBookMgr encodeColor:[ansi5Color color]] forKey:KEY_ANSI_5_COLOR];
    [newDict setObject:[ITAddressBookMgr encodeColor:[ansi6Color color]] forKey:KEY_ANSI_6_COLOR];
    [newDict setObject:[ITAddressBookMgr encodeColor:[ansi7Color color]] forKey:KEY_ANSI_7_COLOR];
    [newDict setObject:[ITAddressBookMgr encodeColor:[ansi8Color color]] forKey:KEY_ANSI_8_COLOR];
    [newDict setObject:[ITAddressBookMgr encodeColor:[ansi9Color color]] forKey:KEY_ANSI_9_COLOR];
    [newDict setObject:[ITAddressBookMgr encodeColor:[ansi10Color color]] forKey:KEY_ANSI_10_COLOR];
    [newDict setObject:[ITAddressBookMgr encodeColor:[ansi11Color color]] forKey:KEY_ANSI_11_COLOR];
    [newDict setObject:[ITAddressBookMgr encodeColor:[ansi12Color color]] forKey:KEY_ANSI_12_COLOR];
    [newDict setObject:[ITAddressBookMgr encodeColor:[ansi13Color color]] forKey:KEY_ANSI_13_COLOR];
    [newDict setObject:[ITAddressBookMgr encodeColor:[ansi14Color color]] forKey:KEY_ANSI_14_COLOR];
    [newDict setObject:[ITAddressBookMgr encodeColor:[ansi15Color color]] forKey:KEY_ANSI_15_COLOR];
    [newDict setObject:[ITAddressBookMgr encodeColor:[foregroundColor color]] forKey:KEY_FOREGROUND_COLOR];
    [newDict setObject:[ITAddressBookMgr encodeColor:[backgroundColor color]] forKey:KEY_BACKGROUND_COLOR];
    [newDict setObject:[ITAddressBookMgr encodeColor:[boldColor color]] forKey:KEY_BOLD_COLOR];
    [newDict setObject:[ITAddressBookMgr encodeColor:[selectionColor color]] forKey:KEY_SELECTION_COLOR];
    [newDict setObject:[ITAddressBookMgr encodeColor:[selectedTextColor color]] forKey:KEY_SELECTED_TEXT_COLOR];
    [newDict setObject:[ITAddressBookMgr encodeColor:[cursorColor color]] forKey:KEY_CURSOR_COLOR];
    [newDict setObject:[ITAddressBookMgr encodeColor:[cursorTextColor color]] forKey:KEY_CURSOR_TEXT_COLOR];
    [newDict setObject:[NSNumber numberWithBool:[checkColorInvertedCursor state]] forKey:KEY_SMART_CURSOR_COLOR];
    [newDict setObject:[NSNumber numberWithFloat:[minimumContrast floatValue]] forKey:KEY_MINIMUM_CONTRAST];
    
    [cursorColor setEnabled:[checkColorInvertedCursor state] == NSOffState];
    [cursorColorLabel setTextColor:([checkColorInvertedCursor state] == NSOffState) ? [NSColor blackColor] : [NSColor disabledControlTextColor]];
    
    [cursorTextColor setEnabled:[checkColorInvertedCursor state] == NSOffState];
    [cursorTextColorLabel setTextColor:([checkColorInvertedCursor state] == NSOffState) ? [NSColor blackColor] : [NSColor disabledControlTextColor]];
    
    // Display tab
    int rows, cols;
    rows = [rowsField intValue];
    cols = [columnsField intValue];
    if (cols > 0) {
        [newDict setObject:[NSNumber numberWithInt:cols] forKey:KEY_COLUMNS];
    }
    if (rows > 0) {
        [newDict setObject:[NSNumber numberWithInt:rows] forKey:KEY_ROWS];
    }
    [newDict setObject:[NSNumber numberWithInt:[windowTypeButton selectedTag]] forKey:KEY_WINDOW_TYPE];
    [self setScreens];
    [newDict setObject:[NSNumber numberWithInt:[screenButton selectedTag]] forKey:KEY_SCREEN];
    if ([spaceButton selectedTag]) {
        [newDict setObject:[NSNumber numberWithInt:[spaceButton selectedTag]] forKey:KEY_SPACE];
    }
    [newDict setObject:[ITAddressBookMgr descFromFont:normalFont] forKey:KEY_NORMAL_FONT];
    [newDict setObject:[ITAddressBookMgr descFromFont:nonAsciiFont] forKey:KEY_NON_ASCII_FONT];
    [newDict setObject:[NSNumber numberWithFloat:[displayFontSpacingWidth floatValue]] forKey:KEY_HORIZONTAL_SPACING];
    [newDict setObject:[NSNumber numberWithFloat:[displayFontSpacingHeight floatValue]] forKey:KEY_VERTICAL_SPACING];
    [newDict setObject:[NSNumber numberWithBool:([blinkingCursor state]==NSOnState)] forKey:KEY_BLINKING_CURSOR];
    [newDict setObject:[NSNumber numberWithBool:([blinkAllowed state]==NSOnState)] forKey:KEY_BLINK_ALLOWED];
    [newDict setObject:[NSNumber numberWithInt:[[cursorType selectedCell] tag]] forKey:KEY_CURSOR_TYPE];
    [newDict setObject:[NSNumber numberWithBool:([useBoldFont state]==NSOnState)] forKey:KEY_USE_BOLD_FONT];
    [newDict setObject:[NSNumber numberWithBool:([useBrightBold state]==NSOnState)] forKey:KEY_USE_BRIGHT_BOLD];
    [newDict setObject:[NSNumber numberWithBool:([useItalicFont state]==NSOnState)] forKey:KEY_USE_ITALIC_FONT];
    [newDict setObject:[NSNumber numberWithFloat:[transparency floatValue]] forKey:KEY_TRANSPARENCY];
    [newDict setObject:[NSNumber numberWithFloat:[blend floatValue]] forKey:KEY_BLEND];
    [newDict setObject:[NSNumber numberWithFloat:[blurRadius floatValue]] forKey:KEY_BLUR_RADIUS];
    [newDict setObject:[NSNumber numberWithBool:([blur state]==NSOnState)] forKey:KEY_BLUR];
    [newDict setObject:[NSNumber numberWithBool:([asciiAntiAliased state]==NSOnState)] forKey:KEY_ASCII_ANTI_ALIASED];
    [newDict setObject:[NSNumber numberWithBool:([nonasciiAntiAliased state]==NSOnState)] forKey:KEY_NONASCII_ANTI_ALIASED];
    [self _updateFontsDisplay];
    
    if (sender == backgroundImage) {
        NSString* filename = nil;
        if ([sender state] == NSOnState) {
            filename = [self _chooseBackgroundImage];
        }
        if (!filename) {
            [backgroundImagePreview setImage: nil];
            filename = @"";
        }
        backgroundImageFilename = filename;
    }
    [newDict setObject:backgroundImageFilename forKey:KEY_BACKGROUND_IMAGE_LOCATION];
    [newDict setObject:[NSNumber numberWithBool:([backgroundImageTiled state]==NSOnState)] forKey:KEY_BACKGROUND_IMAGE_TILED];
    
    // Terminal tab
    [newDict setObject:[NSNumber numberWithBool:([disableWindowResizing state]==NSOnState)] forKey:KEY_DISABLE_WINDOW_RESIZING];
    [newDict setObject:[NSNumber numberWithBool:([preventTab state]==NSOnState)] forKey:KEY_PREVENT_TAB];
    [newDict setObject:[NSNumber numberWithBool:([hideAfterOpening state]==NSOnState)] forKey:KEY_HIDE_AFTER_OPENING];
    [newDict setObject:[NSNumber numberWithBool:([syncTitle state]==NSOnState)] forKey:KEY_SYNC_TITLE];
    [newDict setObject:[NSNumber numberWithBool:([closeSessionsOnEnd state]==NSOnState)] forKey:KEY_CLOSE_SESSIONS_ON_END];
    [newDict setObject:[NSNumber numberWithBool:([nonAsciiDoubleWidth state]==NSOnState)] forKey:KEY_AMBIGUOUS_DOUBLE_WIDTH];
    [newDict setObject:[NSNumber numberWithBool:([silenceBell state]==NSOnState)] forKey:KEY_SILENCE_BELL];
    [newDict setObject:[NSNumber numberWithBool:([visualBell state]==NSOnState)] forKey:KEY_VISUAL_BELL];
    [newDict setObject:[NSNumber numberWithBool:([flashingBell state]==NSOnState)] forKey:KEY_FLASHING_BELL];
    [newDict setObject:[NSNumber numberWithBool:([xtermMouseReporting state]==NSOnState)] forKey:KEY_XTERM_MOUSE_REPORTING];
    [newDict setObject:[NSNumber numberWithBool:([disableSmcupRmcup state]==NSOnState)] forKey:KEY_DISABLE_SMCUP_RMCUP];
    [newDict setObject:[NSNumber numberWithBool:([allowTitleReporting state]==NSOnState)] forKey:KEY_ALLOW_TITLE_REPORTING];
    [newDict setObject:[NSNumber numberWithBool:([disablePrinting state]==NSOnState)] forKey:KEY_DISABLE_PRINTING];
    [newDict setObject:[NSNumber numberWithBool:([scrollbackWithStatusBar state]==NSOnState)] forKey:KEY_SCROLLBACK_WITH_STATUS_BAR];
    [newDict setObject:[NSNumber numberWithBool:([scrollbackInAlternateScreen state]==NSOnState)] forKey:KEY_SCROLLBACK_IN_ALTERNATE_SCREEN];
    [newDict setObject:[NSNumber numberWithBool:([bookmarkGrowlNotifications state]==NSOnState)] forKey:KEY_BOOKMARK_GROWL_NOTIFICATIONS];
    [newDict setObject:[NSNumber numberWithBool:([setLocaleVars state]==NSOnState)] forKey:KEY_SET_LOCALE_VARS];
    [newDict setObject:[NSNumber numberWithBool:([autoLog state]==NSOnState)] forKey:KEY_AUTOLOG];
    [newDict setObject:[logDir stringValue] forKey:KEY_LOGDIR];
    [logDir setEnabled:[autoLog state] == NSOnState];
    [changeLogDir setEnabled:[autoLog state] == NSOnState];
    [self _updateLogDirWarning];
    [self _updatePrefsDirWarning];
    [newDict setObject:[NSNumber numberWithUnsignedInt:[[characterEncoding selectedItem] tag]] forKey:KEY_CHARACTER_ENCODING];
    [newDict setObject:[NSNumber numberWithInt:[[[scrollbackLines stringValue] stringWithOnlyDigits] intValue]] forKey:KEY_SCROLLBACK_LINES];
    [newDict setObject:[NSNumber numberWithBool:([unlimitedScrollback state]==NSOnState)] forKey:KEY_UNLIMITED_SCROLLBACK];
    [scrollbackLines setEnabled:[unlimitedScrollback state]==NSOffState];
    if ([unlimitedScrollback state] == NSOnState) {
        [scrollbackLines setStringValue:@""];
    } else if (sender == unlimitedScrollback) {
        [scrollbackLines setStringValue:@"10000"];
    }
    
    [newDict setObject:[terminalType stringValue] forKey:KEY_TERMINAL_TYPE];
    [newDict setObject:[NSNumber numberWithBool:([sendCodeWhenIdle state]==NSOnState)] forKey:KEY_SEND_CODE_WHEN_IDLE];
    [newDict setObject:[NSNumber numberWithInt:[idleCode intValue]] forKey:KEY_IDLE_CODE];
    [newDict setObject:[NSNumber numberWithBool:([useCanonicalParser state]==NSOnState)] forKey:KEY_USE_CANONICAL_PARSER];
    
    // Keyboard tab
    [newDict setObject:[origBookmark objectForKey:KEY_KEYBOARD_MAP] forKey:KEY_KEYBOARD_MAP];
    [newDict setObject:[NSNumber numberWithInt:[[optionKeySends selectedCell] tag]] forKey:KEY_OPTION_KEY_SENDS];
    [newDict setObject:[NSNumber numberWithInt:[[rightOptionKeySends selectedCell] tag]] forKey:KEY_RIGHT_OPTION_KEY_SENDS];
    [newDict setObject:[tags objectValue] forKey:KEY_TAGS];
    
    BOOL reloadKeyMappings = NO;
    if (sender == deleteSendsCtrlHButton) {
        // Resolve any conflict between key mappings and delete sends ^h by
        // modifying key mappings.
        [self _setDeleteKeyMapToCtrlH:[deleteSendsCtrlHButton state] == NSOnState
                           inBookmark:newDict];
        reloadKeyMappings = YES;
    } else {
        // If a keymapping for the delete key was added, make sure the
        // delete sends ^h checkbox is correct
        BOOL sendCH = [self _deleteSendsCtrlHInBookmark:newDict];
        [deleteSendsCtrlHButton setState:sendCH ? NSOnState : NSOffState];
    }
    
    // Session tab
    [newDict setObject:[NSNumber numberWithInt:[[promptBeforeClosing_ selectedCell] tag]]
                forKey:KEY_PROMPT_CLOSE];
    [newDict setObject:[origBookmark objectForKey:KEY_JOBS] ? [origBookmark objectForKey:KEY_JOBS] : [NSArray array]
                forKey:KEY_JOBS];
    
    // Advanced tab
    [newDict setObject:[triggerWindowController_ triggers] forKey:KEY_TRIGGERS];
    [newDict setObject:[smartSelectionWindowController_ rules] forKey:KEY_SMART_SELECTION_RULES];
    [newDict setObject:[trouterPrefController_ prefs] forKey:KEY_TROUTER];
    
    // Epilogue
    [dataSource setBookmark:newDict withGuid:guid];
    [bookmarksTableView reloadData];
    if (reloadKeyMappings) {
        [keyMappings reloadData];
    }
    
    // Selectively update form fields.
    [self updateShortcutTitles];
    
    // Update existing sessions
    int n = [[iTermController sharedInstance] numberOfTerminals];
    for (int i = 0; i < n; ++i) {
        PseudoTerminal* pty = [[iTermController sharedInstance] terminalAtIndex:i];
        [pty reloadBookmarks];
    }
    if (prefs) {
        [prefs setObject:[dataSource rawData] forKey: @"New Bookmarks"];
    }
}

- (void)connectBookmarkWithGuid:(NSString*)guid toScheme:(NSString*)scheme
{
    NSURL *appURL = nil;
    OSStatus err;
    BOOL set = YES;
    
    err = LSGetApplicationForURL(
                                 (CFURLRef)[NSURL URLWithString:[scheme stringByAppendingString:@":"]],
                                 kLSRolesAll, NULL, (CFURLRef *)&appURL);
    if (err != noErr) {
        set = NSRunAlertPanel([NSString stringWithFormat:@"iTerm is not the default handler for %@. Would you like to set iTerm as the default handler?",
                               scheme],
                              @"There is currently no handler.",
                              @"OK",
                              @"Cancel",
                              nil) == NSAlertDefaultReturn;
    } else if (![[[NSFileManager defaultManager] displayNameAtPath:[appURL path]] isEqualToString:@"iTerm 2"]) {
        set = NSRunAlertPanel([NSString stringWithFormat:@"iTerm is not the default handler for %@. Would you like to set iTerm as the default handler?",
                               scheme],
                              [NSString stringWithFormat:@"The current handler is: %@",
                               [[NSFileManager defaultManager] displayNameAtPath:[appURL path]]],
                              @"OK",
                              @"Cancel",
                              nil) == NSAlertDefaultReturn;
    }
    
    if (set) {
        [urlHandlersByGuid setObject:guid
                              forKey:scheme];
        LSSetDefaultHandlerForURLScheme((CFStringRef)scheme,
                                        (CFStringRef)[[NSBundle mainBundle] bundleIdentifier]);
    }
}

- (IBAction)bookmarkUrlSchemeHandlerChanged:(id)sender
{
    NSString* guid = [bookmarksTableView selectedGuid];
    NSString* scheme = [[bookmarkUrlSchemes selectedItem] title];
    if ([urlHandlersByGuid objectForKey:scheme]) {
        [self disconnectHandlerForScheme:scheme];
    } else {
        [self connectBookmarkWithGuid:guid toScheme:scheme];
    }
    [self _populateBookmarkUrlSchemesFromDict:[dataSource bookmarkWithGuid:guid]];
}

- (IBAction)addJob:(id)sender
{
    NSString* guid = [bookmarksTableView selectedGuid];
    if (!guid) {
        return;
    }
    Profile* bookmark = [dataSource bookmarkWithGuid:guid];
    NSArray *jobNames = [bookmark objectForKey:KEY_JOBS];
    NSMutableArray *augmented;
    if (jobNames) {
        augmented = [NSMutableArray arrayWithArray:jobNames];
        [augmented addObject:@"Job Name"];
    } else {
        augmented = [NSMutableArray arrayWithObject:@"Job Name"];
    }
    [dataSource setObject:augmented forKey:KEY_JOBS inBookmark:bookmark];
    [jobsTable_ reloadData];
    [jobsTable_ selectRowIndexes:[NSIndexSet indexSetWithIndex:[augmented count] - 1]
            byExtendingSelection:NO];
    [jobsTable_ editColumn:0
                       row:[self numberOfRowsInTableView:jobsTable_] - 1
                 withEvent:nil
                    select:YES];
    [self setHaveJobsForCurrentBookmark:[self haveJobsForCurrentBookmark]];
    [self bookmarkSettingChanged:nil];
}

- (IBAction)removeJob:(id)sender
{
    // Causes editing to end. If you try to remove a cell that is being edited,
    // it tries to dereference the deleted cell. There doesn't seem to be an
    // API that explicitly ends editing.
    [jobsTable_ reloadData];
    
    NSInteger selectedIndex = [jobsTable_ selectedRow];
    if (selectedIndex < 0) {
        return;
    }
    NSString* guid = [bookmarksTableView selectedGuid];
    if (!guid) {
        return;
    }
    Profile* bookmark = [dataSource bookmarkWithGuid:guid];
    NSArray *jobNames = [bookmark objectForKey:KEY_JOBS];
    NSMutableArray *mod = [NSMutableArray arrayWithArray:jobNames];
    [mod removeObjectAtIndex:selectedIndex];
    
    [dataSource setObject:mod forKey:KEY_JOBS inBookmark:bookmark];
    [jobsTable_ reloadData];
    [self setHaveJobsForCurrentBookmark:[self haveJobsForCurrentBookmark]];
    [self bookmarkSettingChanged:nil];
}

- (IBAction)showGlobalTabView:(id)sender
{
    [tabView selectTabViewItem:globalTabViewItem];
}

- (IBAction)showAppearanceTabView:(id)sender
{
    [tabView selectTabViewItem:appearanceTabViewItem];
}

- (IBAction)showBookmarksTabView:(id)sender
{
    [tabView selectTabViewItem:bookmarksTabViewItem];
}

- (IBAction)showKeyboardTabView:(id)sender
{
    [tabView selectTabViewItem:keyboardTabViewItem];
}

- (IBAction)showArrangementsTabView:(id)sender
{
    [tabView selectTabViewItem:arrangementsTabViewItem];
}

- (IBAction)showMouseTabView:(id)sender
{
    [tabView selectTabViewItem:mouseTabViewItem];
}

- (IBAction)closeWindow:(id)sender
{
    [[self window] close];
}

- (IBAction)selectLogDir:(id)sender
{
    NSOpenPanel* panel = [NSOpenPanel openPanel];
    [panel setCanChooseFiles:NO];
    [panel setCanChooseDirectories:YES];
    [panel setAllowsMultipleSelection:NO];
    
    if ([panel runModal] == NSOKButton) {
        [logDir setStringValue:[panel directory]];
    }
    [self _updateLogDirWarning];
}

- (IBAction)actionChanged:(id)sender
{
    [action setTitle:[[sender selectedItem] title]];
    [PreferencePanel populatePopUpButtonWithBookmarks:bookmarkPopupButton
                                         selectedGuid:[[bookmarkPopupButton selectedItem] representedObject]];
    [PreferencePanel populatePopUpButtonWithMenuItems:menuToSelect
                                        selectedValue:[[menuToSelect selectedItem] title]];
    [self updateValueToSend];
}

// Replace a Profile in the sessions profile with a new dictionary that preserves the original
// name and guid, takes all other fields from |bookmark|, and has KEY_ORIGINAL_GUID point at the
// guid of the profile from which all that data came.n
- (IBAction)changeProfile:(id)sender
{
    NSString* origGuid = [bookmarksTableView selectedGuid];
    Profile* origBookmark = [dataSource bookmarkWithGuid:origGuid];
    NSString *theName = [[[origBookmark objectForKey:KEY_NAME] copy] autorelease];
    NSString *guid = [setProfileBookmarkListView selectedGuid];
    Profile *bookmark = [[ProfileModel sharedInstance] bookmarkWithGuid:guid];
    NSMutableDictionary *dict = [NSMutableDictionary dictionaryWithDictionary:bookmark];
    [dict setObject:theName forKey:KEY_NAME];
    [dict setObject:origGuid forKey:KEY_GUID];
    
    // Change the dict in the sessions bookmarks so that if you copy it back, it gets copied to
    // the new profile.
    [dict setObject:guid forKey:KEY_ORIGINAL_GUID];
    [dataSource setBookmark:dict withGuid:origGuid];
    
    [self updateBookmarkFields:dict];
    [self bookmarkSettingChanged:nil];
}

- (IBAction)addNewMapping:(id)sender
{
    [self _addMappingWithContextInfo:sender];
}

- (IBAction)removeMapping:(id)sender
{
    NSString* guid = [bookmarksTableView selectedGuid];
    if (!guid) {
        NSBeep();
        return;
    }
    NSMutableDictionary* tempDict = [NSMutableDictionary dictionaryWithDictionary:[dataSource bookmarkWithGuid:guid]];
    NSAssert(tempDict, @"Can't find node");
    [iTermKeyBindingMgr removeMappingAtIndex:[keyMappings selectedRow] inBookmark:tempDict];
    [dataSource setBookmark:tempDict withGuid:guid];
    [keyMappings reloadData];
}

- (IBAction)globalRemoveMapping:(id)sender
{
    [iTermKeyBindingMgr setGlobalKeyMap:[iTermKeyBindingMgr removeMappingAtIndex:[globalKeyMappings selectedRow]
                                                                    inDictionary:[iTermKeyBindingMgr globalKeyMap]]];
    [self settingChanged:nil];
    [keyMappings reloadData];
}

- (IBAction)addBookmark:(id)sender
{
    NSMutableDictionary* newDict = [[[NSMutableDictionary alloc] init] autorelease];
    // Copy the default bookmark's settings in
    Profile* prototype = [dataSource defaultBookmark];
    if (!prototype) {
        [ITAddressBookMgr setDefaultsInBookmark:newDict];
    } else {
        [newDict setValuesForKeysWithDictionary:[dataSource defaultBookmark]];
    }
<<<<<<< HEAD
    [newDict setObject:@"New Profile" forKey:KEY_NAME];
    [newDict setObject:@"" forKey:KEY_SHORTCUT];
    NSString* guid = [ProfileModel freshGuid];
    [newDict setObject:guid forKey:KEY_GUID];
    [newDict removeObjectForKey:KEY_DEFAULT_BOOKMARK];  // remove depreated attribute with side effects
    [newDict setObject:[NSArray arrayWithObjects:nil] forKey:KEY_TAGS];
    if ([[ProfileModel sharedInstance] bookmark:newDict hasTag:@"bonjour"]) {
        [newDict removeObjectForKey:KEY_BONJOUR_GROUP];
        [newDict removeObjectForKey:KEY_BONJOUR_SERVICE];
        [newDict removeObjectForKey:KEY_BONJOUR_SERVICE_ADDRESS];
        [newDict setObject:@"" forKey:KEY_COMMAND];
        [newDict setObject:@"" forKey:KEY_INITIAL_TEXT];
        [newDict setObject:@"No" forKey:KEY_CUSTOM_COMMAND];
        [newDict setObject:@"" forKey:KEY_WORKING_DIRECTORY];
        [newDict setObject:@"No" forKey:KEY_CUSTOM_DIRECTORY];
=======
    defaultIrMemory = [prefs objectForKey:@"IRMemory"]?[[prefs objectForKey:@"IRMemory"] intValue] : 4;
    defaultCheckTestRelease = [prefs objectForKey:@"CheckTestRelease"]?[[prefs objectForKey:@"CheckTestRelease"] boolValue]: YES;
    defaultDimInactiveSplitPanes = [prefs objectForKey:@"DimInactiveSplitPanes"]?[[prefs objectForKey:@"DimInactiveSplitPanes"] boolValue]: YES;
    defaultDimBackgroundWindows = [prefs objectForKey:@"DimBackgroundWindows"]?[[prefs objectForKey:@"DimBackgroundWindows"] boolValue]: NO;
    defaultAnimateDimming = [prefs objectForKey:@"AnimateDimming"]?[[prefs objectForKey:@"AnimateDimming"] boolValue]: NO;
    defaultDimOnlyText = [prefs objectForKey:@"DimOnlyText"]?[[prefs objectForKey:@"DimOnlyText"] boolValue]: NO;
    defaultDimmingAmount = [prefs objectForKey:@"SplitPaneDimmingAmount"] ? [[prefs objectForKey:@"SplitPaneDimmingAmount"] floatValue] : 0.4;
    defaultShowWindowBorder = [[prefs objectForKey:@"UseBorder"] boolValue];
    defaultLionStyleFullscreen = [prefs objectForKey:@"UseLionStyleFullscreen"] ? [[prefs objectForKey:@"UseLionStyleFullscreen"] boolValue] : YES;
    defaultLoadPrefsFromCustomFolder = [prefs objectForKey:@"LoadPrefsFromCustomFolder"] ? [[prefs objectForKey:@"LoadPrefsFromCustomFolder"] boolValue] : NO;
    defaultPrefsCustomFolder = [prefs objectForKey:@"PrefsCustomFolder"] ? [prefs objectForKey:@"PrefsCustomFolder"] : @"";

    defaultControl = [prefs objectForKey:@"Control"] ? [[prefs objectForKey:@"Control"] intValue] : MOD_TAG_CONTROL;
    defaultLeftOption = [prefs objectForKey:@"LeftOption"] ? [[prefs objectForKey:@"LeftOption"] intValue] : MOD_TAG_LEFT_OPTION;
    defaultRightOption = [prefs objectForKey:@"RightOption"] ? [[prefs objectForKey:@"RightOption"] intValue] : MOD_TAG_RIGHT_OPTION;
    defaultLeftCommand = [prefs objectForKey:@"LeftCommand"] ? [[prefs objectForKey:@"LeftCommand"] intValue] : MOD_TAG_LEFT_COMMAND;
    defaultRightCommand = [prefs objectForKey:@"RightCommand"] ? [[prefs objectForKey:@"RightCommand"] intValue] : MOD_TAG_RIGHT_COMMAND;
    if ([self isAnyModifierRemapped]) {
        // Use a brief delay so windows have a chance to open before the dialog is shown.
        [[HotkeyWindowController sharedInstance] performSelector:@selector(beginRemappingModifiers)
                                                      withObject:nil
                                                      afterDelay:0.5];
>>>>>>> a9ce5b20
    }
    [dataSource addBookmark:newDict];
    [bookmarksTableView reloadData];
    [bookmarksTableView eraseQuery];
    [bookmarksTableView selectRowByGuid:guid];
    [bookmarksSettingsTabViewParent selectTabViewItem:bookmarkSettingsGeneralTab];
    [[self window] makeFirstResponder:bookmarkName];
    [bookmarkName selectText:self];
}

- (IBAction)removeBookmark:(id)sender
{
    if ([dataSource numberOfBookmarks] == 1) {
        NSBeep();
    } else {
        if ([self confirmProfileDeletion:[[bookmarksTableView selectedGuids] allObjects]]) {
            BOOL found = NO;
            int lastIndex = 0;
            int numRemoved = 0;
            for (NSString* guid in [bookmarksTableView selectedGuids]) {
                found = YES;
                int i = [bookmarksTableView selectedRow];
                if (i > lastIndex) {
                    lastIndex = i;
                }
                ++numRemoved;
                [self _removeKeyMappingsReferringToBookmarkGuid:guid];
                [dataSource removeBookmarkWithGuid:guid];
            }
            [bookmarksTableView reloadData];
            int toSelect = lastIndex - numRemoved;
            if (toSelect < 0) {
                toSelect = 0;
            }
            [bookmarksTableView selectRowIndex:toSelect];
            if (!found) {
                NSBeep();
            }
        }
    }
}

- (IBAction)setAsDefault:(id)sender
{
    NSString* guid = [bookmarksTableView selectedGuid];
    if (!guid) {
        NSBeep();
        return;
    }
    [dataSource setDefaultByGuid:guid];
}

- (IBAction)duplicateBookmark:(id)sender
{
    NSString* guid = [bookmarksTableView selectedGuid];
    if (!guid) {
        NSBeep();
        return;
    }
    Profile* bookmark = [dataSource bookmarkWithGuid:guid];
    NSMutableDictionary* newDict = [NSMutableDictionary dictionaryWithDictionary:bookmark];
    NSString* newName = [NSString stringWithFormat:@"Copy of %@", [newDict objectForKey:KEY_NAME]];
    
    [newDict setObject:newName forKey:KEY_NAME];
    [newDict setObject:[ProfileModel freshGuid] forKey:KEY_GUID];
    [newDict setObject:@"No" forKey:KEY_DEFAULT_BOOKMARK];
    [newDict setObject:@"" forKey:KEY_SHORTCUT];
    [dataSource addBookmark:newDict];
    [bookmarksTableView reloadData];
    [bookmarksTableView selectRowByGuid:[newDict objectForKey:KEY_GUID]];
}

- (IBAction)openCopyBookmarks:(id)sender
{
    [bulkCopyLabel setStringValue:[NSString stringWithFormat:
                                   @"Copy these settings from profile \"%@\":",
                                   [[dataSource bookmarkWithGuid:[bookmarksTableView selectedGuid]] objectForKey:KEY_NAME]]];
    [NSApp beginSheet:copyPanel
       modalForWindow:[self window]
        modalDelegate:self
       didEndSelector:@selector(genericCloseSheet:returnCode:contextInfo:)
          contextInfo:nil];
}

- (IBAction)copyBookmarks:(id)sender
{
    NSString* srcGuid = [bookmarksTableView selectedGuid];
    if (!srcGuid) {
        NSBeep();
        return;
    }
    
    NSSet* destGuids = [copyTo selectedGuids];
    for (NSString* destGuid in destGuids) {
        if ([destGuid isEqualToString:srcGuid]) {
            continue;
        }
        
        if (![dataSource bookmarkWithGuid:destGuid]) {
            NSLog(@"Selected bookmark %@ doesn't exist", destGuid);
            continue;
        }
        
        if ([copyColors state] == NSOnState) {
            [self copyAttributes:BulkCopyColors fromBookmark:srcGuid toBookmark:destGuid];
        }
        if ([copyDisplay state] == NSOnState) {
            [self copyAttributes:BulkCopyDisplay fromBookmark:srcGuid toBookmark:destGuid];
        }
        if ([copyWindow state] == NSOnState) {
            [self copyAttributes:BulkCopyWindow fromBookmark:srcGuid toBookmark:destGuid];
        }
        if ([copyTerminal state] == NSOnState) {
            [self copyAttributes:BulkCopyTerminal fromBookmark:srcGuid toBookmark:destGuid];
        }
        if ([copyKeyboard state] == NSOnState) {
            [self copyAttributes:BulkCopyKeyboard fromBookmark:srcGuid toBookmark:destGuid];
        }
        if ([copySession state] == NSOnState) {
            [self copyAttributes:BulkCopySession fromBookmark:srcGuid toBookmark:destGuid];
        }
        if ([copyAdvanced state] == NSOnState) {
            [self copyAttributes:BulkCopyAdvanced fromBookmark:srcGuid toBookmark:destGuid];
        }
    }
    [NSApp endSheet:copyPanel];
}

- (IBAction)cancelCopyBookmarks:(id)sender
{
    [NSApp endSheet:copyPanel];
}

#pragma mark - Color Presets

- (void)_addColorPresetsInDict:(NSDictionary*)presetsDict toMenu:(NSMenu*)theMenu
{
    for (NSString* key in  [[presetsDict allKeys] sortedArrayUsingSelector:@selector(compare:)]) {
        NSMenuItem* presetItem = [[NSMenuItem alloc] initWithTitle:key action:@selector(loadColorPreset:) keyEquivalent:@""];
        [theMenu addItem:presetItem];
        [presetItem release];
    }
}

- (void)_addColorPreset:(NSString*)presetName withColors:(NSDictionary*)theDict
{
    NSMutableDictionary* customPresets = [NSMutableDictionary dictionaryWithDictionary:[[NSUserDefaults standardUserDefaults] objectForKey:kCustomColorPresetsKey]];
    if (!customPresets) {
        customPresets = [NSMutableDictionary dictionaryWithCapacity:1];
    }
    int i = 1;
    NSString* temp = presetName;
    while ([customPresets objectForKey:temp]) {
        ++i;
        temp = [NSString stringWithFormat:@"%@ (%d)", presetName, i];
    }
    [customPresets setObject:theDict forKey:temp];
    [[NSUserDefaults standardUserDefaults] setObject:customPresets forKey:kCustomColorPresetsKey];

    [[NSNotificationCenter defaultCenter] postNotificationName:kRebuildColorPresetsMenuNotification
                                                        object:nil];
}

- (NSString*)_presetNameFromFilename:(NSString*)filename
{
    return [[filename stringByDeletingPathExtension] lastPathComponent];
}

- (BOOL)importColorPresetFromFile:(NSString*)filename
{
    NSDictionary* aDict = [NSDictionary dictionaryWithContentsOfFile:filename];
    if (!aDict) {
        NSRunAlertPanel(@"Import Failed.",
                        @"The selected file could not be read or did not contain a valid color scheme.",
                        @"OK",
                        nil,
                        nil,
                        nil);
        return NO;
    } else {
        [self _addColorPreset:[self _presetNameFromFilename:filename]
                   withColors:aDict];
        return YES;
    }
}

- (void)importColorPreset:(id)sender
{
    // Create the File Open Dialog class.
    NSOpenPanel* openDlg = [NSOpenPanel openPanel];

    // Set options.
    [openDlg setCanChooseFiles:YES];
    [openDlg setCanChooseDirectories:NO];
    [openDlg setAllowsMultipleSelection:YES];
    [openDlg setAllowedFileTypes:[NSArray arrayWithObject:@"itermcolors"]];

    // Display the dialog.  If the OK button was pressed,
    // process the files.
    if ([openDlg runModalForDirectory:nil file:nil] == NSOKButton) {
        // Get an array containing the full filenames of all
        // files and directories selected.
        for (NSString* filename in [openDlg filenames]) {
            [self importColorPresetFromFile:filename];
        }
    }
}

- (void)_exportColorPresetToFile:(NSString*)filename
{
    NSArray* colorKeys = @[ KEY_ANSI_0_COLOR,
                            KEY_ANSI_1_COLOR,
                            KEY_ANSI_2_COLOR,
                            KEY_ANSI_3_COLOR,
                            KEY_ANSI_4_COLOR,
                            KEY_ANSI_5_COLOR,
                            KEY_ANSI_6_COLOR,
                            KEY_ANSI_7_COLOR,
                            KEY_ANSI_8_COLOR,
                            KEY_ANSI_9_COLOR,
                            KEY_ANSI_10_COLOR,
                            KEY_ANSI_11_COLOR,
                            KEY_ANSI_12_COLOR,
                            KEY_ANSI_13_COLOR,
                            KEY_ANSI_14_COLOR,
                            KEY_ANSI_15_COLOR,
                            KEY_FOREGROUND_COLOR,
                            KEY_BACKGROUND_COLOR,
                            KEY_BOLD_COLOR,
                            KEY_SELECTION_COLOR,
                            KEY_SELECTED_TEXT_COLOR,
                            KEY_CURSOR_COLOR,
                            KEY_CURSOR_TEXT_COLOR ];
    NSColorWell* wells[] = {
        ansi0Color,
        ansi1Color,
        ansi2Color,
        ansi3Color,
        ansi4Color,
        ansi5Color,
        ansi6Color,
        ansi7Color,
        ansi8Color,
        ansi9Color,
        ansi10Color,
        ansi11Color,
        ansi12Color,
        ansi13Color,
        ansi14Color,
        ansi15Color,
        foregroundColor,
        backgroundColor,
        boldColor,
        selectionColor,
        selectedTextColor,
        cursorColor,
        cursorTextColor
    };
    NSMutableDictionary* theDict = [NSMutableDictionary dictionaryWithCapacity:24];
    int i = 0;
    for (NSString* colorKey in colorKeys) {
        NSColor* theColor = [[wells[i++] color] colorUsingColorSpaceName:NSCalibratedRGBColorSpace];
        double r = [theColor redComponent];
        double g = [theColor greenComponent];
        double b = [theColor blueComponent];

        NSDictionary* colorDict = [NSDictionary dictionaryWithObjectsAndKeys:
                                   [NSNumber numberWithDouble:r], @"Red Component",
                                   [NSNumber numberWithDouble:g], @"Green Component",
                                   [NSNumber numberWithDouble:b], @"Blue Component",
                                   nil];
        [theDict setObject:colorDict forKey:colorKey];
    }
    if (![theDict writeToFile:filename atomically:NO]) {
        NSRunAlertPanel(@"Save Failed.",
                        [NSString stringWithFormat:@"Could not save to %@", filename],
                        @"OK",
                        nil,
                        nil,
                        nil);
    }
}

- (void)exportColorPreset:(id)sender
{
    // Create the File Open Dialog class.
    NSSavePanel* saveDlg = [NSSavePanel savePanel];

    // Set options.
    [saveDlg setAllowedFileTypes:[NSArray arrayWithObject:@"itermcolors"]];

    if ([saveDlg runModalForDirectory:nil file:nil] == NSOKButton) {
        [self _exportColorPresetToFile:[saveDlg filename]];
    }
}

- (void)deleteColorPreset:(id)sender
{
    NSDictionary* customPresets = [[NSUserDefaults standardUserDefaults] objectForKey:kCustomColorPresetsKey];
    if (!customPresets || [customPresets count] == 0) {
        NSRunAlertPanel(@"No deletable color presets.",
                        @"You cannot erase the built-in presets and no custom presets have been imported.",
                        @"OK",
                        nil,
                        nil);
        return;
    }

    NSAlert *alert = [NSAlert alertWithMessageText:@"Select a preset to delete:"
                                     defaultButton:@"OK"
                                   alternateButton:@"Cancel"
                                       otherButton:nil
                         informativeTextWithFormat:@""];

    NSPopUpButton* pub = [[[NSPopUpButton alloc] init] autorelease];
    for (NSString* key in [[customPresets allKeys] sortedArrayUsingSelector:@selector(compare:)]) {
        [pub addItemWithTitle:key];
    }
    [pub sizeToFit];
    [alert setAccessoryView:pub];
    NSInteger button = [alert runModal];
    if (button == NSAlertDefaultReturn) {
        NSMutableDictionary* newCustom = [NSMutableDictionary dictionaryWithDictionary:customPresets];
        [newCustom removeObjectForKey:[[pub selectedItem] title]];
        [[NSUserDefaults standardUserDefaults] setObject:newCustom
                                                  forKey:kCustomColorPresetsKey];
        [[NSNotificationCenter defaultCenter] postNotificationName:kRebuildColorPresetsMenuNotification
                                                            object:nil];
    }
}

- (void)visitGallery:(id)sender
{
    static NSString * const kColorGalleryURL = @"http://www.iterm2.com/colorgallery";
    [[NSWorkspace sharedWorkspace] openURL:[NSURL URLWithString:kColorGalleryURL]];
}

- (void)_loadPresetColors:(NSString*)presetName
{
    NSString* guid = [bookmarksTableView selectedGuid];
    NSAssert(guid, @"Null guid unexpected here");
    
    NSString* plistFile = [[NSBundle bundleForClass: [self class]] pathForResource:@"ColorPresets"
                                                                            ofType:@"plist"];
    NSDictionary* presetsDict = [NSDictionary dictionaryWithContentsOfFile:plistFile];
    NSDictionary* settings = [presetsDict objectForKey:presetName];
    if (!settings) {
        presetsDict = [[NSUserDefaults standardUserDefaults] objectForKey:kCustomColorPresetsKey];
        settings = [presetsDict objectForKey:presetName];
    }
    NSMutableDictionary* newDict = [NSMutableDictionary dictionaryWithDictionary:[dataSource bookmarkWithGuid:guid]];
    
    for (id colorName in settings) {
        NSDictionary* preset = [settings objectForKey:colorName];
        float r = [[preset objectForKey:@"Red Component"] floatValue];
        float g = [[preset objectForKey:@"Green Component"] floatValue];
        float b = [[preset objectForKey:@"Blue Component"] floatValue];
        NSColor* color = [NSColor colorWithCalibratedRed:r green:g blue:b alpha:1];
        NSAssert([newDict objectForKey:colorName], @"Missing color in existing dict");
        [newDict setObject:[ITAddressBookMgr encodeColor:color] forKey:colorName];
    }
    
    [dataSource setBookmark:newDict withGuid:guid];
    [self updateBookmarkFields:newDict];
    [self bookmarkSettingChanged:self];  // this causes existing sessions to be updated
}

- (void)loadColorPreset:(id)sender;
{
    [self _loadPresetColors:[sender title]];
}

#pragma mark - Preferences folder

- (BOOL)_logDirIsWritable
{
    return [[NSFileManager defaultManager] directoryIsWritable:[logDir stringValue]];
}

- (void)_updateLogDirWarning
{
    [logDirWarning setHidden:[autoLog state] == NSOffState || [self _logDirIsWritable]];
}

- (BOOL)_prefsDirIsWritable
{
    return [[NSFileManager defaultManager] directoryIsWritable:[defaultPrefsCustomFolder stringByExpandingTildeInPath]];
}

- (BOOL)_stringIsUrlLike:(NSString *)theString {
    return [theString hasPrefix:@"http://"] || [theString hasPrefix:@"https://"];
}

- (void)_updatePrefsDirWarning
{
    if ([self _stringIsUrlLike:defaultPrefsCustomFolder] &&
        [NSURL URLWithString:defaultPrefsCustomFolder]) {
        // Don't warn about URLs, too expensive to check
        [prefsDirWarning setHidden:YES];
        return;
    }
    [prefsDirWarning setHidden:!defaultLoadPrefsFromCustomFolder || [self _prefsDirIsWritable]];
}

- (BOOL)choosePrefsCustomFolder {
    NSOpenPanel* panel = [NSOpenPanel openPanel];
    [panel setCanChooseFiles:NO];
    [panel setCanChooseDirectories:YES];
    [panel setAllowsMultipleSelection:NO];
    
    if ([panel runModal] == NSOKButton) {
        [prefsCustomFolder setStringValue:[panel directory]];
        [self settingChanged:prefsCustomFolder];
        return YES;
    }  else {
        return NO;
    }
}

- (NSString *)_prefsFilename
{
<<<<<<< HEAD
    NSString *prefDir = [[NSHomeDirectory()
                          stringByAppendingPathComponent:@"Library"]
                         stringByAppendingPathComponent:@"Preferences"];
    return [prefDir stringByAppendingPathComponent:[NSString stringWithFormat:@"%@.plist",
                                                    [[NSBundle mainBundle] bundleIdentifier]]];
}
=======
    if (sender == lionStyleFullscreen) {
        defaultLionStyleFullscreen = ([lionStyleFullscreen state] == NSOnState);
    } else if (sender == loadPrefsFromCustomFolder) {
        defaultLoadPrefsFromCustomFolder = [loadPrefsFromCustomFolder state] == NSOnState;
        if (defaultLoadPrefsFromCustomFolder) {
            // Just turned it on.
            if ([[prefsCustomFolder stringValue] length] == 0) {
                // Field was initially empty so browse for a dir.
                if ([self choosePrefsCustomFolder]) {
                    // User didn't hit cancel; if he chose a writable directory ask if he wants to write to it.
                    if ([self _prefsDirIsWritable]) {
                        if ([[NSAlert alertWithMessageText:@"Copy local preferences to custom folder now?"
                                         defaultButton:@"Copy"
                                       alternateButton:@"Don't Copy"
                                           otherButton:nil
                                 informativeTextWithFormat:@""] runModal] == NSOKButton) {
                            [self pushToCustomFolder:nil];
                        }
                    }
                }
            }
        }
        [prefsCustomFolder setEnabled:defaultLoadPrefsFromCustomFolder];
        [browseCustomFolder setEnabled:defaultLoadPrefsFromCustomFolder];
        [pushToCustomFolder setEnabled:defaultLoadPrefsFromCustomFolder];
        [self _updatePrefsDirWarning];
    } else if (sender == prefsCustomFolder) {
        // The OS will never call us directly with this sender, but we do call ourselves this way.
        [prefs setObject:[prefsCustomFolder stringValue]
                  forKey:@"PrefsCustomFolder"];
        defaultPrefsCustomFolder = [prefs objectForKey:@"PrefsCustomFolder"];
        customFolderChanged_ = YES;
        [self _updatePrefsDirWarning];
    } else if (sender == windowStyle ||
        sender == tabPosition ||
        sender == hideTab ||
        sender == useCompactLabel ||
        sender == hideActivityIndicator ||
        sender == highlightTabLabels ||
        sender == hideMenuBarInFullscreen ||
        sender == hideScrollbar ||
        sender == showPaneTitles ||
        sender == disableFullscreenTransparency ||
        sender == advancedFontRendering ||
        sender == strokeThickness ||
        sender == dimInactiveSplitPanes ||
        sender == dimBackgroundWindows ||
        sender == animateDimming ||
        sender == dimOnlyText ||
        sender == dimmingAmount ||
                sender == openTmuxWindows ||
        sender == threeFingerEmulatesMiddle ||
        sender == autoHideTmuxClientSession ||
        sender == showWindowBorder) {
        defaultWindowStyle = [windowStyle indexOfSelectedItem];
        defaultOpenTmuxWindowsIn = [[openTmuxWindows selectedItem] tag];
        defaultAutoHideTmuxClientSession = ([autoHideTmuxClientSession state] == NSOnState);
        defaultTabViewType=[tabPosition indexOfSelectedItem];
        defaultUseCompactLabel = ([useCompactLabel state] == NSOnState);
        defaultHideActivityIndicator = ([hideActivityIndicator state] == NSOnState);
        defaultHighlightTabLabels = ([highlightTabLabels state] == NSOnState);
        defaultHideMenuBarInFullscreen = ([hideMenuBarInFullscreen state] == NSOnState);
        defaultShowPaneTitles = ([showPaneTitles state] == NSOnState);
        defaultAdvancedFontRendering = ([advancedFontRendering state] == NSOnState);
        [strokeThickness setEnabled:defaultAdvancedFontRendering];
        [strokeThicknessLabel setTextColor:defaultAdvancedFontRendering ? [NSColor blackColor] : [NSColor disabledControlTextColor]];
        [strokeThicknessMinLabel setTextColor:defaultAdvancedFontRendering ? [NSColor blackColor] : [NSColor disabledControlTextColor]];
        [strokeThicknessMaxLabel setTextColor:defaultAdvancedFontRendering ? [NSColor blackColor] : [NSColor disabledControlTextColor]];
        defaultStrokeThickness = [strokeThickness floatValue];
        defaultHideTab = ([hideTab state] == NSOnState);
        defaultDimInactiveSplitPanes = ([dimInactiveSplitPanes state] == NSOnState);
        defaultDimBackgroundWindows = ([dimBackgroundWindows state] == NSOnState);
        defaultAnimateDimming= ([animateDimming state] == NSOnState);
        defaultDimOnlyText = ([dimOnlyText state] == NSOnState);
        defaultDimmingAmount = [dimmingAmount floatValue];
        defaultShowWindowBorder = ([showWindowBorder state] == NSOnState);
        defaultThreeFingerEmulatesMiddle=([threeFingerEmulatesMiddle state] == NSOnState);
        defaultHideScrollbar = ([hideScrollbar state] == NSOnState);
        defaultDisableFullscreenTransparency = ([disableFullscreenTransparency state] == NSOnState);
        [[NSNotificationCenter defaultCenter] postNotificationName:@"iTermRefreshTerminal"
                                                            object:nil
                                                          userInfo:nil];
        if (sender == threeFingerEmulatesMiddle) {
            [[NSNotificationCenter defaultCenter] postNotificationName:kPointerPrefsChangedNotification
                                                                object:nil
                                                              userInfo:nil];
        }
    } else if (sender == windowNumber ||
               sender == jobName ||
               sender == showBookmarkName) {
        defaultWindowNumber = ([windowNumber state] == NSOnState);
        defaultJobName = ([jobName state] == NSOnState);
        defaultShowBookmarkName = ([showBookmarkName state] == NSOnState);
        [[NSNotificationCenter defaultCenter] postNotificationName:@"iTermUpdateLabels"
                                                            object:nil
                                                          userInfo:nil];
    } else if (sender == switchTabModifierButton ||
               sender == switchWindowModifierButton) {
        defaultSwitchTabModifier = [switchTabModifierButton selectedTag];
        defaultSwitchWindowModifier = [switchWindowModifierButton selectedTag];
        [[NSNotificationCenter defaultCenter] postNotificationName:@"iTermModifierChanged"
                                                            object:nil
                                                          userInfo:[NSDictionary dictionaryWithObjectsAndKeys:
                                                                    [NSNumber numberWithInt:[self modifierTagToMask:defaultSwitchTabModifier]], @"TabModifier",
                                                                    [NSNumber numberWithInt:[self modifierTagToMask:defaultSwitchWindowModifier]], @"WindowModifier",
                                                                    nil, nil]];
    } else {
        if (sender == hotkeyTogglesWindow &&
            [hotkeyTogglesWindow state] == NSOnState &&
            ![[ProfileModel sharedInstance] bookmarkWithName:HOTKEY_WINDOW_GENERATED_PROFILE_NAME]) {
            // User's turning on hotkey window. There is no bookmark with the autogenerated name.
            [self _generateHotkeyWindowProfile];
            [hotkeyBookmark selectItemWithTitle:HOTKEY_WINDOW_GENERATED_PROFILE_NAME];
            NSRunAlertPanel(@"Set Up Hotkey Window",
                            [NSString stringWithFormat:@"A new profile called \"%@\" was created for you. It is tuned to work well for the Hotkey Window feature, but you can change it in the Profiles tab.",
                             HOTKEY_WINDOW_GENERATED_PROFILE_NAME],
                            @"OK",
                            nil,
                            nil,
                            nil);
        }

        defaultFsTabDelay = [fsTabDelay floatValue];
        defaultAllowClipboardAccess = ([allowClipboardAccessFromTerminal state]==NSOnState);
        defaultCopySelection = ([selectionCopiesText state]==NSOnState);
        defaultCopyLastNewline = ([copyLastNewline state] == NSOnState);
        defaultPasteFromClipboard=([middleButtonPastesFromClipboard state]==NSOnState);
        defaultPromptOnQuit = ([promptOnQuit state] == NSOnState);
        defaultOnlyWhenMoreTabs = ([onlyWhenMoreTabs state] == NSOnState);
        defaultFocusFollowsMouse = ([focusFollowsMouse state] == NSOnState);
        defaultTripleClickSelectsFullLines = ([tripleClickSelectsFullLines state] == NSOnState);
        defaultHotkeyTogglesWindow = ([hotkeyTogglesWindow state] == NSOnState);
        [defaultHotKeyBookmarkGuid release];
        defaultHotKeyBookmarkGuid = [[[hotkeyBookmark selectedItem] representedObject] copy];
        BOOL bonjourBefore = defaultEnableBonjour;
        defaultEnableBonjour = ([enableBonjour state] == NSOnState);
        if (bonjourBefore != defaultEnableBonjour) {
            if (defaultEnableBonjour == YES) {
                [[ITAddressBookMgr sharedInstance] locateBonjourServices];
            } else {
                [[ITAddressBookMgr sharedInstance] stopLocatingBonjourServices];

                // Remove existing bookmarks with the "bonjour" tag. Even if
                // network browsing is re-enabled, these bookmarks would never
                // be automatically removed.
                ProfileModel* model = [ProfileModel sharedInstance];
                NSString* kBonjourTag = @"bonjour";
                int n = [model numberOfBookmarksWithFilter:kBonjourTag];
                for (int i = n - 1; i >= 0; --i) {
                    Profile* bookmark = [model profileAtIndex:i withFilter:kBonjourTag];
                    if ([model bookmark:bookmark hasTag:kBonjourTag]) {
                        [model removeBookmarkAtIndex:i withFilter:kBonjourTag];
                    }
                }
            }
        }

        defaultCmdSelection = ([cmdSelection state] == NSOnState);
        defaultOptionClickMovesCursor = ([optionClickMovesCursor state] == NSOnState);
        defaultPassOnControlLeftClick = ([controlLeftClickActsLikeRightClick state] == NSOffState);
        defaultMaxVertically = ([maxVertically state] == NSOnState);
        defaultClosingHotkeySwitchesSpaces = ([closingHotkeySwitchesSpaces state] == NSOnState);
        defaultOpenBookmark = ([openBookmark state] == NSOnState);
        [defaultWordChars release];
        defaultWordChars = [[wordChars stringValue] retain];
                defaultTmuxDashboardLimit = [[tmuxDashboardLimit stringValue] intValue];
        defaultQuitWhenAllWindowsClosed = ([quitWhenAllWindowsClosed state] == NSOnState);
        defaultCheckUpdate = ([checkUpdate state] == NSOnState);
        defaultSmartPlacement = ([smartPlacement state] == NSOnState);
        defaultAdjustWindowForFontSizeChange = ([adjustWindowForFontSizeChange state] == NSOnState);
        defaultSavePasteHistory = ([savePasteHistory state] == NSOnState);
        if (!defaultSavePasteHistory) {
            [[PasteboardHistory sharedInstance] eraseHistory];
        }
        defaultOpenArrangementAtStartup = ([openArrangementAtStartup state] == NSOnState);

        defaultIrMemory = [irMemory intValue];
        BOOL oldDefaultHotkey = defaultHotkey;
        defaultHotkey = ([hotkey state] == NSOnState);
        if (defaultHotkey != oldDefaultHotkey) {
            if (defaultHotkey) {
                // Hotkey was enabled but might be unassigned; give it a default value if needed.
                [self sanityCheckHotKey];
            } else {
                [[HotkeyWindowController sharedInstance] unregisterHotkey];
            }
        }
        [hotkeyField setEnabled:defaultHotkey];
        [hotkeyLabel setTextColor:defaultHotkey ? [NSColor blackColor] : [NSColor disabledControlTextColor]];
        [hotkeyTogglesWindow setEnabled:defaultHotkey];
        [hotkeyBookmark setEnabled:(defaultHotkey && defaultHotkeyTogglesWindow)];
>>>>>>> a9ce5b20

- (NSString *)_prefsFilenameWithBaseDir:(NSString *)base
{
    return [NSString stringWithFormat:@"%@/%@.plist", base, [[NSBundle mainBundle] bundleIdentifier]];
}

- (NSString *)remotePrefsLocation
{
    NSString *folder = [prefs objectForKey:@"PrefsCustomFolder"] ? [prefs objectForKey:@"PrefsCustomFolder"] : @"";
    NSString *filename = [self _prefsFilenameWithBaseDir:folder];
    if ([self _stringIsUrlLike:folder]) {
        filename = folder;
    } else {
        filename = [filename stringByExpandingTildeInPath];
    }
    return filename;
}

<<<<<<< HEAD
- (NSDictionary *)_remotePrefs
{
    BOOL doLoad = [prefs objectForKey:@"LoadPrefsFromCustomFolder"] ? [[prefs objectForKey:@"LoadPrefsFromCustomFolder"] boolValue] : NO;
    if (!doLoad) {
        return nil;
=======
    // Keyboard tab
    BOOL wasAnyModifierRemapped = [self isAnyModifierRemapped];
    defaultControl = [controlButton selectedTag];
    defaultLeftOption = [leftOptionButton selectedTag];
    defaultRightOption = [rightOptionButton selectedTag];
    defaultLeftCommand = [leftCommandButton selectedTag];
    defaultRightCommand = [rightCommandButton selectedTag];
    if ((!wasAnyModifierRemapped && [self isAnyModifierRemapped]) ||
        ([self isAnyModifierRemapped] && ![[HotkeyWindowController sharedInstance] haveEventTap])) {
        [[HotkeyWindowController sharedInstance] beginRemappingModifiers];
>>>>>>> a9ce5b20
    }
    NSString *filename = [self remotePrefsLocation];
    NSDictionary *remotePrefs;
    if ([self _stringIsUrlLike:filename]) {
        // Download the URL's contents.
        NSURL *url = [NSURL URLWithString:filename];
        const NSTimeInterval kFetchTimeout = 5.0;
        NSURLRequest *req = [NSURLRequest requestWithURL:url
                                             cachePolicy:NSURLRequestUseProtocolCachePolicy
                                         timeoutInterval:kFetchTimeout];
        NSURLResponse *response = nil;
        NSError *error = nil;
        
        NSData *data = [NSURLConnection sendSynchronousRequest:req
                                             returningResponse:&response
                                                         error:&error];
        if (!data || error) {
            [[NSAlert alertWithMessageText:@"Failed to load preferences from URL. Falling back to local copy."
                             defaultButton:@"OK"
                           alternateButton:nil
                               otherButton:nil
                 informativeTextWithFormat:@"HTTP request failed: %@", [error description] ? [error description] : @"unknown error"] runModal];
            return NO;
        }
        
        // Write it to disk
        NSFileManager *mgr = [NSFileManager defaultManager];
        NSString *tempDir = [mgr temporaryDirectory];
        NSString *tempFile = [tempDir stringByAppendingPathComponent:@"temp.plist"];
        error = nil;
        if (![data writeToFile:tempFile options:0 error:&error]) {
            [[NSAlert alertWithMessageText:@"Failed to write to temp file while getting remote prefs. Falling back to local copy."
                             defaultButton:@"OK"
                           alternateButton:nil
                               otherButton:nil
                 informativeTextWithFormat:@"Error on file %@: %@", tempFile, [error localizedFailureReason]] runModal];
            return NO;
        }
        
        remotePrefs = [NSDictionary dictionaryWithContentsOfFile:tempFile];
        
        [mgr removeItemAtPath:tempFile error:nil];
        [mgr removeItemAtPath:tempDir error:nil];
    } else {
        remotePrefs = [NSDictionary dictionaryWithContentsOfFile:filename];
    }
    return remotePrefs;
}

+ (BOOL)loadingPrefsFromCustomFolder
{
    return [[NSUserDefaults standardUserDefaults] objectForKey:@"LoadPrefsFromCustomFolder"] ? [[[NSUserDefaults standardUserDefaults] objectForKey:@"LoadPrefsFromCustomFolder"] boolValue] : NO;
}

- (BOOL)preferenceKeyIsSyncable:(NSString *)key
{
    NSArray *exemptKeys = [NSArray arrayWithObjects:@"LoadPrefsFromCustomFolder",
                           @"PrefsCustomFolder",
                           @"iTerm Version",
                           nil];
    return ![exemptKeys containsObject:key] &&
    ![key hasPrefix:@"NS"] &&
    ![key hasPrefix:@"SU"] &&
    ![key hasPrefix:@"NoSync"] &&
    ![key hasPrefix:@"UK"];
}

- (BOOL)loadPrefs
{
    static BOOL done;
    if (done) {
        return YES;
    }
    done = YES;
    
    BOOL doLoad = [PreferencePanel loadingPrefsFromCustomFolder];
    if (!doLoad) {
        return YES;
    }
    NSDictionary *remotePrefs = [self _remotePrefs];
    
    if (remotePrefs && [remotePrefs count]) {
        NSDictionary *localPrefs = [NSDictionary dictionaryWithContentsOfFile:[self _prefsFilename]];
        // Empty out the current prefs
        for (NSString *key in localPrefs) {
            if ([self preferenceKeyIsSyncable:key]) {
                [[NSUserDefaults standardUserDefaults] removeObjectForKey:key];
            }
        }
        
        for (NSString *key in remotePrefs) {
            if ([self preferenceKeyIsSyncable:key]) {
                [[NSUserDefaults standardUserDefaults] setObject:[remotePrefs objectForKey:key]
                                                          forKey:key];
            }
        }
        return YES;
    } else {
        [[NSAlert alertWithMessageText:@"Failed to load preferences from custom directory. Falling back to local copy."
                         defaultButton:@"OK"
                       alternateButton:nil
                           otherButton:nil
             informativeTextWithFormat:@"Missing or malformed file at \"%@\"", [self remotePrefsLocation]] runModal];
    }
    return NO;
}

- (BOOL)prefsDifferFromRemote
{
    BOOL doLoad = [prefs objectForKey:@"LoadPrefsFromCustomFolder"] ? [[prefs objectForKey:@"LoadPrefsFromCustomFolder"] boolValue] : NO;
    if (!doLoad) {
        return NO;
    }
    NSDictionary *remotePrefs = [self _remotePrefs];
    if (remotePrefs && [remotePrefs count]) {
        // Grab all prefs from our bundle only (no globals, etc.).
        NSDictionary *localPrefs = [prefs persistentDomainForName:[[NSBundle mainBundle] bundleIdentifier]];
        // Iterate over each set of prefs and validate that the other has the same value for each key.
        for (NSString *key in localPrefs) {
            if ([self preferenceKeyIsSyncable:key] &&
                ![[remotePrefs objectForKey:key] isEqual:[localPrefs objectForKey:key]]) {
                return YES;
            }
        }
        
        for (NSString *key in remotePrefs) {
            if ([self preferenceKeyIsSyncable:key] &&
                ![[remotePrefs objectForKey:key] isEqual:[localPrefs objectForKey:key]]) {
                return YES;
            }
        }
        return NO;
    } else {
        // Can't load remote prefs, so no problem.
        return NO;
    }
}

- (NSString *)loadPrefsFromCustomFolder
{
    if (defaultLoadPrefsFromCustomFolder) {
        return defaultPrefsCustomFolder;
    } else {
        return nil;
    }
}

#pragma mark - Sheet handling
- (void)genericCloseSheet:(NSWindow *)sheet returnCode:(int)returnCode contextInfo:(void *)contextInfo
{
    [action setTitle:@"Ignore"];
    [sheet close];
}

#pragma mark - Advanced working dir prefs

- (void)safelySetStringValue:(NSString *)value in:(NSTextField *)field
{
    if (value) {
        [field setStringValue:value];
    } else {
        [field setStringValue:@""];
    }
}

- (void)setAdvancedBookmarkMatrix:(NSMatrix *)matrix withValue:(NSString *)value
{
    if ([value isEqualToString:@"Yes"]) {
        [matrix selectCellWithTag:0];
    } else if ([value isEqualToString:@"Recycle"]) {
        [matrix selectCellWithTag:2];
    } else {
        [matrix selectCellWithTag:1];
    }
}

- (IBAction)showAdvancedWorkingDirConfigPanel:(id)sender
{
    // Populate initial values
    Profile* bookmark = [dataSource bookmarkWithGuid:[bookmarksTableView selectedGuid]];

    [self setAdvancedBookmarkMatrix:awdsWindowDirectoryType
                          withValue:[bookmark objectForKey:KEY_AWDS_WIN_OPTION]];
    [self safelySetStringValue:[bookmark objectForKey:KEY_AWDS_WIN_DIRECTORY]
                            in:awdsWindowDirectory];

    [self setAdvancedBookmarkMatrix:awdsTabDirectoryType
                          withValue:[bookmark objectForKey:KEY_AWDS_TAB_OPTION]];
    [self safelySetStringValue:[bookmark objectForKey:KEY_AWDS_TAB_DIRECTORY]
                            in:awdsTabDirectory];

    [self setAdvancedBookmarkMatrix:awdsPaneDirectoryType
                          withValue:[bookmark objectForKey:KEY_AWDS_PANE_OPTION]];
    [self safelySetStringValue:[bookmark objectForKey:KEY_AWDS_PANE_DIRECTORY]
                            in:awdsPaneDirectory];


    [NSApp beginSheet:advancedWorkingDirSheet_
       modalForWindow:[self window]
        modalDelegate:self
       didEndSelector:@selector(advancedWorkingDirSheetClosed:returnCode:contextInfo:)
          contextInfo:nil];
}

- (void)setValueInBookmark:(NSMutableDictionary *)dict
        forAdvancedWorkingDirMatrix:(NSMatrix *)matrix
        key:(NSString *)key
{
    NSString *value;
    NSString *values[] = { @"Yes", @"No", @"Recycle" };
    value = values[matrix.selectedTag];
    [dict setObject:value forKey:key];
}

- (IBAction)closeAdvancedWorkingDirSheet:(id)sender
{
    Profile* bookmark = [dataSource bookmarkWithGuid:[bookmarksTableView selectedGuid]];
    NSMutableDictionary *dict = [NSMutableDictionary dictionaryWithDictionary:bookmark];
    [self setValueInBookmark:dict
          forAdvancedWorkingDirMatrix:awdsWindowDirectoryType
          key:KEY_AWDS_WIN_OPTION];
    [dict setObject:[awdsWindowDirectory stringValue] forKey:KEY_AWDS_WIN_DIRECTORY];

    [self setValueInBookmark:dict
          forAdvancedWorkingDirMatrix:awdsTabDirectoryType
          key:KEY_AWDS_TAB_OPTION];
    [dict setObject:[awdsTabDirectory stringValue] forKey:KEY_AWDS_TAB_DIRECTORY];

    [self setValueInBookmark:dict
          forAdvancedWorkingDirMatrix:awdsPaneDirectoryType
          key:KEY_AWDS_PANE_OPTION];
    [dict setObject:[awdsPaneDirectory stringValue] forKey:KEY_AWDS_PANE_DIRECTORY];

    [dataSource setBookmark:dict withGuid:[bookmark objectForKey:KEY_GUID]];
    [self bookmarkSettingChanged:nil];

    [NSApp endSheet:advancedWorkingDirSheet_];
}

- (void)advancedWorkingDirSheetClosed:(NSWindow *)sheet
                           returnCode:(int)returnCode
                          contextInfo:(void *)contextInfo
{
    [sheet close];
}

#pragma mark - Advanced tab sheets

- (void)advancedTabCloseSheet:(NSWindow *)sheet returnCode:(int)returnCode contextInfo:(void *)contextInfo
{
    [sheet close];
}

#pragma mark - Smart selection

- (IBAction)editSmartSelection:(id)sender
{
    [smartSelectionWindowController_ window];
    [smartSelectionWindowController_ windowWillOpen];
    [NSApp beginSheet:[smartSelectionWindowController_ window]
       modalForWindow:[self window]
        modalDelegate:self
       didEndSelector:@selector(advancedTabCloseSheet:returnCode:contextInfo:)
          contextInfo:nil];
}

- (IBAction)closeSmartSelectionSheet:(id)sender
{
    [NSApp endSheet:[smartSelectionWindowController_ window]];
}

#pragma mark - Triggers

- (IBAction)editTriggers:(id)sender
{
    [NSApp beginSheet:[triggerWindowController_ window]
       modalForWindow:[self window]
        modalDelegate:self
       didEndSelector:@selector(advancedTabCloseSheet:returnCode:contextInfo:)
          contextInfo:nil];
}

- (IBAction)closeTriggersSheet:(id)sender
{
    [NSApp endSheet:[triggerWindowController_ window]];
}

+ (void)populatePopUpButtonWithBookmarks:(NSPopUpButton*)button selectedGuid:(NSString*)selectedGuid
{
    int selectedIndex = 0;
    int i = 0;
    [button removeAllItems];
    NSArray* bookmarks = [[ProfileModel sharedInstance] bookmarks];
    for (Profile* bookmark in bookmarks) {
        int j = 0;
        NSString* temp;
        do {
            if (j == 0) {
                temp = [bookmark objectForKey:KEY_NAME];
            } else {
                temp = [NSString stringWithFormat:@"%@ (%d)", [bookmark objectForKey:KEY_NAME], j];
            }
            j++;
        } while ([button indexOfItemWithTitle:temp] != -1);
        [button addItemWithTitle:temp];
        NSMenuItem* item = [button lastItem];
        [item setRepresentedObject:[bookmark objectForKey:KEY_GUID]];
        if ([[item representedObject] isEqualToString:selectedGuid]) {
            selectedIndex = i;
        }
        i++;
    }
    [button selectItemAtIndex:selectedIndex];
}

+ (void)recursiveAddMenu:(NSMenu *)menu
            toButtonMenu:(NSMenu *)buttonMenu
                   depth:(int)depth{
    for (NSMenuItem* item in [menu itemArray]) {
        if ([item isSeparatorItem]) {
            continue;
        }
        if ([[item title] isEqualToString:@"Services"] ||  // exclude services menu
            isnumber([[item title] characterAtIndex:0])) {  // exclude windows in window menu
            continue;
        }
        NSMenuItem *theItem = [[[NSMenuItem alloc] init] autorelease];
        [theItem setTitle:[item title]];
        [theItem setIndentationLevel:depth];
        if ([item hasSubmenu]) {
            if (depth == 0 && [[buttonMenu itemArray] count]) {
                [buttonMenu addItem:[NSMenuItem separatorItem]];
            }
            [theItem setEnabled:NO];
            [buttonMenu addItem:theItem];
            [PreferencePanel recursiveAddMenu:[item submenu]
                                 toButtonMenu:buttonMenu
                                        depth:depth + 1];
        } else {
            [buttonMenu addItem:theItem];
        }
    }
}

+ (void)populatePopUpButtonWithMenuItems:(NSPopUpButton *)button
                           selectedValue:(NSString *)selectedValue {
    [PreferencePanel recursiveAddMenu:[NSApp mainMenu]
                         toButtonMenu:[button menu]
                                depth:0];
    if (selectedValue) {
        NSMenuItem *theItem = [[button menu] itemWithTitle:selectedValue];
        if (theItem) {
            [button setTitle:selectedValue];
            [theItem setState:NSOnState];
        }
    }
}

#pragma mark - Key mappings

- (BOOL)_originatorIsBookmark:(id)originator
{
    return originator == addNewMapping || originator == keyMappings;
}

- (NSString*)keyComboAtIndex:(int)rowIndex originator:(id)originator
{
    if ([self _originatorIsBookmark:originator]) {
        NSString* guid = [bookmarksTableView selectedGuid];
        NSAssert(guid, @"Null guid unexpected here");
        Profile* bookmark = [dataSource bookmarkWithGuid:guid];
        NSAssert(bookmark, @"Can't find node");
        return [iTermKeyBindingMgr shortcutAtIndex:rowIndex forBookmark:bookmark];
    } else {
        return [iTermKeyBindingMgr globalShortcutAtIndex:rowIndex];
    }
}

- (NSDictionary*)keyInfoAtIndex:(int)rowIndex originator:(id)originator
{
    if ([self _originatorIsBookmark:originator]) {
        NSString* guid = [bookmarksTableView selectedGuid];
        NSAssert(guid, @"Null guid unexpected here");
        Profile* bookmark = [dataSource bookmarkWithGuid:guid];
        NSAssert(bookmark, @"Can't find node");
        return [iTermKeyBindingMgr mappingAtIndex:rowIndex forBookmark:bookmark];
    } else {
        return [iTermKeyBindingMgr globalMappingAtIndex:rowIndex];
    }
}

- (NSString*)formattedKeyCombinationForRow:(int)rowIndex originator:(id)originator
{
    return [iTermKeyBindingMgr formatKeyCombination:[self keyComboAtIndex:rowIndex
                                                               originator:originator]];
}

- (NSString*)formattedActionForRow:(int)rowIndex originator:(id)originator
{
    return [iTermKeyBindingMgr formatAction:[self keyInfoAtIndex:rowIndex originator:originator]];
}

- (void)editKeyMapping:(id)sender
{
    int rowIndex;
    modifyMappingOriginator = sender;
    if ([self _originatorIsBookmark:sender]) {
        rowIndex = [keyMappings selectedRow];
    } else {
        rowIndex = [globalKeyMappings selectedRow];
    }
    if (rowIndex < 0) {
        [self addNewMapping:sender];
        return;
    }
    [keyPress setStringValue:[self formattedKeyCombinationForRow:rowIndex originator:sender]];
    if (keyString) {
        [keyString release];
    }
    // For some reason, the first item is checked by default. Make sure every
    // item is unchecked before making a selection.
    for (NSMenuItem* item in [action itemArray]) {
        [item setState:NSOffState];
    }
    keyString = [[self keyComboAtIndex:rowIndex originator:sender] copy];
    int theTag = [[[self keyInfoAtIndex:rowIndex originator:sender] objectForKey:@"Action"] intValue];
    [action selectItemWithTag:theTag];
    // Can't search for an item with tag 0 using the API, so search manually.
    for (NSMenuItem* anItem in [[action menu] itemArray]) {
        if (![anItem isSeparatorItem] && [anItem tag] == theTag) {
            [action setTitle:[anItem title]];
            break;
        }
    }
    NSString* text = [[self keyInfoAtIndex:rowIndex originator:sender] objectForKey:@"Text"];
    [valueToSend setStringValue:text ? text : @""];
    [PreferencePanel populatePopUpButtonWithBookmarks:bookmarkPopupButton
                                         selectedGuid:text];
    [PreferencePanel populatePopUpButtonWithMenuItems:menuToSelect
                                         selectedValue:text];
    [self updateValueToSend];
    newMapping = NO;
    [NSApp beginSheet:editKeyMappingWindow
       modalForWindow:[self window]
        modalDelegate:self
       didEndSelector:@selector(genericCloseSheet:returnCode:contextInfo:)
          contextInfo:nil];
}

- (NSWindow*)keySheet
{
    return editKeyMappingWindow;
}


- (BOOL)_anyBookmarkHasKeyMapping:(NSString*)theString
{
    for (Profile* bookmark in [[ProfileModel sharedInstance] bookmarks]) {
        if ([iTermKeyBindingMgr haveKeyMappingForKeyString:theString inBookmark:bookmark]) {
            return YES;
        }
    }
    return NO;
}

- (IBAction)saveKeyMapping:(id)sender
{
    if ([[keyPress stringValue] length] == 0) {
        NSBeep();
        return;
    }
    NSMutableDictionary* dict;
    NSString* theParam = [valueToSend stringValue];
    int theAction = [[action selectedItem] tag];
    if (theAction == KEY_ACTION_SELECT_MENU_ITEM) {
        theParam = [[menuToSelect selectedItem] title];
    } else if (theAction == KEY_ACTION_SPLIT_HORIZONTALLY_WITH_PROFILE ||
        theAction == KEY_ACTION_SPLIT_VERTICALLY_WITH_PROFILE ||
        theAction == KEY_ACTION_NEW_TAB_WITH_PROFILE ||
        theAction == KEY_ACTION_NEW_WINDOW_WITH_PROFILE) {
        theParam = [[bookmarkPopupButton selectedItem] representedObject];
    }
    if ([self _originatorIsBookmark:modifyMappingOriginator]) {
        NSString* guid = [bookmarksTableView selectedGuid];
        NSAssert(guid, @"Null guid unexpected here");
        dict = [NSMutableDictionary dictionaryWithDictionary:[dataSource bookmarkWithGuid:guid]];
        NSAssert(dict, @"Can't find node");
        if ([iTermKeyBindingMgr haveGlobalKeyMappingForKeyString:keyString]) {
            if (![self _warnAboutOverride]) {
                return;
            }
        }

        [iTermKeyBindingMgr setMappingAtIndex:[keyMappings selectedRow]
                                       forKey:keyString
                                       action:theAction
                                        value:theParam
                                    createNew:newMapping
                                   inBookmark:dict];
        [dataSource setBookmark:dict withGuid:guid];
        [keyMappings reloadData];
        [self bookmarkSettingChanged:sender];
    } else {
        dict = [NSMutableDictionary dictionaryWithDictionary:[iTermKeyBindingMgr globalKeyMap]];
        if ([self _anyBookmarkHasKeyMapping:keyString]) {
            if (![self _warnAboutPossibleOverride]) {
                return;
            }
        }
        [iTermKeyBindingMgr setMappingAtIndex:[globalKeyMappings selectedRow]
                                       forKey:keyString
                                       action:theAction
                                        value:theParam
                                    createNew:newMapping
                                 inDictionary:dict];
        [iTermKeyBindingMgr setGlobalKeyMap:dict];
        [globalKeyMappings reloadData];
        [self settingChanged:nil];
    }

    [self closeKeyMapping:sender];
}

- (BOOL)keySheetIsOpen
{
    return [editKeyMappingWindow isVisible];
}

- (WindowArrangements *)arrangements
{
    return arrangements_;
}

- (IBAction)closeKeyMapping:(id)sender
{
    [NSApp endSheet:editKeyMappingWindow];
}

// Force the key binding for delete to be either ^H or absent.
- (void)_setDeleteKeyMapToCtrlH:(BOOL)sendCtrlH inBookmark:(NSMutableDictionary*)bookmark
{
    if (sendCtrlH) {
        [iTermKeyBindingMgr setMappingAtIndex:0
                                       forKey:kDeleteKeyString
                                       action:KEY_ACTION_SEND_C_H_BACKSPACE
                                        value:@""
                                    createNew:YES
                                   inBookmark:bookmark];
    } else {
        [iTermKeyBindingMgr removeMappingWithCode:0x7f
                                        modifiers:0
                                       inBookmark:bookmark];
    }
}

// Returns true if and only if there is a key mapping in the bookmark for delete
// to send exactly ^H.
- (BOOL)_deleteSendsCtrlHInBookmark:(Profile*)bookmark
{
    NSString* text;
    return ([iTermKeyBindingMgr localActionForKeyCode:0x7f
                                            modifiers:0
                                                 text:&text
                                          keyMappings:[bookmark objectForKey:KEY_KEYBOARD_MAP]] == KEY_ACTION_SEND_C_H_BACKSPACE);
}

- (void)_addMappingWithContextInfo:(id)info
{
    if (keyString) {
        [keyString release];
    }
    [keyPress setStringValue:@""];
    keyString = [[NSString alloc] init];
    // For some reason, the first item is checked by default. Make sure every
    // item is unchecked before making a selection.
    for (NSMenuItem* item in [action itemArray]) {
        [item setState:NSOffState];
    }
    [action selectItemWithTag:KEY_ACTION_IGNORE];
    [valueToSend setStringValue:@""];
    [self updateValueToSend];
    newMapping = YES;
    
    modifyMappingOriginator = info;
    [NSApp beginSheet:editKeyMappingWindow
       modalForWindow:[self window]
        modalDelegate:self
       didEndSelector:@selector(genericCloseSheet:returnCode:contextInfo:)
          contextInfo:info];
}

- (void)setKeyMappingsToPreset:(NSString*)presetName
{
    NSString* guid = [bookmarksTableView selectedGuid];
    NSAssert(guid, @"Null guid unexpected here");
    NSMutableDictionary* tempDict = [NSMutableDictionary dictionaryWithDictionary:[dataSource bookmarkWithGuid:guid]];
    NSAssert(tempDict, @"Can't find node");
    [iTermKeyBindingMgr setKeyMappingsToPreset:presetName inBookmark:tempDict];
    [dataSource setBookmark:tempDict withGuid:guid];
    [keyMappings reloadData];
    [self bookmarkSettingChanged:nil];
}

- (void)setGlobalKeyMappingsToPreset:(NSString*)presetName
{
    [iTermKeyBindingMgr setGlobalKeyMappingsToPreset:presetName];
    [globalKeyMappings reloadData];
    [self settingChanged:nil];
}

- (IBAction)presetKeyMappingsItemSelected:(id)sender
{
    [self setKeyMappingsToPreset:[[sender selectedItem] title]];
}

- (IBAction)useFactoryGlobalKeyMappings:(id)sender
{
    [self setGlobalKeyMappingsToPreset:@"Factory Defaults"];
}

- (void)_removeKeyMappingsReferringToBookmarkGuid:(NSString*)badRef
{
<<<<<<< HEAD
    for (NSString* guid in [[ProfileModel sharedInstance] guids]) {
        Profile* bookmark = [[ProfileModel sharedInstance] bookmarkWithGuid:guid];
        bookmark = [iTermKeyBindingMgr removeMappingsReferencingGuid:badRef fromBookmark:bookmark];
        if (bookmark) {
            [[ProfileModel sharedInstance] setBookmark:bookmark withGuid:guid];
        }
=======
    [hotkey setState:NSOffState];
    BOOL oldDefaultHotkey = defaultHotkey;
    defaultHotkey = NO;
    if (defaultHotkey != oldDefaultHotkey) {
        [[HotkeyWindowController sharedInstance] unregisterHotkey];
>>>>>>> a9ce5b20
    }
    for (NSString* guid in [[ProfileModel sessionsInstance] guids]) {
        Profile* bookmark = [[ProfileModel sessionsInstance] bookmarkWithGuid:guid];
        bookmark = [iTermKeyBindingMgr removeMappingsReferencingGuid:badRef fromBookmark:bookmark];
        if (bookmark) {
            [[ProfileModel sessionsInstance] setBookmark:bookmark withGuid:guid];
        }
    }
    [iTermKeyBindingMgr removeMappingsReferencingGuid:badRef fromBookmark:nil];
    [[PreferencePanel sharedInstance]->keyMappings reloadData];
    [[PreferencePanel sessionsInstance]->keyMappings reloadData];
}

- (BOOL)remappingDisabledTemporarily
{
    return [[self keySheet] isKeyWindow] && [self keySheetIsOpen] && ([action selectedTag] == KEY_ACTION_DO_NOT_REMAP_MODIFIERS ||
                                                                      [action selectedTag] == KEY_ACTION_REMAP_LOCALLY);
}

#pragma mark - NSToolbarDelegate and ToolbarItemValidation

- (BOOL)validateToolbarItem:(NSToolbarItem *)theItem
{
    return TRUE;
}

- (NSToolbarItem *)toolbar:(NSToolbar *)toolbar itemForItemIdentifier:(NSString *)itemIdentifier willBeInsertedIntoToolbar:(BOOL)flag
{
    if (!flag) {
        return nil;
    }
    if ([itemIdentifier isEqual:globalToolbarId]) {
        return globalToolbarItem;
    } else if ([itemIdentifier isEqual:appearanceToolbarId]) {
        return appearanceToolbarItem;
    } else if ([itemIdentifier isEqual:bookmarksToolbarId]) {
        return bookmarksToolbarItem;
    } else if ([itemIdentifier isEqual:keyboardToolbarId]) {
        return keyboardToolbarItem;
    } else if ([itemIdentifier isEqual:arrangementsToolbarId]) {
        return arrangementsToolbarItem;
    } else if ([itemIdentifier isEqual:mouseToolbarId]) {
        return mouseToolbarItem;
    } else {
        return nil;
    }
}

- (NSArray *)toolbarAllowedItemIdentifiers:(NSToolbar *)toolbar
{
    return [NSArray arrayWithObjects:globalToolbarId,
                                     appearanceToolbarId,
                                     bookmarksToolbarId,
                                     keyboardToolbarId,
                                     arrangementsToolbarId,
                                     mouseToolbarId,
                                     nil];
}

- (NSArray *)toolbarDefaultItemIdentifiers:(NSToolbar *)toolbar
{
    return [NSArray arrayWithObjects:globalToolbarId, appearanceToolbarId, bookmarksToolbarId,
            keyboardToolbarId, arrangementsToolbarId, mouseToolbarId, nil];
}

- (NSArray *)toolbarSelectableItemIdentifiers: (NSToolbar *)toolbar
{
    // Optional delegate method: Returns the identifiers of the subset of
    // toolbar items that are selectable.
    return [NSArray arrayWithObjects:globalToolbarId,
                                     appearanceToolbarId,
                                     bookmarksToolbarId,
                                     keyboardToolbarId,
                                     arrangementsToolbarId,
                                     mouseToolbarId,
                                     nil];
}

#pragma mark - NSUserDefaults wrangling

- (void)readPreferences
{
    if (!prefs) {
        // In one-bookmark mode there are no prefs, but this function only reads
        // non-bookmark related stuff.
        return;
    }
    // Force antialiasing to be allowed on small font sizes
    [prefs setInteger:1 forKey:@"AppleAntiAliasingThreshold"];
    [prefs setInteger:1 forKey:@"AppleSmoothFixedFontsSizeThreshold"];
    [prefs setInteger:0 forKey:@"AppleScrollAnimationEnabled"];

    defaultWindowStyle=[prefs objectForKey:@"WindowStyle"]?[prefs integerForKey:@"WindowStyle"]:0;
    defaultOpenTmuxWindowsIn = [prefs objectForKey:@"OpenTmuxWindowsIn"]?[prefs integerForKey:@"OpenTmuxWindowsIn"]:OPEN_TMUX_WINDOWS_IN_WINDOWS;
    defaultAutoHideTmuxClientSession = [prefs objectForKey:@"AutoHideTmuxClientSession"] ? [[prefs objectForKey:@"AutoHideTmuxClientSession"] boolValue] : NO;
    defaultTabViewType=[prefs objectForKey:@"TabViewType"]?[prefs integerForKey:@"TabViewType"]:0;
    if (defaultTabViewType > 1) {
        defaultTabViewType = 0;
    }
    defaultAllowClipboardAccess=[prefs objectForKey:@"AllowClipboardAccess"]?[[prefs objectForKey:@"AllowClipboardAccess"] boolValue]:NO;
    defaultCopySelection=[prefs objectForKey:@"CopySelection"]?[[prefs objectForKey:@"CopySelection"] boolValue]:YES;
    defaultCopyLastNewline = [prefs objectForKey:@"CopyLastNewline"] ? [[prefs objectForKey:@"CopyLastNewline"] boolValue] : NO;
    defaultPasteFromClipboard=[prefs objectForKey:@"PasteFromClipboard"]?[[prefs objectForKey:@"PasteFromClipboard"] boolValue]:YES;
    defaultThreeFingerEmulatesMiddle=[prefs objectForKey:@"ThreeFingerEmulates"]?[[prefs objectForKey:@"ThreeFingerEmulates"] boolValue]:NO;
    defaultHideTab=[prefs objectForKey:@"HideTab"]?[[prefs objectForKey:@"HideTab"] boolValue]: YES;
    defaultPromptOnQuit = [prefs objectForKey:@"PromptOnQuit"]?[[prefs objectForKey:@"PromptOnQuit"] boolValue]: YES;
    defaultOnlyWhenMoreTabs = [prefs objectForKey:@"OnlyWhenMoreTabs"]?[[prefs objectForKey:@"OnlyWhenMoreTabs"] boolValue]: YES;
    defaultFocusFollowsMouse = [prefs objectForKey:@"FocusFollowsMouse"]?[[prefs objectForKey:@"FocusFollowsMouse"] boolValue]: NO;
    defaultTripleClickSelectsFullLines = [prefs objectForKey:@"TripleClickSelectsFullWrappedLines"] ? [[prefs objectForKey:@"TripleClickSelectsFullWrappedLines"] boolValue] : NO;
    defaultHotkeyTogglesWindow = [prefs objectForKey:@"HotKeyTogglesWindow"]?[[prefs objectForKey:@"HotKeyTogglesWindow"] boolValue]: NO;
    defaultHotKeyBookmarkGuid = [[prefs objectForKey:@"HotKeyBookmark"] copy];
    defaultEnableBonjour = [prefs objectForKey:@"EnableRendezvous"]?[[prefs objectForKey:@"EnableRendezvous"] boolValue]: NO;
    defaultCmdSelection = [prefs objectForKey:@"CommandSelection"]?[[prefs objectForKey:@"CommandSelection"] boolValue]: YES;
    defaultOptionClickMovesCursor = [prefs objectForKey:@"OptionClickMovesCursor"]?[[prefs objectForKey:@"OptionClickMovesCursor"] boolValue]: YES;
    defaultPassOnControlLeftClick = [prefs objectForKey:@"PassOnControlClick"]?[[prefs objectForKey:@"PassOnControlClick"] boolValue] : NO;
    defaultMaxVertically = [prefs objectForKey:@"MaxVertically"] ? [[prefs objectForKey:@"MaxVertically"] boolValue] : NO;
    defaultClosingHotkeySwitchesSpaces = [prefs objectForKey:@"ClosingHotkeySwitchesSpaces"] ? [[prefs objectForKey:@"ClosingHotkeySwitchesSpaces"] boolValue] : YES;
    defaultFsTabDelay = [prefs objectForKey:@"FsTabDelay"] ? [[prefs objectForKey:@"FsTabDelay"] floatValue] : 1.0;
    defaultUseCompactLabel = [prefs objectForKey:@"UseCompactLabel"]?[[prefs objectForKey:@"UseCompactLabel"] boolValue]: YES;
    defaultHideActivityIndicator = [prefs objectForKey:@"HideActivityIndicator"]?[[prefs objectForKey:@"HideActivityIndicator"] boolValue]: NO;
    defaultHighlightTabLabels = [prefs objectForKey:@"HighlightTabLabels"]?[[prefs objectForKey:@"HighlightTabLabels"] boolValue]: YES;
    defaultHideMenuBarInFullscreen = [prefs objectForKey:@"HideMenuBarInFullscreen"]?[[prefs objectForKey:@"HideMenuBarInFullscreen"] boolValue] : YES;
    defaultAdvancedFontRendering = [prefs objectForKey:@"HiddenAdvancedFontRendering"]?[[prefs objectForKey:@"HiddenAdvancedFontRendering"] boolValue] : NO;
    defaultStrokeThickness = [prefs objectForKey:@"HiddenAFRStrokeThickness"] ? [[prefs objectForKey:@"HiddenAFRStrokeThickness"] floatValue] : 0;
    [defaultWordChars release];
    defaultWordChars = [prefs objectForKey: @"WordCharacters"]?[[prefs objectForKey: @"WordCharacters"] retain]:@"/-+\\~_.";
    defaultTmuxDashboardLimit = [prefs objectForKey: @"TmuxDashboardLimit"]?[[prefs objectForKey:@"TmuxDashboardLimit"] intValue]:10;
    defaultOpenBookmark = [prefs objectForKey:@"OpenBookmark"]?[[prefs objectForKey:@"OpenBookmark"] boolValue]: NO;
    defaultQuitWhenAllWindowsClosed = [prefs objectForKey:@"QuitWhenAllWindowsClosed"]?[[prefs objectForKey:@"QuitWhenAllWindowsClosed"] boolValue]: NO;
    defaultCheckUpdate = [prefs objectForKey:@"SUEnableAutomaticChecks"]?[[prefs objectForKey:@"SUEnableAutomaticChecks"] boolValue]: YES;
    defaultHideScrollbar = [prefs objectForKey:@"HideScrollbar"]?[[prefs objectForKey:@"HideScrollbar"] boolValue]: NO;
    defaultShowPaneTitles = [prefs objectForKey:@"ShowPaneTitles"]?[[prefs objectForKey:@"ShowPaneTitles"] boolValue]: YES;
    defaultDisableFullscreenTransparency = [prefs objectForKey:@"DisableFullscreenTransparency"] ? [[prefs objectForKey:@"DisableFullscreenTransparency"] boolValue] : NO;
    defaultSmartPlacement = [prefs objectForKey:@"SmartPlacement"]?[[prefs objectForKey:@"SmartPlacement"] boolValue]: NO;
    defaultAdjustWindowForFontSizeChange = [prefs objectForKey:@"AdjustWindowForFontSizeChange"]?[[prefs objectForKey:@"AdjustWindowForFontSizeChange"] boolValue]: YES;
    defaultWindowNumber = [prefs objectForKey:@"WindowNumber"]?[[prefs objectForKey:@"WindowNumber"] boolValue]: YES;
    defaultJobName = [prefs objectForKey:@"JobName"]?[[prefs objectForKey:@"JobName"] boolValue]: YES;
    defaultShowBookmarkName = [prefs objectForKey:@"ShowBookmarkName"]?[[prefs objectForKey:@"ShowBookmarkName"] boolValue] : NO;
    defaultHotkey = [prefs objectForKey:@"Hotkey"]?[[prefs objectForKey:@"Hotkey"] boolValue]: NO;
    defaultHotkeyCode = [prefs objectForKey:@"HotkeyCode"]?[[prefs objectForKey:@"HotkeyCode"] intValue]: 0;
    defaultHotkeyChar = [prefs objectForKey:@"HotkeyChar"]?[[prefs objectForKey:@"HotkeyChar"] intValue]: 0;
    defaultHotkeyModifiers = [prefs objectForKey:@"HotkeyModifiers"]?[[prefs objectForKey:@"HotkeyModifiers"] intValue]: 0;
    defaultSavePasteHistory = [prefs objectForKey:@"SavePasteHistory"]?[[prefs objectForKey:@"SavePasteHistory"] boolValue]: NO;
    if ([WindowArrangements count] > 0) {
        defaultOpenArrangementAtStartup = [prefs objectForKey:@"OpenArrangementAtStartup"]?[[prefs objectForKey:@"OpenArrangementAtStartup"] boolValue]: NO;
    } else {
        defaultOpenArrangementAtStartup = NO;
    }
    defaultIrMemory = [prefs objectForKey:@"IRMemory"]?[[prefs objectForKey:@"IRMemory"] intValue] : 4;
    defaultCheckTestRelease = [prefs objectForKey:@"CheckTestRelease"]?[[prefs objectForKey:@"CheckTestRelease"] boolValue]: YES;
    defaultDimInactiveSplitPanes = [prefs objectForKey:@"DimInactiveSplitPanes"]?[[prefs objectForKey:@"DimInactiveSplitPanes"] boolValue]: YES;
    defaultDimBackgroundWindows = [prefs objectForKey:@"DimBackgroundWindows"]?[[prefs objectForKey:@"DimBackgroundWindows"] boolValue]: NO;
    defaultAnimateDimming = [prefs objectForKey:@"AnimateDimming"]?[[prefs objectForKey:@"AnimateDimming"] boolValue]: NO;
    defaultDimOnlyText = [prefs objectForKey:@"DimOnlyText"]?[[prefs objectForKey:@"DimOnlyText"] boolValue]: NO;
    defaultDimmingAmount = [prefs objectForKey:@"SplitPaneDimmingAmount"] ? [[prefs objectForKey:@"SplitPaneDimmingAmount"] floatValue] : 0.4;
    defaultShowWindowBorder = [[prefs objectForKey:@"UseBorder"] boolValue];
    defaultLionStyleFullscreen = [prefs objectForKey:@"UseLionStyleFullscreen"] ? [[prefs objectForKey:@"UseLionStyleFullscreen"] boolValue] : YES;
    defaultLoadPrefsFromCustomFolder = [prefs objectForKey:@"LoadPrefsFromCustomFolder"] ? [[prefs objectForKey:@"LoadPrefsFromCustomFolder"] boolValue] : NO;
    defaultPrefsCustomFolder = [prefs objectForKey:@"PrefsCustomFolder"] ? [prefs objectForKey:@"PrefsCustomFolder"] : @"";

    defaultControl = [prefs objectForKey:@"Control"] ? [[prefs objectForKey:@"Control"] intValue] : MOD_TAG_CONTROL;
    defaultLeftOption = [prefs objectForKey:@"LeftOption"] ? [[prefs objectForKey:@"LeftOption"] intValue] : MOD_TAG_LEFT_OPTION;
    defaultRightOption = [prefs objectForKey:@"RightOption"] ? [[prefs objectForKey:@"RightOption"] intValue] : MOD_TAG_RIGHT_OPTION;
    defaultLeftCommand = [prefs objectForKey:@"LeftCommand"] ? [[prefs objectForKey:@"LeftCommand"] intValue] : MOD_TAG_LEFT_COMMAND;
    defaultRightCommand = [prefs objectForKey:@"RightCommand"] ? [[prefs objectForKey:@"RightCommand"] intValue] : MOD_TAG_RIGHT_COMMAND;
    if ([self isAnyModifierRemapped]) {
        // Use a brief delay so windows have a chance to open before the dialog is shown.
        [[iTermController sharedInstance] performSelector:@selector(beginRemappingModifiers)
                                               withObject:nil
                                               afterDelay:0.5];
    }
    defaultSwitchTabModifier = [prefs objectForKey:@"SwitchTabModifier"] ? [[prefs objectForKey:@"SwitchTabModifier"] intValue] : MOD_TAG_ANY_COMMAND;
    defaultSwitchWindowModifier = [prefs objectForKey:@"SwitchWindowModifier"] ? [[prefs objectForKey:@"SwitchWindowModifier"] intValue] : MOD_TAG_CMD_OPT;

    NSString *appCast = defaultCheckTestRelease ?
        [[NSBundle mainBundle] objectForInfoDictionaryKey:@"SUFeedURLForTesting"] :
        [[NSBundle mainBundle] objectForInfoDictionaryKey:@"SUFeedURLForFinal"];
    [prefs setObject:appCast forKey:@"SUFeedURL"];

    // Migrate old-style (iTerm 0.x) URL handlers.
    // make sure bookmarks are loaded
    [ITAddressBookMgr sharedInstance];

    // read in the handlers by converting the index back to bookmarks
    urlHandlersByGuid = [[NSMutableDictionary alloc] init];
    NSDictionary *tempDict = [prefs objectForKey:@"URLHandlersByGuid"];
    if (!tempDict) {
        // Iterate over old style url handlers (which stored bookmark by index)
        // and add guid->urlkey to urlHandlersByGuid.
        tempDict = [prefs objectForKey:@"URLHandlers"];

        if (tempDict) {
            NSEnumerator *enumerator = [tempDict keyEnumerator];
            id key;

            while ((key = [enumerator nextObject])) {
                //NSLog(@"%@\n%@",[tempDict objectForKey:key], [[ITAddressBookMgr sharedInstance] bookmarkForIndex:[[tempDict objectForKey:key] intValue]]);
                int theIndex = [[tempDict objectForKey:key] intValue];
                if (theIndex >= 0 &&
                    theIndex  < [dataSource numberOfBookmarks]) {
                    NSString* guid = [[dataSource profileAtIndex:theIndex] objectForKey:KEY_GUID];
                    [urlHandlersByGuid setObject:guid forKey:key];
                }
            }
        }
    } else {
        NSEnumerator *enumerator = [tempDict keyEnumerator];
        id key;

        while ((key = [enumerator nextObject])) {
            //NSLog(@"%@\n%@",[tempDict objectForKey:key], [[ITAddressBookMgr sharedInstance] bookmarkForIndex:[[tempDict objectForKey:key] intValue]]);
            NSString* guid = [tempDict objectForKey:key];
            if ([dataSource indexOfProfileWithGuid:guid] >= 0) {
                [urlHandlersByGuid setObject:guid forKey:key];
            }
        }
    }
}

- (void)savePreferences
{
    if (!prefs) {
        // In one-bookmark mode there are no prefs but this function doesn't
        // affect bookmarks.
        return;
    }

    [prefs setBool:defaultAllowClipboardAccess forKey:@"AllowClipboardAccess"];
    [prefs setBool:defaultCopySelection forKey:@"CopySelection"];
    [prefs setBool:defaultCopyLastNewline forKey:@"CopyLastNewline"];
    [prefs setBool:defaultPasteFromClipboard forKey:@"PasteFromClipboard"];
    [prefs setBool:defaultThreeFingerEmulatesMiddle forKey:@"ThreeFingerEmulates"];
    [prefs setBool:defaultHideTab forKey:@"HideTab"];
    [prefs setInteger:defaultWindowStyle forKey:@"WindowStyle"];
        [prefs setInteger:defaultOpenTmuxWindowsIn forKey:@"OpenTmuxWindowsIn"];
    [prefs setBool:defaultAutoHideTmuxClientSession forKey:@"AutoHideTmuxClientSession"];
    [prefs setInteger:defaultTabViewType forKey:@"TabViewType"];
    [prefs setBool:defaultPromptOnQuit forKey:@"PromptOnQuit"];
    [prefs setBool:defaultOnlyWhenMoreTabs forKey:@"OnlyWhenMoreTabs"];
    [prefs setBool:defaultFocusFollowsMouse forKey:@"FocusFollowsMouse"];
    [prefs setBool:defaultTripleClickSelectsFullLines forKey:@"TripleClickSelectsFullWrappedLines"];
    [prefs setBool:defaultHotkeyTogglesWindow forKey:@"HotKeyTogglesWindow"];
    [prefs setValue:defaultHotKeyBookmarkGuid forKey:@"HotKeyBookmark"];
    [prefs setBool:defaultEnableBonjour forKey:@"EnableRendezvous"];
    [prefs setBool:defaultCmdSelection forKey:@"CommandSelection"];
    [prefs setBool:defaultOptionClickMovesCursor forKey:@"OptionClickMovesCursor"];
    [prefs setFloat:defaultFsTabDelay forKey:@"FsTabDelay"];
    [prefs setBool:defaultPassOnControlLeftClick forKey:@"PassOnControlClick"];
    [prefs setBool:defaultMaxVertically forKey:@"MaxVertically"];
    [prefs setBool:defaultClosingHotkeySwitchesSpaces forKey:@"ClosingHotkeySwitchesSpaces"];
    [prefs setBool:defaultUseCompactLabel forKey:@"UseCompactLabel"];
    [prefs setBool:defaultHideActivityIndicator forKey:@"HideActivityIndicator"];
    [prefs setBool:defaultHighlightTabLabels forKey:@"HighlightTabLabels"];
    [prefs setBool:defaultHideMenuBarInFullscreen forKey:@"HideMenuBarInFullscreen"];
    [prefs setBool:defaultAdvancedFontRendering forKey:@"HiddenAdvancedFontRendering"];
    [prefs setFloat:defaultStrokeThickness forKey:@"HiddenAFRStrokeThickness"];
    [prefs setObject:defaultWordChars forKey: @"WordCharacters"];
    [prefs setObject:[NSNumber numberWithInt:defaultTmuxDashboardLimit]
                          forKey:@"TmuxDashboardLimit"];
    [prefs setBool:defaultOpenBookmark forKey:@"OpenBookmark"];
    [prefs setObject:[dataSource rawData] forKey: @"New Bookmarks"];
    [prefs setBool:defaultQuitWhenAllWindowsClosed forKey:@"QuitWhenAllWindowsClosed"];
    [prefs setBool:defaultCheckUpdate forKey:@"SUEnableAutomaticChecks"];
    [prefs setBool:defaultHideScrollbar forKey:@"HideScrollbar"];
    [prefs setBool:defaultShowPaneTitles forKey:@"ShowPaneTitles"];
    [prefs setBool:defaultDisableFullscreenTransparency forKey:@"DisableFullscreenTransparency"];
    [prefs setBool:defaultSmartPlacement forKey:@"SmartPlacement"];
    [prefs setBool:defaultAdjustWindowForFontSizeChange forKey:@"AdjustWindowForFontSizeChange"];
    [prefs setBool:defaultWindowNumber forKey:@"WindowNumber"];
    [prefs setBool:defaultJobName forKey:@"JobName"];
    [prefs setBool:defaultShowBookmarkName forKey:@"ShowBookmarkName"];
    [prefs setBool:defaultHotkey forKey:@"Hotkey"];
    [prefs setInteger:defaultHotkeyCode forKey:@"HotkeyCode"];
    [prefs setInteger:defaultHotkeyChar forKey:@"HotkeyChar"];
    [prefs setInteger:defaultHotkeyModifiers forKey:@"HotkeyModifiers"];
    [prefs setBool:defaultSavePasteHistory forKey:@"SavePasteHistory"];
    [prefs setBool:defaultOpenArrangementAtStartup forKey:@"OpenArrangementAtStartup"];
    [prefs setInteger:defaultIrMemory forKey:@"IRMemory"];
    [prefs setBool:defaultCheckTestRelease forKey:@"CheckTestRelease"];
    [prefs setBool:defaultDimInactiveSplitPanes forKey:@"DimInactiveSplitPanes"];
    [prefs setBool:defaultDimBackgroundWindows forKey:@"DimBackgroundWindows"];
    [prefs setBool:defaultAnimateDimming forKey:@"AnimateDimming"];
    [prefs setBool:defaultDimOnlyText forKey:@"DimOnlyText"];
    [prefs setFloat:defaultDimmingAmount forKey:@"SplitPaneDimmingAmount"];
    [prefs setBool:defaultShowWindowBorder forKey:@"UseBorder"];
    [prefs setBool:defaultLionStyleFullscreen forKey:@"UseLionStyleFullscreen"];
    [prefs setBool:defaultLoadPrefsFromCustomFolder forKey:@"LoadPrefsFromCustomFolder"];
    [prefs setObject:defaultPrefsCustomFolder forKey:@"PrefsCustomFolder"];

    [prefs setInteger:defaultControl forKey:@"Control"];
    [prefs setInteger:defaultLeftOption forKey:@"LeftOption"];
    [prefs setInteger:defaultRightOption forKey:@"RightOption"];
    [prefs setInteger:defaultLeftCommand forKey:@"LeftCommand"];
    [prefs setInteger:defaultRightCommand forKey:@"RightCommand"];
    [prefs setInteger:defaultSwitchTabModifier forKey:@"SwitchTabModifier"];
    [prefs setInteger:defaultSwitchWindowModifier forKey:@"SwitchWindowModifier"];

    // save the handlers by converting the bookmark into an index
    [prefs setObject:urlHandlersByGuid forKey:@"URLHandlersByGuid"];

    [prefs synchronize];
}

#pragma mark - Utilities

- (int)modifierTagToMask:(int)tag
{
    switch (tag) {
        case MOD_TAG_ANY_COMMAND:
            return NSCommandKeyMask;
            
        case MOD_TAG_CMD_OPT:
            return NSCommandKeyMask | NSAlternateKeyMask;
            
        case MOD_TAG_OPTION:
            return NSAlternateKeyMask;
            
        default:
            NSLog(@"Unexpected value for modifierTagToMask: %d", tag);
            return NSCommandKeyMask | NSAlternateKeyMask;
    }
}

// Pick out the digits from s and clamp it to a range.
- (int)intForString:(NSString *)s inRange:(NSRange)range
{
    NSString *i = [s stringWithOnlyDigits];
    
    int val = 0;
    if ([i length]) {
        val = [i intValue];
    }
    val = MAX(val, range.location);
    val = MIN(val, range.location + range.length);
    return val;
}

- (void)updateValueToSend
{
    int tag = [[action selectedItem] tag];
    if (tag == KEY_ACTION_HEX_CODE) {
        [valueToSend setHidden:NO];
        [[valueToSend cell] setPlaceholderString:@"ex: 0x7f 0x20"];
        [escPlus setHidden:YES];
        [bookmarkPopupButton setHidden:YES];
        [profileLabel setHidden:YES];
        [menuToSelect setHidden:YES];
    } else if (tag == KEY_ACTION_TEXT) {
        [valueToSend setHidden:NO];
        [[valueToSend cell] setPlaceholderString:@"Enter value to send"];
        [escPlus setHidden:YES];
        [bookmarkPopupButton setHidden:YES];
        [profileLabel setHidden:YES];
        [menuToSelect setHidden:YES];
    } else if (tag == KEY_ACTION_RUN_COPROCESS) {
        [valueToSend setHidden:NO];
        [[valueToSend cell] setPlaceholderString:@"Enter command to run"];
        [escPlus setHidden:YES];
        [bookmarkPopupButton setHidden:YES];
        [profileLabel setHidden:YES];
        [menuToSelect setHidden:YES];
    } else if (tag == KEY_ACTION_SELECT_MENU_ITEM) {
        [valueToSend setHidden:YES];
        [[valueToSend cell] setPlaceholderString:@"Enter name of menu item"];
        [escPlus setHidden:YES];
        [bookmarkPopupButton setHidden:YES];
        [menuToSelect setHidden:NO];
        [profileLabel setHidden:YES];
    } else if (tag == KEY_ACTION_ESCAPE_SEQUENCE) {
        [valueToSend setHidden:NO];
        [[valueToSend cell] setPlaceholderString:@"characters to send"];
        [escPlus setHidden:NO];
        [escPlus setStringValue:@"Esc+"];
        [bookmarkPopupButton setHidden:YES];
        [profileLabel setHidden:YES];
        [menuToSelect setHidden:YES];
    } else if (tag == KEY_ACTION_SPLIT_VERTICALLY_WITH_PROFILE ||
               tag == KEY_ACTION_SPLIT_HORIZONTALLY_WITH_PROFILE ||
               tag == KEY_ACTION_NEW_TAB_WITH_PROFILE ||
               tag == KEY_ACTION_NEW_WINDOW_WITH_PROFILE) {
        [valueToSend setHidden:YES];
        [profileLabel setHidden:NO];
        [bookmarkPopupButton setHidden:NO];
        [escPlus setHidden:YES];
        [menuToSelect setHidden:YES];
    } else if (tag == KEY_ACTION_DO_NOT_REMAP_MODIFIERS ||
               tag == KEY_ACTION_REMAP_LOCALLY) {
        [valueToSend setHidden:YES];
        [valueToSend setStringValue:@""];
        [escPlus setHidden:NO];
        [escPlus setStringValue:@"Modifier remapping disabled: type the actual key combo you want to affect."];
        [bookmarkPopupButton setHidden:YES];
        [profileLabel setHidden:YES];
        [menuToSelect setHidden:YES];
    } else {
        [valueToSend setHidden:YES];
        [valueToSend setStringValue:@""];
        [escPlus setHidden:YES];
        [bookmarkPopupButton setHidden:YES];
        [profileLabel setHidden:YES];
        [menuToSelect setHidden:YES];
    }
}

- (void)copyAttributes:(BulkCopySettings)attributes fromBookmark:(NSString*)guid toBookmark:(NSString*)destGuid
{
    Profile* dest = [dataSource bookmarkWithGuid:destGuid];
    Profile* src = [[ProfileModel sharedInstance] bookmarkWithGuid:guid];
    NSMutableDictionary* newDict = [[[NSMutableDictionary alloc] initWithDictionary:dest] autorelease];
    NSString** keys = NULL;
    NSString* colorsKeys[] = {
        KEY_FOREGROUND_COLOR,
        KEY_BACKGROUND_COLOR,
        KEY_BOLD_COLOR,
        KEY_SELECTION_COLOR,
        KEY_SELECTED_TEXT_COLOR,
        KEY_CURSOR_COLOR,
        KEY_CURSOR_TEXT_COLOR,
        KEY_ANSI_0_COLOR,
        KEY_ANSI_1_COLOR,
        KEY_ANSI_2_COLOR,
        KEY_ANSI_3_COLOR,
        KEY_ANSI_4_COLOR,
        KEY_ANSI_5_COLOR,
        KEY_ANSI_6_COLOR,
        KEY_ANSI_7_COLOR,
        KEY_ANSI_8_COLOR,
        KEY_ANSI_9_COLOR,
        KEY_ANSI_10_COLOR,
        KEY_ANSI_11_COLOR,
        KEY_ANSI_12_COLOR,
        KEY_ANSI_13_COLOR,
        KEY_ANSI_14_COLOR,
        KEY_ANSI_15_COLOR,
        KEY_SMART_CURSOR_COLOR,
        KEY_MINIMUM_CONTRAST,
        nil
    };
    NSString* displayKeys[] = {
        KEY_NORMAL_FONT,
        KEY_NON_ASCII_FONT,
        KEY_HORIZONTAL_SPACING,
        KEY_VERTICAL_SPACING,
        KEY_BLINKING_CURSOR,
        KEY_BLINK_ALLOWED,
        KEY_CURSOR_TYPE,
        KEY_USE_BOLD_FONT,
        KEY_USE_BRIGHT_BOLD,
        KEY_USE_ITALIC_FONT,
        KEY_ASCII_ANTI_ALIASED,
        KEY_NONASCII_ANTI_ALIASED,
        KEY_ANTI_ALIASING,
        KEY_AMBIGUOUS_DOUBLE_WIDTH,
        nil
    };
    NSString* windowKeys[] = {
        KEY_ROWS,
        KEY_COLUMNS,
        KEY_WINDOW_TYPE,
        KEY_SCREEN,
        KEY_SPACE,
        KEY_TRANSPARENCY,
        KEY_BLEND,
        KEY_BLUR_RADIUS,
        KEY_BLUR,
        KEY_BACKGROUND_IMAGE_LOCATION,
        KEY_BACKGROUND_IMAGE_TILED,
        KEY_SYNC_TITLE,
        KEY_DISABLE_WINDOW_RESIZING,
        KEY_PREVENT_TAB,
        KEY_HIDE_AFTER_OPENING,
        nil
    };
    NSString* terminalKeys[] = {
        KEY_SILENCE_BELL,
        KEY_VISUAL_BELL,
        KEY_FLASHING_BELL,
        KEY_XTERM_MOUSE_REPORTING,
        KEY_DISABLE_SMCUP_RMCUP,
        KEY_ALLOW_TITLE_REPORTING,
        KEY_DISABLE_PRINTING,
        KEY_CHARACTER_ENCODING,
        KEY_SCROLLBACK_LINES,
        KEY_SCROLLBACK_WITH_STATUS_BAR,
        KEY_SCROLLBACK_IN_ALTERNATE_SCREEN,
        KEY_UNLIMITED_SCROLLBACK,
        KEY_TERMINAL_TYPE,
        KEY_USE_CANONICAL_PARSER,
        nil
    };
    NSString *sessionKeys[] = {
        KEY_CLOSE_SESSIONS_ON_END,
        KEY_BOOKMARK_GROWL_NOTIFICATIONS,
        KEY_SET_LOCALE_VARS,
        KEY_AUTOLOG,
        KEY_LOGDIR,
        KEY_SEND_CODE_WHEN_IDLE,
        KEY_IDLE_CODE,
    };
    
    NSString* keyboardKeys[] = {
        KEY_KEYBOARD_MAP,
        KEY_OPTION_KEY_SENDS,
        nil
    };
    NSString *advancedKeys[] = {
        KEY_TRIGGERS,
        KEY_SMART_SELECTION_RULES,
        nil
    };
    switch (attributes) {
        case BulkCopyColors:
            keys = colorsKeys;
            break;
        case BulkCopyDisplay:
            keys = displayKeys;
            break;
        case BulkCopyWindow:
            keys = windowKeys;
            break;
        case BulkCopyTerminal:
            keys = terminalKeys;
            break;
        case BulkCopyKeyboard:
            keys = keyboardKeys;
            break;
        case BulkCopySession:
            keys = sessionKeys;
            break;
        case BulkCopyAdvanced:
            keys = advancedKeys;
            break;
        default:
            NSLog(@"Unexpected copy attribute %d", (int)attributes);
            return;
    }
    
    for (int i = 0; keys[i]; ++i) {
        id srcValue = [src objectForKey:keys[i]];
        if (srcValue) {
            [newDict setObject:srcValue forKey:keys[i]];
        } else {
            [newDict removeObjectForKey:keys[i]];
        }
    }
    
    [dataSource setBookmark:newDict withGuid:[dest objectForKey:KEY_GUID]];
}

#pragma mark - Hotkey Window

- (NSTextField*)shortcutKeyTextField
{
    return keyPress;
}

- (void)shortcutKeyDown:(NSEvent*)event
{
    unsigned int keyMods;
    unsigned short keyCode;
    NSString *unmodkeystr;
    
    keyMods = [event modifierFlags];
    unmodkeystr = [event charactersIgnoringModifiers];
    keyCode = [unmodkeystr length] > 0 ? [unmodkeystr characterAtIndex:0] : 0;
    
    // turn off all the other modifier bits we don't care about
    unsigned int theModifiers = keyMods &
    (NSAlternateKeyMask | NSControlKeyMask | NSShiftKeyMask |
     NSCommandKeyMask | NSNumericPadKeyMask);
    
    // on some keyboards, arrow keys have NSNumericPadKeyMask bit set; manually set it for keyboards that don't
    if (keyCode >= NSUpArrowFunctionKey &&
        keyCode <= NSRightArrowFunctionKey) {
        theModifiers |= NSNumericPadKeyMask;
    }
    if (keyString) {
        [keyString release];
    }
    keyString = [[NSString stringWithFormat:@"0x%x-0x%x", keyCode,
                  theModifiers] retain];
    
    [keyPress setStringValue:[iTermKeyBindingMgr formatKeyCombination:keyString]];
}

- (void)_generateHotkeyWindowProfile
{
    NSMutableDictionary* dict = [NSMutableDictionary dictionaryWithDictionary:[[ProfileModel sharedInstance] defaultBookmark]];
    [dict setObject:[NSNumber numberWithInt:WINDOW_TYPE_TOP] forKey:KEY_WINDOW_TYPE];
    [dict setObject:[NSNumber numberWithInt:25] forKey:KEY_ROWS];
    [dict setObject:[NSNumber numberWithFloat:0.3] forKey:KEY_TRANSPARENCY];
    [dict setObject:[NSNumber numberWithFloat:0.5] forKey:KEY_BLEND];
    [dict setObject:[NSNumber numberWithFloat:2.0] forKey:KEY_BLUR_RADIUS];
    [dict setObject:[NSNumber numberWithBool:YES] forKey:KEY_BLUR];
    [dict setObject:[NSNumber numberWithInt:-1] forKey:KEY_SCREEN];
    [dict setObject:[NSNumber numberWithInt:-1] forKey:KEY_SPACE];
    [dict setObject:@"" forKey:KEY_SHORTCUT];
    [dict setObject:kHotkeyWindowGeneratedProfileNameKey forKey:KEY_NAME];
    [dict removeObjectForKey:KEY_TAGS];
    [dict setObject:@"No" forKey:KEY_DEFAULT_BOOKMARK];
    [dict setObject:[ProfileModel freshGuid] forKey:KEY_GUID];
    [[ProfileModel sharedInstance] addBookmark:dict];
}

- (void)disableHotkey
{
    [hotkey setState:NSOffState];
    BOOL oldDefaultHotkey = defaultHotkey;
    defaultHotkey = NO;
    if (defaultHotkey != oldDefaultHotkey) {
        [[iTermController sharedInstance] unregisterHotkey];
    }
    [self savePreferences];
}

- (void)_populateHotKeyBookmarksMenu
{
    if (!hotkeyBookmark) {
        return;
    }
    [PreferencePanel populatePopUpButtonWithBookmarks:hotkeyBookmark
                                         selectedGuid:defaultHotKeyBookmarkGuid];
}

// Set the local copy of the hotkey, update the pref panel, and register it after a delay.
- (void)setHotKeyChar:(unsigned short)keyChar code:(unsigned int)keyCode mods:(unsigned int)keyMods
{
    defaultHotkeyChar = keyChar;
    defaultHotkeyCode = keyCode;
    defaultHotkeyModifiers = keyMods;
    [[[PreferencePanel sharedInstance] window] makeFirstResponder:[[PreferencePanel sharedInstance] window]];
    [hotkeyField setStringValue:[iTermKeyBindingMgr formatKeyCombination:[NSString stringWithFormat:@"0x%x-0x%x", keyChar, keyMods]]];
    [self performSelector:@selector(setHotKey) withObject:self afterDelay:0.01];
}

- (void)sanityCheckHotKey
{
    if (!defaultHotkeyChar) {
        [self setHotKeyChar:' ' code:kVK_Space mods:NSAlternateKeyMask];
    } else {
        [self setHotKeyChar:defaultHotkeyChar code:defaultHotkeyCode mods:defaultHotkeyModifiers];
    }
}

- (void)hotkeyKeyDown:(NSEvent*)event
{
    unsigned int keyMods;
    NSString *unmodkeystr;
    
    keyMods = [event modifierFlags];
    unmodkeystr = [event charactersIgnoringModifiers];
    unsigned short keyChar = [unmodkeystr length] > 0 ? [unmodkeystr characterAtIndex:0] : 0;
    unsigned int keyCode = [event keyCode];
    
    [self setHotKeyChar:keyChar code:keyCode mods:keyMods];
}

- (void)setHotKey
{
    [[iTermController sharedInstance] registerHotkey:defaultHotkeyCode modifiers:defaultHotkeyModifiers];
}

#pragma mark - Accessors

- (float)fsTabDelay
{
    return defaultFsTabDelay;
}

- (BOOL)trimTrailingWhitespace
{
    NSNumber *n = [[NSUserDefaults standardUserDefaults] objectForKey:@"TrimWhitespaceOnCopy"];
    if (n) {
        return [n boolValue];
    } else {
        return YES;
    }
}

- (BOOL)advancedFontRendering
{
    return defaultAdvancedFontRendering;
}

- (float)strokeThickness
{
    return defaultStrokeThickness;
}

- (float)legacyMinimumContrast
{
    return [prefs objectForKey:@"MinimumContrast"] ? [[prefs objectForKey:@"MinimumContrast"] floatValue] : 0;;
}

- (BOOL)allowClipboardAccess
{
    return defaultAllowClipboardAccess;
}

- (void) setAllowClipboardAccess:(BOOL)flag
{
    defaultAllowClipboardAccess = flag;
}

- (BOOL)copySelection
{
    return defaultCopySelection;
}

- (BOOL)copyLastNewline
{
    return defaultCopyLastNewline;
}

- (void) setCopySelection:(BOOL)flag
{
    defaultCopySelection = flag;
}

- (BOOL)legacyPasteFromClipboard
{
    return defaultPasteFromClipboard;
}

- (BOOL)pasteFromClipboard
{
    return defaultPasteFromClipboard;
}

- (BOOL)legacyThreeFingerEmulatesMiddle
{
    return defaultThreeFingerEmulatesMiddle;
}

- (BOOL)threeFingerEmulatesMiddle
{
    return defaultThreeFingerEmulatesMiddle;
}

- (void)setPasteFromClipboard:(BOOL)flag
{
    defaultPasteFromClipboard = flag;
}

- (BOOL)hideTab
{
    return defaultHideTab;
}

- (void)setTabViewType:(NSTabViewType)type
{
    defaultTabViewType = type;
}

- (NSTabViewType)tabViewType
{
    return defaultTabViewType;
}

- (int)windowStyle
{
    return defaultWindowStyle;
}

- (int)openTmuxWindowsIn
{
    return defaultOpenTmuxWindowsIn;
}

- (BOOL)autoHideTmuxClientSession
{
    return defaultAutoHideTmuxClientSession;
}

- (int)tmuxDashboardLimit
{
    return defaultTmuxDashboardLimit;
}

- (BOOL)promptOnQuit
{
    return defaultPromptOnQuit;
}

- (BOOL)onlyWhenMoreTabs
{
    return defaultOnlyWhenMoreTabs;
}

- (BOOL)focusFollowsMouse
{
    return defaultFocusFollowsMouse;
}

- (BOOL)tripleClickSelectsFullLines
{
    return defaultTripleClickSelectsFullLines;
}

- (BOOL)enableBonjour
{
    return defaultEnableBonjour;
}

- (BOOL)enableGrowl
{
    for (Profile* bookmark in [[ProfileModel sharedInstance] bookmarks]) {
        if ([[bookmark objectForKey:KEY_BOOKMARK_GROWL_NOTIFICATIONS] boolValue]) {
            return YES;
        }
    }
    for (Profile* bookmark in [[ProfileModel sessionsInstance] bookmarks]) {
        if ([[bookmark objectForKey:KEY_BOOKMARK_GROWL_NOTIFICATIONS] boolValue]) {
            return YES;
        }
    }
    return NO;
}

- (BOOL)cmdSelection
{
    return defaultCmdSelection;
}

- (BOOL)optionClickMovesCursor
{
    return defaultOptionClickMovesCursor;
}

- (BOOL)passOnControlLeftClick
{
    return defaultPassOnControlLeftClick;
}

- (BOOL)maxVertically
{
    return defaultMaxVertically;
}

- (BOOL)closingHotkeySwitchesSpaces
{
    return defaultClosingHotkeySwitchesSpaces;
}

- (BOOL)useCompactLabel
{
    return defaultUseCompactLabel;
}

- (BOOL)hideActivityIndicator
{
    return defaultHideActivityIndicator;
}

- (BOOL)highlightTabLabels
{
    return defaultHighlightTabLabels;
}

- (BOOL)hideMenuBarInFullscreen
{
    return defaultHideMenuBarInFullscreen;
}

- (BOOL)openBookmark
{
    return defaultOpenBookmark;
}

- (NSString *)wordChars
{
    if ([defaultWordChars length] <= 0) {
        return @"";
    }
    return defaultWordChars;
}

- (ITermCursorType)legacyCursorType
{
    return [prefs objectForKey:@"CursorType"] ? [prefs integerForKey:@"CursorType"] : CURSOR_BOX;
}

- (BOOL)hideScrollbar
{
    return defaultHideScrollbar;
}

- (BOOL)showPaneTitles
{
    return defaultShowPaneTitles;
}

- (BOOL)disableFullscreenTransparency
{
    return defaultDisableFullscreenTransparency;
}

- (BOOL)smartPlacement
{
    return defaultSmartPlacement;
}

- (BOOL)adjustWindowForFontSizeChange
{
    return defaultAdjustWindowForFontSizeChange;
}

- (BOOL)windowNumber
{
    return defaultWindowNumber;
}

- (BOOL)jobName
{
    return defaultJobName;
}

- (BOOL)showBookmarkName
{
    return defaultShowBookmarkName;
}

- (BOOL)instantReplay
{
    return YES;
}

- (BOOL)savePasteHistory
{
    return defaultSavePasteHistory;
}

- (int)control
{
    return defaultControl;
}

- (int)leftOption
{
    return defaultLeftOption;
}

- (int)rightOption
{
    return defaultRightOption;
}

- (int)leftCommand
{
    return defaultLeftCommand;
}

- (int)rightCommand
{
    return defaultRightCommand;
}

- (BOOL)isAnyModifierRemapped
{
    return ([self control] != MOD_TAG_CONTROL ||
            [self leftOption] != MOD_TAG_LEFT_OPTION ||
            [self rightOption] != MOD_TAG_RIGHT_OPTION ||
            [self leftCommand] != MOD_TAG_LEFT_COMMAND ||
            [self rightCommand] != MOD_TAG_RIGHT_COMMAND);
}

- (int)switchTabModifier
{
    return defaultSwitchTabModifier;
}

- (int)switchWindowModifier
{
    return defaultSwitchWindowModifier;
}

- (BOOL)openArrangementAtStartup
{
    return defaultOpenArrangementAtStartup;
}

- (int)irMemory
{
    return defaultIrMemory;
}

- (BOOL)hotkey
{
    return defaultHotkey;
}

- (short)hotkeyChar
{
    return defaultHotkeyChar;
}

- (int)hotkeyCode
{
    return defaultHotkeyCode;
}

- (int)hotkeyModifiers
{
    return defaultHotkeyModifiers;
}

- (NSTextField*)hotkeyField
{
    return hotkeyField;
}

- (BOOL)dimInactiveSplitPanes
{
    return defaultDimInactiveSplitPanes;
}

- (BOOL)dimBackgroundWindows
{
    return defaultDimBackgroundWindows;
}

- (BOOL)animateDimming
{
    return defaultAnimateDimming;
}

- (BOOL)dimOnlyText
{
    return defaultDimOnlyText;
}

- (float)dimmingAmount
{
    return defaultDimmingAmount;
}

- (BOOL)showWindowBorder
{
    return defaultShowWindowBorder;
}

- (BOOL)lionStyleFullscreen
{
    if (IsLionOrLater()) {
        return defaultLionStyleFullscreen;
    } else {
        return NO;
    }
}

- (BOOL)checkTestRelease
{
    return defaultCheckTestRelease;
}

// Smart cursor color used to be a global value. This provides the default when
// migrating.
- (BOOL)legacySmartCursorColor
{
    return [prefs objectForKey:@"ColorInvertedCursor"]?[[prefs objectForKey:@"ColorInvertedCursor"] boolValue]: YES;
}

- (BOOL)quitWhenAllWindowsClosed
{
    return defaultQuitWhenAllWindowsClosed;
}

// The following are preferences with no UI, but accessible via "defaults read/write"
// examples:
//  defaults write net.sourceforge.iTerm UseUnevenTabs -bool true
//  defaults write net.sourceforge.iTerm MinTabWidth -int 100
//  defaults write net.sourceforge.iTerm MinCompactTabWidth -int 120
//  defaults write net.sourceforge.iTerm OptimumTabWidth -int 100

- (BOOL)useUnevenTabs
{
    assert(prefs);
    return [prefs objectForKey:@"UseUnevenTabs"] ? [[prefs objectForKey:@"UseUnevenTabs"] boolValue] : NO;
}

- (int) minTabWidth
{
    assert(prefs);
    return [prefs objectForKey:@"MinTabWidth"] ? [[prefs objectForKey:@"MinTabWidth"] intValue] : 75;
}

- (int) minCompactTabWidth
{
    assert(prefs);
    return [prefs objectForKey:@"MinCompactTabWidth"] ? [[prefs objectForKey:@"MinCompactTabWidth"] intValue] : 60;
}

- (int) optimumTabWidth
{
    assert(prefs);
    return [prefs objectForKey:@"OptimumTabWidth"] ? [[prefs objectForKey:@"OptimumTabWidth"] intValue] : 175;
}

- (float) hotkeyTermAnimationDuration
{
    assert(prefs);
    return [prefs objectForKey:@"HotkeyTermAnimationDuration"] ? [[prefs objectForKey:@"HotkeyTermAnimationDuration"] floatValue] : 0.25;
}

- (NSString *) searchCommand
{
    assert(prefs);
    return [prefs objectForKey:@"SearchCommand"] ? [prefs objectForKey:@"SearchCommand"] : @"http://google.com/search?q=%@";
}

- (BOOL)hotkeyTogglesWindow
{
    return defaultHotkeyTogglesWindow;
}

- (BOOL)dockIconTogglesWindow
{
    assert(prefs);
    return [prefs boolForKey:@"dockIconTogglesWindow"];
}


#pragma mark - URL Handler

- (Profile *)handlerBookmarkForURL:(NSString *)url
{
    NSString* handlerId = (NSString*) LSCopyDefaultHandlerForURLScheme((CFStringRef) url);
    if ([handlerId isEqualToString:@"com.googlecode.iterm2"] ||
        [handlerId isEqualToString:@"net.sourceforge.iterm"]) {
        CFRelease(handlerId);
        NSString* guid = [urlHandlersByGuid objectForKey:url];
        if (!guid) {
            return nil;
        }
        int theIndex = [dataSource indexOfProfileWithGuid:guid];
        if (theIndex < 0) {
            return nil;
        }
        return [dataSource profileAtIndex:theIndex];
    } else {
        if (handlerId) {
            CFRelease(handlerId);
        }
        return nil;
    }
}

- (void)_populateBookmarkUrlSchemesFromDict:(Profile*)dict
{
    if ([[[bookmarkUrlSchemes menu] itemArray] count] == 0) {
        NSArray* urlArray = [[NSBundle mainBundle] objectForInfoDictionaryKey:@"CFBundleURLTypes"];
        for (int i=0; i<[urlArray count]; i++) {
            [bookmarkUrlSchemes addItemWithTitle:[[[urlArray objectAtIndex:i] objectForKey: @"CFBundleURLSchemes"] objectAtIndex:0]];
        }
        [bookmarkUrlSchemes setTitle:@"Select URL Schemes…"];
    }
    
    NSString* guid = [dict objectForKey:KEY_GUID];
    [[bookmarkUrlSchemes menu] setAutoenablesItems:YES];
    [[bookmarkUrlSchemes menu] setDelegate:self];
    for (NSMenuItem* item in [[bookmarkUrlSchemes menu] itemArray]) {
        Profile* handler = [self handlerBookmarkForURL:[item title]];
        if (handler && [[handler objectForKey:KEY_GUID] isEqualToString:guid]) {
            [item setState:NSOnState];
        } else {
            [item setState:NSOffState];
        }
    }
}

- (void)disconnectHandlerForScheme:(NSString*)scheme
{
    [urlHandlersByGuid removeObjectForKey:scheme];
}

#pragma mark - NSTableViewDataSource

- (int)numberOfRowsInTableView: (NSTableView *)aTableView
{
    if (aTableView == keyMappings) {
        NSString* guid = [bookmarksTableView selectedGuid];
        if (!guid) {
            return 0;
        }
        Profile* bookmark = [dataSource bookmarkWithGuid:guid];
        NSAssert(bookmark, @"Null node");
        return [iTermKeyBindingMgr numberOfMappingsForBookmark:bookmark];
    } else if (aTableView == globalKeyMappings) {
        return [[iTermKeyBindingMgr globalKeyMap] count];
    } else if (aTableView == jobsTable_) {
        NSString* guid = [bookmarksTableView selectedGuid];
        if (!guid) {
            return 0;
        }
        Profile* bookmark = [dataSource bookmarkWithGuid:guid];
        NSArray *jobNames = [bookmark objectForKey:KEY_JOBS];
        return [jobNames count];
    }
    // We can only get here while loading the nib (on some machines, this function is called
    // before the IBOutlets are populated).
    return 0;
}


- (void)tableView:(NSTableView *)aTableView
   setObjectValue:(id)anObject
   forTableColumn:(NSTableColumn *)aTableColumn
              row:(NSInteger)rowIndex
{
    if (aTableView == jobsTable_) {
        NSString* guid = [bookmarksTableView selectedGuid];
        Profile* bookmark = [dataSource bookmarkWithGuid:guid];
        NSMutableArray *jobs = [NSMutableArray arrayWithArray:[bookmark objectForKey:KEY_JOBS]];
        [jobs replaceObjectAtIndex:rowIndex withObject:anObject];
        [dataSource setObject:jobs forKey:KEY_JOBS inBookmark:bookmark];
    }
    [self bookmarkSettingChanged:nil];
}

- (id)tableView:(NSTableView *)aTableView objectValueForTableColumn:(NSTableColumn *)aTableColumn row:(int)rowIndex
{
    if (aTableView == keyMappings) {
        NSString* guid = [bookmarksTableView selectedGuid];
        NSAssert(guid, @"Null guid unexpected here");
        Profile* bookmark = [dataSource bookmarkWithGuid:guid];
        NSAssert(bookmark, @"Can't find node");

        if (aTableColumn == keyCombinationColumn) {
            return [iTermKeyBindingMgr formatKeyCombination:[iTermKeyBindingMgr shortcutAtIndex:rowIndex forBookmark:bookmark]];
        } else if (aTableColumn == actionColumn) {
            return [iTermKeyBindingMgr formatAction:[iTermKeyBindingMgr mappingAtIndex:rowIndex forBookmark:bookmark]];
        }
    } else if (aTableView == globalKeyMappings) {
        if (aTableColumn == globalKeyCombinationColumn) {
            return [iTermKeyBindingMgr formatKeyCombination:[iTermKeyBindingMgr globalShortcutAtIndex:rowIndex]];
        } else if (aTableColumn == globalActionColumn) {
            return [iTermKeyBindingMgr formatAction:[iTermKeyBindingMgr globalMappingAtIndex:rowIndex]];
        }
    } else if (aTableView == jobsTable_) {
        NSString* guid = [bookmarksTableView selectedGuid];
        Profile* bookmark = [dataSource bookmarkWithGuid:guid];
        return [[bookmark objectForKey:KEY_JOBS] objectAtIndex:rowIndex];
    }
    // Shouldn't get here but must return something to avoid a warning.
    return nil;
}

#pragma mark - Update view contents

- (void)run
{
    // load nib if we haven't already
    if ([self window] == nil) {
        [self initWithWindowNibName:@"PreferencePanel"];
    }
    
    [[self window] setDelegate: self]; // also forces window to load
    
    [wordChars setDelegate: self];
    
    [windowStyle selectItemAtIndex: defaultWindowStyle];
    [openTmuxWindows selectItemAtIndex: defaultOpenTmuxWindowsIn];
    [autoHideTmuxClientSession setState:defaultAutoHideTmuxClientSession?NSOnState:NSOffState];
    [tabPosition selectItemAtIndex: defaultTabViewType];
    [allowClipboardAccessFromTerminal setState:defaultAllowClipboardAccess?NSOnState:NSOffState];
    [selectionCopiesText setState:defaultCopySelection?NSOnState:NSOffState];
    [copyLastNewline setState:defaultCopyLastNewline ? NSOnState : NSOffState];
    [middleButtonPastesFromClipboard setState:defaultPasteFromClipboard?NSOnState:NSOffState];
    [threeFingerEmulatesMiddle setState:defaultThreeFingerEmulatesMiddle ? NSOnState : NSOffState];
    [hideTab setState:defaultHideTab?NSOnState:NSOffState];
    [promptOnQuit setState:defaultPromptOnQuit?NSOnState:NSOffState];
    [onlyWhenMoreTabs setState:defaultOnlyWhenMoreTabs?NSOnState:NSOffState];
    [focusFollowsMouse setState: defaultFocusFollowsMouse?NSOnState:NSOffState];
    [tripleClickSelectsFullLines setState:defaultTripleClickSelectsFullLines?NSOnState:NSOffState];
    [hotkeyTogglesWindow setState: defaultHotkeyTogglesWindow?NSOnState:NSOffState];
    [self _populateHotKeyBookmarksMenu];
    [enableBonjour setState: defaultEnableBonjour?NSOnState:NSOffState];
    [cmdSelection setState: defaultCmdSelection?NSOnState:NSOffState];
    [optionClickMovesCursor setState: defaultOptionClickMovesCursor?NSOnState:NSOffState];
    [controlLeftClickActsLikeRightClick setState: defaultPassOnControlLeftClick?NSOffState:NSOnState];
    [maxVertically setState: defaultMaxVertically?NSOnState:NSOffState];
    [closingHotkeySwitchesSpaces setState:defaultClosingHotkeySwitchesSpaces?NSOnState:NSOffState];
    [useCompactLabel setState: defaultUseCompactLabel?NSOnState:NSOffState];
    [hideActivityIndicator setState:defaultHideActivityIndicator?NSOnState:NSOffState];
    [highlightTabLabels setState: defaultHighlightTabLabels?NSOnState:NSOffState];
    [hideMenuBarInFullscreen setState:defaultHideMenuBarInFullscreen ? NSOnState:NSOffState];
    [advancedFontRendering setState: defaultAdvancedFontRendering?NSOnState:NSOffState];
    [strokeThickness setEnabled:defaultAdvancedFontRendering];
    [strokeThicknessLabel setTextColor:defaultAdvancedFontRendering ? [NSColor blackColor] : [NSColor disabledControlTextColor]];
    [strokeThicknessMinLabel setTextColor:defaultAdvancedFontRendering ? [NSColor blackColor] : [NSColor disabledControlTextColor]];
    [strokeThicknessMaxLabel setTextColor:defaultAdvancedFontRendering ? [NSColor blackColor] : [NSColor disabledControlTextColor]];
    [strokeThickness setFloatValue:defaultStrokeThickness];
    [fsTabDelay setFloatValue:defaultFsTabDelay];
    
    [openBookmark setState: defaultOpenBookmark?NSOnState:NSOffState];
    [wordChars setStringValue: ([defaultWordChars length] > 0)?defaultWordChars:@""];
    [tmuxDashboardLimit setIntValue:defaultTmuxDashboardLimit];
    [quitWhenAllWindowsClosed setState: defaultQuitWhenAllWindowsClosed?NSOnState:NSOffState];
    [checkUpdate setState: defaultCheckUpdate?NSOnState:NSOffState];
    [hideScrollbar setState: defaultHideScrollbar?NSOnState:NSOffState];
    [showPaneTitles setState:defaultShowPaneTitles?NSOnState:NSOffState];
    [disableFullscreenTransparency setState:defaultDisableFullscreenTransparency ? NSOnState : NSOffState];
    [smartPlacement setState: defaultSmartPlacement?NSOnState:NSOffState];
    [adjustWindowForFontSizeChange setState: defaultAdjustWindowForFontSizeChange?NSOnState:NSOffState];
    [windowNumber setState: defaultWindowNumber?NSOnState:NSOffState];
    [jobName setState: defaultJobName?NSOnState:NSOffState];
    [showBookmarkName setState: defaultShowBookmarkName?NSOnState:NSOffState];
    [savePasteHistory setState: defaultSavePasteHistory?NSOnState:NSOffState];
    [openArrangementAtStartup setState:defaultOpenArrangementAtStartup ? NSOnState : NSOffState];
    [openArrangementAtStartup setEnabled:[WindowArrangements count] > 0];
    if ([WindowArrangements count] == 0) {
        [openArrangementAtStartup setState:NO];
    }
    [hotkey setState: defaultHotkey?NSOnState:NSOffState];
    if (defaultHotkeyCode || defaultHotkeyChar) {
        [hotkeyField setStringValue:[iTermKeyBindingMgr formatKeyCombination:[NSString stringWithFormat:@"0x%x-0x%x", defaultHotkeyChar, defaultHotkeyModifiers]]];
    } else {
        [hotkeyField setStringValue:@""];
    }
    [hotkeyField setEnabled:defaultHotkey];
    [hotkeyLabel setTextColor:defaultHotkey ? [NSColor blackColor] : [NSColor disabledControlTextColor]];
    [hotkeyTogglesWindow setEnabled:defaultHotkey];
    [hotkeyBookmark setEnabled:(defaultHotkey && defaultHotkeyTogglesWindow)];
    
    [irMemory setIntValue:defaultIrMemory];
    [checkTestRelease setState:defaultCheckTestRelease?NSOnState:NSOffState];
    [dimInactiveSplitPanes setState:defaultDimInactiveSplitPanes?NSOnState:NSOffState];
    [animateDimming setState:defaultAnimateDimming?NSOnState:NSOffState];
    [dimBackgroundWindows setState:defaultDimBackgroundWindows?NSOnState:NSOffState];
    [dimOnlyText setState:defaultDimOnlyText?NSOnState:NSOffState];
    [dimmingAmount setFloatValue:defaultDimmingAmount];
    [showWindowBorder setState:defaultShowWindowBorder?NSOnState:NSOffState];
    [lionStyleFullscreen setState:defaultLionStyleFullscreen?NSOnState:NSOffState];
    [loadPrefsFromCustomFolder setState:defaultLoadPrefsFromCustomFolder?NSOnState:NSOffState];
    [prefsCustomFolder setStringValue:defaultPrefsCustomFolder ? defaultPrefsCustomFolder : @""];
    
    [self showWindow: self];
    [[self window] setLevel:NSNormalWindowLevel];
    NSString* guid = [bookmarksTableView selectedGuid];
    [bookmarksTableView reloadData];
    if ([[bookmarksTableView selectedGuids] count] == 1) {
        Profile* dict = [dataSource bookmarkWithGuid:guid];
        [bookmarksSettingsTabViewParent setHidden:NO];
        [bookmarksPopup setEnabled:NO];
        [self updateBookmarkFields:dict];
    } else {
        [bookmarksPopup setEnabled:YES];
        [bookmarksSettingsTabViewParent setHidden:YES];
        if ([[bookmarksTableView selectedGuids] count] == 0) {
            [removeBookmarkButton setEnabled:NO];
        } else {
            [removeBookmarkButton setEnabled:[[bookmarksTableView selectedGuids] count] < [[bookmarksTableView dataSource] numberOfBookmarks]];
        }
        [self updateBookmarkFields:nil];
    }
    
    if (![bookmarksTableView selectedGuid] && [bookmarksTableView numberOfRows]) {
        [bookmarksTableView selectRowIndex:0];
    }
    
    [controlButton selectItemWithTag:defaultControl];
    [leftOptionButton selectItemWithTag:defaultLeftOption];
    [rightOptionButton selectItemWithTag:defaultRightOption];
    [leftCommandButton selectItemWithTag:defaultLeftCommand];
    [rightCommandButton selectItemWithTag:defaultRightCommand];
    
    [switchTabModifierButton selectItemWithTag:defaultSwitchTabModifier];
    [switchWindowModifierButton selectItemWithTag:defaultSwitchWindowModifier];
    
    int rowIndex = [globalKeyMappings selectedRow];
    if (rowIndex >= 0) {
        [globalRemoveMappingButton setEnabled:YES];
    } else {
        [globalRemoveMappingButton setEnabled:NO];
    }
    [globalKeyMappings reloadData];
    
    // Show the window.
    [[self window] makeKeyAndOrderFront:self];
}

- (void)setScreens
{
    int selectedTag = [screenButton selectedTag];
    [screenButton removeAllItems];
    int i = 0;
    [screenButton addItemWithTitle:@"No Preference"];
    [[screenButton lastItem] setTag:-1];
    for (NSScreen* screen in [NSScreen screens]) {
        if (i == 0) {
            [screenButton addItemWithTitle:[NSString stringWithFormat:@"Main Screen"]];
        } else {
            [screenButton addItemWithTitle:[NSString stringWithFormat:@"Screen %d", i+1]];
        }
        [[screenButton lastItem] setTag:i];
        i++;
    }
    if (selectedTag >= 0 && selectedTag < i) {
        [screenButton selectItemWithTag:selectedTag];
    } else {
        [screenButton selectItemWithTag:-1];
    }
    if ([windowTypeButton selectedTag] == WINDOW_TYPE_NORMAL) {
        [screenButton setEnabled:NO];
        [screenLabel setTextColor:[NSColor disabledControlTextColor]];
        [screenButton selectItemWithTag:-1];
    } else if (!oneBookmarkMode) {
        [screenButton setEnabled:YES];
        [screenLabel setTextColor:[NSColor blackColor]];
    }
}

- (void)_updateFontsDisplay
{
    // load the fonts
    NSString *fontName;
    if (normalFont != nil) {
        fontName = [NSString stringWithFormat: @"%gpt %@", [normalFont pointSize], [normalFont displayName]];
    } else {
        fontName = @"Unknown Font";
    }
    [normalFontField setStringValue: fontName];
    
    if (nonAsciiFont != nil) {
        fontName = [NSString stringWithFormat: @"%gpt %@", [nonAsciiFont pointSize], [nonAsciiFont displayName]];
    } else {
        fontName = @"Unknown Font";
    }
    [nonAsciiFontField setStringValue: fontName];
}

- (void)underlyingBookmarkDidChange
{
    NSString* guid = [bookmarksTableView selectedGuid];
    if (guid) {
        Profile* bookmark = [dataSource bookmarkWithGuid:guid];
        if (bookmark) {
            [self updateBookmarkFields:bookmark];
        }
    }
}

- (int)shortcutTagForKey:(NSString*)key
{
    const char* chars = [key UTF8String];
    if (!chars || !*chars) {
        return -1;
    }
    char c = *chars;
    if (c >= 'A' && c <= 'Z') {
        return c - 'A';
    }
    if (c >= '0' && c <= '9') {
        return 100 + c - '0';
    }
    // NSLog(@"Unexpected shortcut key: '%@'", key);
    return -1;
}

- (NSString*)shortcutKeyForTag:(int)tag
{
    if (tag == -1) {
        return @"";
    }
    if (tag >= 0 && tag <= 25) {
        return [NSString stringWithFormat:@"%c", 'A' + tag];
    }
    if (tag >= 100 && tag <= 109) {
        return [NSString stringWithFormat:@"%c", '0' + tag - 100];
    }
    return @"";
}

- (void)updateShortcutTitles
{
    // Reset titles of all shortcuts.
    for (int i = 0; i < [bookmarkShortcutKey numberOfItems]; ++i) {
        NSMenuItem* item = [bookmarkShortcutKey itemAtIndex:i];
        [item setTitle:[self shortcutKeyForTag:[item tag]]];
    }
    
    // Add bookmark names to shortcuts that are bound.
    for (int i = 0; i < [dataSource numberOfBookmarks]; ++i) {
        Profile* temp = [dataSource profileAtIndex:i];
        NSString* existingShortcut = [temp objectForKey:KEY_SHORTCUT];
        const int tag = [self shortcutTagForKey:existingShortcut];
        if (tag != -1) {
            //NSLog(@"Bookmark %@ has shortcut %@", [temp objectForKey:KEY_NAME], existingShortcut);
            const int theIndex = [bookmarkShortcutKey indexOfItemWithTag:tag];
            NSMenuItem* item = [bookmarkShortcutKey itemAtIndex:theIndex];
            NSString* newTitle = [NSString stringWithFormat:@"%@ (%@)", existingShortcut, [temp objectForKey:KEY_NAME]];
            [item setTitle:newTitle];
        }
    }
}

// Update the values in form fields to reflect the bookmark's state
- (void)updateBookmarkFields:(NSDictionary *)dict
{
    if ([dataSource numberOfBookmarks] < 2 || !dict) {
        [removeBookmarkButton setEnabled:NO];
    } else {
        [removeBookmarkButton setEnabled:[[bookmarksTableView selectedGuids] count] < [dataSource numberOfBookmarks]];
    }
    if (!dict) {
        [bookmarksSettingsTabViewParent setHidden:YES];
        [bookmarksPopup setEnabled:NO];
        return;
    } else {
        [bookmarksSettingsTabViewParent setHidden:NO];
        [bookmarksPopup setEnabled:YES];
    }

    NSString* name;
    NSString* shortcut;
    NSString* command;
    NSString* text;
    NSString* dir;
    NSString* customCommand;
    NSString* customDir;
    name = [dict objectForKey:KEY_NAME];
    shortcut = [dict objectForKey:KEY_SHORTCUT];
    command = [dict objectForKey:KEY_COMMAND];
    text = [dict objectForKey:KEY_INITIAL_TEXT];
    if (!text) {
        text = @"";
    }
    dir = [dict objectForKey:KEY_WORKING_DIRECTORY];
    customCommand = [dict objectForKey:KEY_CUSTOM_COMMAND];
    customDir = [dict objectForKey:KEY_CUSTOM_DIRECTORY];

    // General tab
    [bookmarkName setStringValue:name];
    [bookmarkShortcutKey selectItemWithTag:[self shortcutTagForKey:shortcut]];

    [self updateShortcutTitles];

    if ([customCommand isEqualToString:@"Yes"]) {
        [bookmarkCommandType selectCellWithTag:0];
    } else {
        [bookmarkCommandType selectCellWithTag:1];
    }
    [bookmarkCommand setStringValue:command];
    [initialText setStringValue:text];

    BOOL enabledAdvancedEdit = NO;
    if ([customDir isEqualToString:@"Yes"]) {
        [bookmarkDirectoryType selectCellWithTag:0];
    } else if ([customDir isEqualToString:@"Recycle"]) {
        [bookmarkDirectoryType selectCellWithTag:2];
    } else if ([customDir isEqualToString:@"Advanced"]) {
        [bookmarkDirectoryType selectCellWithTag:3];
        enabledAdvancedEdit = YES;
    } else {
        [bookmarkDirectoryType selectCellWithTag:1];
    }
    [editAdvancedConfigButton setEnabled:enabledAdvancedEdit];

    [bookmarkDirectory setStringValue:dir];
    [self _populateBookmarkUrlSchemesFromDict:dict];

    // Colors tab
    [ansi0Color setColor:[ITAddressBookMgr decodeColor:[dict objectForKey:KEY_ANSI_0_COLOR]]];
    [ansi1Color setColor:[ITAddressBookMgr decodeColor:[dict objectForKey:KEY_ANSI_1_COLOR]]];
    [ansi2Color setColor:[ITAddressBookMgr decodeColor:[dict objectForKey:KEY_ANSI_2_COLOR]]];
    [ansi3Color setColor:[ITAddressBookMgr decodeColor:[dict objectForKey:KEY_ANSI_3_COLOR]]];
    [ansi4Color setColor:[ITAddressBookMgr decodeColor:[dict objectForKey:KEY_ANSI_4_COLOR]]];
    [ansi5Color setColor:[ITAddressBookMgr decodeColor:[dict objectForKey:KEY_ANSI_5_COLOR]]];
    [ansi6Color setColor:[ITAddressBookMgr decodeColor:[dict objectForKey:KEY_ANSI_6_COLOR]]];
    [ansi7Color setColor:[ITAddressBookMgr decodeColor:[dict objectForKey:KEY_ANSI_7_COLOR]]];
    [ansi8Color setColor:[ITAddressBookMgr decodeColor:[dict objectForKey:KEY_ANSI_8_COLOR]]];
    [ansi9Color setColor:[ITAddressBookMgr decodeColor:[dict objectForKey:KEY_ANSI_9_COLOR]]];
    [ansi10Color setColor:[ITAddressBookMgr decodeColor:[dict objectForKey:KEY_ANSI_10_COLOR]]];
    [ansi11Color setColor:[ITAddressBookMgr decodeColor:[dict objectForKey:KEY_ANSI_11_COLOR]]];
    [ansi12Color setColor:[ITAddressBookMgr decodeColor:[dict objectForKey:KEY_ANSI_12_COLOR]]];
    [ansi13Color setColor:[ITAddressBookMgr decodeColor:[dict objectForKey:KEY_ANSI_13_COLOR]]];
    [ansi14Color setColor:[ITAddressBookMgr decodeColor:[dict objectForKey:KEY_ANSI_14_COLOR]]];
    [ansi15Color setColor:[ITAddressBookMgr decodeColor:[dict objectForKey:KEY_ANSI_15_COLOR]]];
    [foregroundColor setColor:[ITAddressBookMgr decodeColor:[dict objectForKey:KEY_FOREGROUND_COLOR]]];
    [backgroundColor setColor:[ITAddressBookMgr decodeColor:[dict objectForKey:KEY_BACKGROUND_COLOR]]];
    [boldColor setColor:[ITAddressBookMgr decodeColor:[dict objectForKey:KEY_BOLD_COLOR]]];
    [selectionColor setColor:[ITAddressBookMgr decodeColor:[dict objectForKey:KEY_SELECTION_COLOR]]];
    [selectedTextColor setColor:[ITAddressBookMgr decodeColor:[dict objectForKey:KEY_SELECTED_TEXT_COLOR]]];
    [cursorColor setColor:[ITAddressBookMgr decodeColor:[dict objectForKey:KEY_CURSOR_COLOR]]];
    [cursorTextColor setColor:[ITAddressBookMgr decodeColor:[dict objectForKey:KEY_CURSOR_TEXT_COLOR]]];

    BOOL smartCursorColor;
    if ([dict objectForKey:KEY_SMART_CURSOR_COLOR]) {
        smartCursorColor = [[dict objectForKey:KEY_SMART_CURSOR_COLOR] boolValue];
    } else {
        smartCursorColor = [self legacySmartCursorColor];
    }
    [checkColorInvertedCursor setState:smartCursorColor ? NSOnState : NSOffState];

    [cursorColor setEnabled:[checkColorInvertedCursor state] == NSOffState];
    [cursorColorLabel setTextColor:([checkColorInvertedCursor state] == NSOffState) ? [NSColor blackColor] : [NSColor disabledControlTextColor]];

    [cursorTextColor setEnabled:[checkColorInvertedCursor state] == NSOffState];
    [cursorTextColorLabel setTextColor:([checkColorInvertedCursor state] == NSOffState) ? [NSColor blackColor] : [NSColor disabledControlTextColor]];

    float minContrast;
    if ([dict objectForKey:KEY_MINIMUM_CONTRAST]) {
        minContrast = [[dict objectForKey:KEY_MINIMUM_CONTRAST] floatValue];
    } else {
        minContrast = [self legacyMinimumContrast];
    }
    [minimumContrast setFloatValue:minContrast];

    // Display tab
    int cols = [[dict objectForKey:KEY_COLUMNS] intValue];
    [columnsField setStringValue:[NSString stringWithFormat:@"%d", cols]];
    int rows = [[dict objectForKey:KEY_ROWS] intValue];
    [rowsField setStringValue:[NSString stringWithFormat:@"%d", rows]];
    [windowTypeButton selectItemWithTag:[dict objectForKey:KEY_WINDOW_TYPE] ? [[dict objectForKey:KEY_WINDOW_TYPE] intValue] : WINDOW_TYPE_NORMAL];
    [self setScreens];
    if (![screenButton selectItemWithTag:[dict objectForKey:KEY_SCREEN] ? [[dict objectForKey:KEY_SCREEN] intValue] : -1]) {
        [screenButton selectItemWithTag:-1];
    }
    if ([dict objectForKey:KEY_SPACE]) {
        [spaceButton selectItemWithTag:[[dict objectForKey:KEY_SPACE] intValue]];
    } else {
        [spaceButton selectItemWithTag:0];
    }
    [normalFontField setStringValue:[[ITAddressBookMgr fontWithDesc:[dict objectForKey:KEY_NORMAL_FONT]] displayName]];
    if (normalFont) {
        [normalFont release];
    }
    normalFont = [ITAddressBookMgr fontWithDesc:[dict objectForKey:KEY_NORMAL_FONT]];
    [normalFont retain];

    [nonAsciiFontField setStringValue:[[ITAddressBookMgr fontWithDesc:[dict objectForKey:KEY_NON_ASCII_FONT]] displayName]];
    if (nonAsciiFont) {
        [nonAsciiFont release];
    }
    nonAsciiFont = [ITAddressBookMgr fontWithDesc:[dict objectForKey:KEY_NON_ASCII_FONT]];
    [nonAsciiFont retain];

    [self _updateFontsDisplay];

<<<<<<< HEAD
    float horizontalSpacing = [[dict objectForKey:KEY_HORIZONTAL_SPACING] floatValue];
    float verticalSpacing = [[dict objectForKey:KEY_VERTICAL_SPACING] floatValue];
=======
- (void)setHotKey
{
    [[HotkeyWindowController sharedInstance] registerHotkey:defaultHotkeyCode modifiers:defaultHotkeyModifiers];
}
>>>>>>> a9ce5b20

    [displayFontSpacingWidth setFloatValue:horizontalSpacing];
    [displayFontSpacingHeight setFloatValue:verticalSpacing];
    [blinkingCursor setState:[[dict objectForKey:KEY_BLINKING_CURSOR] boolValue] ? NSOnState : NSOffState];
    [blinkAllowed setState:[[dict objectForKey:KEY_BLINK_ALLOWED] boolValue] ? NSOnState : NSOffState];
    [cursorType selectCellWithTag:[dict objectForKey:KEY_CURSOR_TYPE] ? [[dict objectForKey:KEY_CURSOR_TYPE] intValue] : [self legacyCursorType]];

    NSNumber* useBoldFontEntry = [dict objectForKey:KEY_USE_BOLD_FONT];
    NSNumber* disableBoldEntry = [dict objectForKey:KEY_DISABLE_BOLD];
    if (useBoldFontEntry) {
        [useBoldFont setState:[useBoldFontEntry boolValue] ? NSOnState : NSOffState];
    } else if (disableBoldEntry) {
        // Only deprecated option is set.
        [useBoldFont setState:[disableBoldEntry boolValue] ? NSOffState : NSOnState];
    } else {
        [useBoldFont setState:NSOnState];
    }

    if ([dict objectForKey:KEY_USE_BRIGHT_BOLD] != nil) {
        [useBrightBold setState:[[dict objectForKey:KEY_USE_BRIGHT_BOLD] boolValue] ? NSOnState : NSOffState];
    } else {
        [useBrightBold setState:NSOnState];
    }

    [useItalicFont setState:[[dict objectForKey:KEY_USE_ITALIC_FONT] boolValue] ? NSOnState : NSOffState];

    [transparency setFloatValue:[[dict objectForKey:KEY_TRANSPARENCY] floatValue]];
        if ([dict objectForKey:KEY_BLEND]) {
          [blend setFloatValue:[[dict objectForKey:KEY_BLEND] floatValue]];
        } else {
                // Old clients used transparency for blending
                [blend setFloatValue:[[dict objectForKey:KEY_TRANSPARENCY] floatValue]];
        }
    [blurRadius setFloatValue:[dict objectForKey:KEY_BLUR_RADIUS] ? [[dict objectForKey:KEY_BLUR_RADIUS] floatValue] : 2.0];
    [blur setState:[[dict objectForKey:KEY_BLUR] boolValue] ? NSOnState : NSOffState];
    if ([dict objectForKey:KEY_ASCII_ANTI_ALIASED]) {
        [asciiAntiAliased setState:[[dict objectForKey:KEY_ASCII_ANTI_ALIASED] boolValue] ? NSOnState : NSOffState];
    } else {
        [asciiAntiAliased setState:[[dict objectForKey:KEY_ANTI_ALIASING] boolValue] ? NSOnState : NSOffState];
    }
    if ([dict objectForKey:KEY_NONASCII_ANTI_ALIASED]) {
        [nonasciiAntiAliased setState:[[dict objectForKey:KEY_NONASCII_ANTI_ALIASED] boolValue] ? NSOnState : NSOffState];
    } else {
        [nonasciiAntiAliased setState:[[dict objectForKey:KEY_ANTI_ALIASING] boolValue] ? NSOnState : NSOffState];
    }
    NSString* imageFilename = [dict objectForKey:KEY_BACKGROUND_IMAGE_LOCATION];
    if (!imageFilename) {
        imageFilename = @"";
    }
    [backgroundImage setState:[imageFilename length] > 0 ? NSOnState : NSOffState];
    [backgroundImagePreview setImage:[[[NSImage alloc] initByReferencingFile:imageFilename] autorelease]];
    backgroundImageFilename = imageFilename;
    [backgroundImageTiled setState:[[dict objectForKey:KEY_BACKGROUND_IMAGE_TILED] boolValue] ? NSOnState : NSOffState];

    // Terminal tab
    [disableWindowResizing setState:[[dict objectForKey:KEY_DISABLE_WINDOW_RESIZING] boolValue] ? NSOnState : NSOffState];
    [preventTab setState:[[dict objectForKey:KEY_PREVENT_TAB] boolValue] ? NSOnState : NSOffState];
    [hideAfterOpening setState:[[dict objectForKey:KEY_HIDE_AFTER_OPENING] boolValue] ? NSOnState : NSOffState];
    [syncTitle setState:[[dict objectForKey:KEY_SYNC_TITLE] boolValue] ? NSOnState : NSOffState];
    [closeSessionsOnEnd setState:[[dict objectForKey:KEY_CLOSE_SESSIONS_ON_END] boolValue] ? NSOnState : NSOffState];
    [nonAsciiDoubleWidth setState:[[dict objectForKey:KEY_AMBIGUOUS_DOUBLE_WIDTH] boolValue] ? NSOnState : NSOffState];
    [silenceBell setState:[[dict objectForKey:KEY_SILENCE_BELL] boolValue] ? NSOnState : NSOffState];
    [visualBell setState:[[dict objectForKey:KEY_VISUAL_BELL] boolValue] ? NSOnState : NSOffState];
    [flashingBell setState:[[dict objectForKey:KEY_FLASHING_BELL] boolValue] ? NSOnState : NSOffState];
    [xtermMouseReporting setState:[[dict objectForKey:KEY_XTERM_MOUSE_REPORTING] boolValue] ? NSOnState : NSOffState];
    [disableSmcupRmcup setState:[[dict objectForKey:KEY_DISABLE_SMCUP_RMCUP] boolValue] ? NSOnState : NSOffState];
    [allowTitleReporting setState:[[dict objectForKey:KEY_ALLOW_TITLE_REPORTING] boolValue] ? NSOnState : NSOffState];
    [disablePrinting setState:[[dict objectForKey:KEY_DISABLE_PRINTING] boolValue] ? NSOnState : NSOffState];
    [scrollbackWithStatusBar setState:[[dict objectForKey:KEY_SCROLLBACK_WITH_STATUS_BAR] boolValue] ? NSOnState : NSOffState];
    [scrollbackInAlternateScreen setState:[dict objectForKey:KEY_SCROLLBACK_IN_ALTERNATE_SCREEN] ?
         ([[dict objectForKey:KEY_SCROLLBACK_IN_ALTERNATE_SCREEN] boolValue] ? NSOnState : NSOffState) : NSOnState];
    [bookmarkGrowlNotifications setState:[[dict objectForKey:KEY_BOOKMARK_GROWL_NOTIFICATIONS] boolValue] ? NSOnState : NSOffState];
    [setLocaleVars setState:[dict objectForKey:KEY_SET_LOCALE_VARS] ? ([[dict objectForKey:KEY_SET_LOCALE_VARS] boolValue] ? NSOnState : NSOffState) : NSOnState];
    [autoLog setState:[[dict objectForKey:KEY_AUTOLOG] boolValue] ? NSOnState : NSOffState];
    [logDir setStringValue:[dict objectForKey:KEY_LOGDIR] ? [dict objectForKey:KEY_LOGDIR] : @""];
    [logDir setEnabled:[autoLog state] == NSOnState];
    [changeLogDir setEnabled:[autoLog state] == NSOnState];
    [self _updateLogDirWarning];
    [characterEncoding setTitle:[NSString localizedNameOfStringEncoding:[[dict objectForKey:KEY_CHARACTER_ENCODING] unsignedIntValue]]];
    [scrollbackLines setIntValue:[[dict objectForKey:KEY_SCROLLBACK_LINES] intValue]];
    [unlimitedScrollback setState:[[dict objectForKey:KEY_UNLIMITED_SCROLLBACK] boolValue] ? NSOnState : NSOffState];
    [scrollbackLines setEnabled:[unlimitedScrollback state] == NSOffState];
    if ([unlimitedScrollback state] == NSOnState) {
        [scrollbackLines setStringValue:@""];
    }
    [terminalType setStringValue:[dict objectForKey:KEY_TERMINAL_TYPE]];
    [sendCodeWhenIdle setState:[[dict objectForKey:KEY_SEND_CODE_WHEN_IDLE] boolValue] ? NSOnState : NSOffState];
    [idleCode setIntValue:[[dict objectForKey:KEY_IDLE_CODE] intValue]];
    [useCanonicalParser setState:[[dict objectForKey:KEY_USE_CANONICAL_PARSER] boolValue] ? NSOnState : NSOffState];

    // Keyboard tab
    int rowIndex = [keyMappings selectedRow];
    if (rowIndex >= 0) {
        [removeMappingButton setEnabled:YES];
    } else {
        [removeMappingButton setEnabled:NO];
    }
    [keyMappings reloadData];
    [optionKeySends selectCellWithTag:[[dict objectForKey:KEY_OPTION_KEY_SENDS] intValue]];
    id rightOptPref = [dict objectForKey:KEY_RIGHT_OPTION_KEY_SENDS];
    if (!rightOptPref) {
        rightOptPref = [dict objectForKey:KEY_OPTION_KEY_SENDS];
    }
    [rightOptionKeySends selectCellWithTag:[rightOptPref intValue]];
    [tags setObjectValue:[dict objectForKey:KEY_TAGS]];
    // If a keymapping for the delete key was added, make sure the
    // "delete sends ^h" checkbox is correct
    BOOL sendCH = [self _deleteSendsCtrlHInBookmark:dict];
    [deleteSendsCtrlHButton setState:sendCH ? NSOnState : NSOffState];

    // Session tab
    [promptBeforeClosing_ selectCellWithTag:[[dict objectForKey:KEY_PROMPT_CLOSE] intValue]];

    // Epilogue
    [bookmarksTableView reloadData];
    [copyTo reloadData];
}

#pragma mark - NSFontPanel and NSFontManager

- (void)_showFontPanel
{
    // make sure we get the messages from the NSFontManager
    [[self window] makeFirstResponder:self];

    NSFontPanel* aFontPanel = [[NSFontManager sharedFontManager] fontPanel: YES];
    [aFontPanel setAccessoryView: displayFontAccessoryView];
    [[NSFontManager sharedFontManager] setSelectedFont:(changingNAFont ? nonAsciiFont : normalFont) isMultiple:NO];
    [[NSFontManager sharedFontManager] orderFrontFontPanel:self];
}

- (NSUInteger)validModesForFontPanel:(NSFontPanel *)fontPanel
{
    return kValidModesForFontPanel;
}

// sent by NSFontManager up the responder chain
- (void)changeFont:(id)fontManager
{
        if (changingNAFont) {
        NSFont* oldFont = nonAsciiFont;
        nonAsciiFont = [fontManager convertFont:oldFont];
        [nonAsciiFont retain];
        if (oldFont) {
            [oldFont release];
        }
        } else {
        NSFont* oldFont = normalFont;
        normalFont = [fontManager convertFont:oldFont];
        [normalFont retain];
        if (oldFont) {
            [oldFont release];
        }
    }

    [self bookmarkSettingChanged:fontManager];
}

#pragma mark - Warning Dialogs

- (void)_maybeWarnAboutMeta
{
    if ([[NSUserDefaults standardUserDefaults] objectForKey:@"NeverWarnAboutMeta"]) {
        return;
    }

    switch (NSRunAlertPanel(@"Warning",
                            @"You have chosen to have an option key act as Meta. This option is useful for backward compatibility with older systems. The \"+Esc\" option is recommended for most users.",
                            @"OK",
                            @"Never warn me again",
                            nil,
                            nil)) {
        case NSAlertDefaultReturn:
            break;
        case NSAlertAlternateReturn:
            [[NSUserDefaults standardUserDefaults] setObject:[NSNumber numberWithBool:YES] forKey:@"NeverWarnAboutMeta"];
            break;
    }
}

- (void)_maybeWarnAboutSpaces
{
    if ([[NSUserDefaults standardUserDefaults] objectForKey:@"NeverWarnAboutSpaces"]) {
        return;
    }

    switch (NSRunAlertPanel(@"Notice",
                            @"To have a new window open in a specific space, make sure that Spaces is enabled in System Preferences and that it is configured to switch directly to a space with ^ Number Keys.",
                            @"OK",
                            @"Never warn me again",
                            nil,
                            nil)) {
        case NSAlertDefaultReturn:
            break;
        case NSAlertAlternateReturn:
            [[NSUserDefaults standardUserDefaults] setObject:[NSNumber numberWithBool:YES] forKey:@"NeverWarnAboutSpaces"];
            break;
    }
}

- (BOOL)_warnAboutDeleteOverride
{
    if ([[NSUserDefaults standardUserDefaults] objectForKey:@"NeverWarnAboutDeleteOverride"] != nil) {
        return YES;
    }
    switch (NSRunAlertPanel(@"Some Profile Overrides the Delete Key",
                            @"Careful! You have at least one profile that has a key mapping for the Delete key. It will take precedence over this setting. Check your profiles' keyboard settings if Delete does not work as expected.",
                            @"OK",
                            @"Never warn me again",
                            @"Cancel",
                            nil)) {
        case NSAlertDefaultReturn:
            return YES;
        case NSAlertAlternateReturn:
            [[NSUserDefaults standardUserDefaults] setObject:[NSNumber numberWithBool:YES] forKey:@"NeverWarnAboutDeleteOverride"];
            return YES;
        case NSAlertOtherReturn:
            return NO;
    }
    
    return YES;
}

- (BOOL)_warnAboutOverride
{
    if ([[NSUserDefaults standardUserDefaults] objectForKey:@"NeverWarnAboutOverrides"] != nil) {
        return YES;
    }
    switch (NSRunAlertPanel(@"Overriding Global Shortcut",
                            @"The keyboard shortcut you have set for this profile will take precedence over an existing shortcut for the same key combination in a global shortcut.",
                            @"OK",
                            @"Never warn me again",
                            @"Cancel",
                            nil)) {
        case NSAlertDefaultReturn:
            return YES;
        case NSAlertAlternateReturn:
            [[NSUserDefaults standardUserDefaults] setObject:[NSNumber numberWithBool:YES] forKey:@"NeverWarnAboutOverrides"];
            return YES;
        case NSAlertOtherReturn:
            return NO;
    }
    
    return YES;
}

- (BOOL)_warnAboutPossibleOverride
{
    if ([[NSUserDefaults standardUserDefaults] objectForKey:@"NeverWarnAboutPossibleOverrides"] != nil) {
        return YES;
    }
    switch (NSRunAlertPanel(@"Some Profile Overrides this Shortcut",
                            @"The global keyboard shortcut you have set is overridden by at least one profile. Check your profiles' keyboard settings if it does not work as expected.",
                            @"OK",
                            @"Never warn me again",
                            @"Cancel",
                            nil)) {
        case NSAlertDefaultReturn:
            return YES;
        case NSAlertAlternateReturn:
            [[NSUserDefaults standardUserDefaults] setObject:[NSNumber numberWithBool:YES] forKey:@"NeverWarnAboutPossibleOverrides"];
            return YES;
        case NSAlertOtherReturn:
            return NO;
    }
    
    return YES;
}

- (BOOL)confirmProfileDeletion:(NSArray *)guids {
    NSMutableString *question = [NSMutableString stringWithString:@"Delete profile"];
    if (guids.count > 1) {
        [question appendString:@"s "];
    } else {
        [question appendString:@" "];
    }
    NSMutableArray *names = [NSMutableArray array];
    for (NSString *guid in guids) {
        Profile *profile = [dataSource bookmarkWithGuid:guid];
        NSString *name = [profile objectForKey:KEY_NAME];
        [names addObject:[NSString stringWithFormat:@"\"%@\"", name]];
    }
    [question appendString:[names componentsJoinedByString:@", "]];
    [question appendString:@"?"];
    static NSTimeInterval lastQuell;
    NSTimeInterval now = [[NSDate date] timeIntervalSinceReferenceDate];
    if (lastQuell && (now - lastQuell) < 600) {
        return YES;
    }
    
    NSAlert *alert;
    alert = [NSAlert alertWithMessageText:@"Confirm Deletion"
                            defaultButton:@"Delete"
                          alternateButton:@"Cancel"
                              otherButton:nil
                informativeTextWithFormat:@"%@", question];
    [alert setShowsSuppressionButton:YES];
    [[alert suppressionButton] setTitle:@"Suppress deletion confirmations temporarily."];
    BOOL result = NO;
    if ([alert runModal] == NSAlertDefaultReturn) {
        result = YES;
    }
    if ([[alert suppressionButton] state] == NSOnState) {
        lastQuell = now;
    }
    return result;
}

#pragma mark - ProfileListViewDelegate

- (NSMenu*)profileTable:(id)profileTable menuForEvent:(NSEvent*)theEvent
{
    return nil;
}

- (void)profileTableFilterDidChange:(ProfileListView*)profileListView
{
    [addBookmarkButton setEnabled:![profileListView searchFieldHasText]];
}

- (void)profileTableSelectionWillChange:(id)profileTable
{
    if ([[bookmarksTableView selectedGuids] count] == 1) {
        [self bookmarkSettingChanged:nil];
    }
}

- (void)profileTableSelectionDidChange:(id)profileTable
{
    if ([[bookmarksTableView selectedGuids] count] != 1) {
        [bookmarksSettingsTabViewParent setHidden:YES];
        [bookmarksPopup setEnabled:NO];

        if ([[bookmarksTableView selectedGuids] count] == 0) {
            [removeBookmarkButton setEnabled:NO];
        } else {
            [removeBookmarkButton setEnabled:[[bookmarksTableView selectedGuids] count] < [[bookmarksTableView dataSource] numberOfBookmarks]];
        }
    } else {
        [bookmarksSettingsTabViewParent setHidden:NO];
        [bookmarksPopup setEnabled:YES];
        [removeBookmarkButton setEnabled:NO];
        if (profileTable == bookmarksTableView) {
            NSString* guid = [bookmarksTableView selectedGuid];
            triggerWindowController_.guid = guid;
            smartSelectionWindowController_.guid = guid;
            trouterPrefController_.guid = guid;
            [self updateBookmarkFields:[dataSource bookmarkWithGuid:guid]];
        }
    }
    [self setHaveJobsForCurrentBookmark:[self haveJobsForCurrentBookmark]];
}

- (void)profileTableRowSelected:(id)profileTable
{
    // Do nothing for double click
}

#pragma mark - NSTableViewDelegate

- (void)tableViewSelectionDidChange:(NSNotification *)aNotification
{
    //NSLog(@"%s", __PRETTY_FUNCTION__);
    if ([aNotification object] == keyMappings) {
        int rowIndex = [keyMappings selectedRow];
        if (rowIndex >= 0) {
            [removeMappingButton setEnabled:YES];
        } else {
            [removeMappingButton setEnabled:NO];
        }
    } else if ([aNotification object] == globalKeyMappings) {
        int rowIndex = [globalKeyMappings selectedRow];
        if (rowIndex >= 0) {
            [globalRemoveMappingButton setEnabled:YES];
        } else {
            [globalRemoveMappingButton setEnabled:NO];
        }
    } else if ([aNotification object] == jobsTable_) {
        [self setHaveJobsForCurrentBookmark:[self haveJobsForCurrentBookmark]];
    }
}

#pragma mark - NSTextFieldDelegate

- (void)forceTextFieldToBeNumber:(NSTextField *)textField
                 acceptableRange:(NSRange)range
{
    // NSNumberFormatter seems to have lost its mind on Lion. See a description of the problem here:
    // http://stackoverflow.com/questions/7976951/nsnumberformatter-erasing-value-when-it-violates-constraints
    int iv = [self intForString:[textField stringValue] inRange:range];
    unichar lastChar = '0';
    int numChars = [[textField stringValue] length];
    if (numChars) {
        lastChar = [[textField stringValue] characterAtIndex:numChars - 1];
    }
    if (iv != [textField intValue] || (lastChar < '0' || lastChar > '9')) {
        // If the int values don't match up or there are terminal non-number
        // chars, then update the value.
        [textField setIntValue:iv];
    }
}

// Technically, this is part of NSTextDelegate
- (void)textDidChange:(NSNotification *)aNotification
{
    [self bookmarkSettingChanged:nil];
}

- (void)controlTextDidChange:(NSNotification *)aNotification
{
    id obj = [aNotification object];
    if (obj == wordChars) {
        defaultWordChars = [[wordChars stringValue] retain];
        } else if (obj == tmuxDashboardLimit) {
                [self forceTextFieldToBeNumber:tmuxDashboardLimit
                                           acceptableRange:NSMakeRange(0, 1000)];
                defaultTmuxDashboardLimit = [[tmuxDashboardLimit stringValue] intValue];
    } else if (obj == scrollbackLines) {
                [self forceTextFieldToBeNumber:scrollbackLines
                                           acceptableRange:NSMakeRange(0, 10 * 1000 * 1000)];
        [self bookmarkSettingChanged:nil];
    } else if (obj == columnsField ||
               obj == rowsField ||
               obj == terminalType ||
               obj == initialText ||
               obj == idleCode) {
        [self bookmarkSettingChanged:nil];
    } else if (obj == logDir) {
        [self _updateLogDirWarning];
    } else if (obj == prefsCustomFolder) {
        [self settingChanged:prefsCustomFolder];
    } else if (obj == tagFilter) {
        NSLog(@"Tag filter changed");
    }
}

#pragma mark - NSTokenField delegate

- (NSArray *)tokenField:(NSTokenField *)tokenField completionsForSubstring:(NSString *)substring indexOfToken:(NSInteger)tokenIndex indexOfSelectedItem:(NSInteger *)selectedIndex
{
    if (tokenField != tags) {
        return nil;
    }

    NSArray *allTags = [[dataSource allTags] sortedArrayUsingSelector:@selector(caseInsensitiveCompare:)];
    NSMutableArray *result = [[[NSMutableArray alloc] init] autorelease];
    for (NSString *aTag in allTags) {
        if ([aTag hasPrefix:substring]) {
            [result addObject:[aTag retain]];
        }
    }
    return result;
}

- (id)tokenField:(NSTokenField *)tokenField representedObjectForEditingString:(NSString *)editingString
{
    return [editingString stringByTrimmingCharactersInSet:[NSCharacterSet whitespaceCharacterSet]];
}

#pragma mark - NSTokenFieldCell delegate

- (id)tokenFieldCell:(NSTokenFieldCell *)tokenFieldCell representedObjectForEditingString:(NSString *)editingString
{
    static BOOL running;
    if (!running) {
        running = YES;
        [self bookmarkSettingChanged:tags];
        running = NO;
    }
    return [editingString stringByTrimmingCharactersInSet:[NSCharacterSet whitespaceCharacterSet]];
}

#pragma mark - Cocoa Bindings

// An experiment with cocoa bindings. This is bound to the "enabled" status of
// the "remove job" button.
- (BOOL)haveJobsForCurrentBookmark
{
    if ([jobsTable_ selectedRow] < 0) {
        return NO;
    }
    NSString* guid = [bookmarksTableView selectedGuid];
    if (!guid) {
        return NO;
    }
    Profile* bookmark = [dataSource bookmarkWithGuid:guid];
    NSArray *jobNames = [bookmark objectForKey:KEY_JOBS];
    return [jobNames count] > 0;
}

- (void)setHaveJobsForCurrentBookmark:(BOOL)value
{
    // observed but has no effect because the getter does all the computation.
}

@end<|MERGE_RESOLUTION|>--- conflicted
+++ resolved
@@ -1,3 +1,4 @@
+
 /*
  **  PreferencePanel.m
  **
@@ -26,13 +27,9 @@
 
 #import "PreferencePanel.h"
 
-<<<<<<< HEAD
+#import "HotkeyWindowController.h"
 #import "ITAddressBookMgr.h"
 #import "NSFileManager+iTerm.h"
-=======
-#import "HotkeyWindowController.h"
-#import "ITAddressBookMgr.h"
->>>>>>> a9ce5b20
 #import "NSStringITerm.h"
 #import "PTYSession.h"
 #import "PasteboardHistory.h"
@@ -612,7 +609,7 @@
                 // Hotkey was enabled but might be unassigned; give it a default value if needed.
                 [self sanityCheckHotKey];
             } else {
-                [[iTermController sharedInstance] unregisterHotkey];
+                [[HotkeyWindowController sharedInstance] unregisterHotkey];
             }
         }
         [hotkeyField setEnabled:defaultHotkey];
@@ -639,8 +636,8 @@
     defaultLeftCommand = [leftCommandButton selectedTag];
     defaultRightCommand = [rightCommandButton selectedTag];
     if ((!wasAnyModifierRemapped && [self isAnyModifierRemapped]) ||
-        ([self isAnyModifierRemapped] && ![[iTermController sharedInstance] haveEventTap])) {
-        [[iTermController sharedInstance] beginRemappingModifiers];
+        ([self isAnyModifierRemapped] && ![[HotkeyWindowController sharedInstance] haveEventTap])) {
+        [[HotkeyWindowController sharedInstance] beginRemappingModifiers];
     }
     
     int rowIndex = [globalKeyMappings selectedRow];
@@ -1259,7 +1256,6 @@
     } else {
         [newDict setValuesForKeysWithDictionary:[dataSource defaultBookmark]];
     }
-<<<<<<< HEAD
     [newDict setObject:@"New Profile" forKey:KEY_NAME];
     [newDict setObject:@"" forKey:KEY_SHORTCUT];
     NSString* guid = [ProfileModel freshGuid];
@@ -1275,30 +1271,6 @@
         [newDict setObject:@"No" forKey:KEY_CUSTOM_COMMAND];
         [newDict setObject:@"" forKey:KEY_WORKING_DIRECTORY];
         [newDict setObject:@"No" forKey:KEY_CUSTOM_DIRECTORY];
-=======
-    defaultIrMemory = [prefs objectForKey:@"IRMemory"]?[[prefs objectForKey:@"IRMemory"] intValue] : 4;
-    defaultCheckTestRelease = [prefs objectForKey:@"CheckTestRelease"]?[[prefs objectForKey:@"CheckTestRelease"] boolValue]: YES;
-    defaultDimInactiveSplitPanes = [prefs objectForKey:@"DimInactiveSplitPanes"]?[[prefs objectForKey:@"DimInactiveSplitPanes"] boolValue]: YES;
-    defaultDimBackgroundWindows = [prefs objectForKey:@"DimBackgroundWindows"]?[[prefs objectForKey:@"DimBackgroundWindows"] boolValue]: NO;
-    defaultAnimateDimming = [prefs objectForKey:@"AnimateDimming"]?[[prefs objectForKey:@"AnimateDimming"] boolValue]: NO;
-    defaultDimOnlyText = [prefs objectForKey:@"DimOnlyText"]?[[prefs objectForKey:@"DimOnlyText"] boolValue]: NO;
-    defaultDimmingAmount = [prefs objectForKey:@"SplitPaneDimmingAmount"] ? [[prefs objectForKey:@"SplitPaneDimmingAmount"] floatValue] : 0.4;
-    defaultShowWindowBorder = [[prefs objectForKey:@"UseBorder"] boolValue];
-    defaultLionStyleFullscreen = [prefs objectForKey:@"UseLionStyleFullscreen"] ? [[prefs objectForKey:@"UseLionStyleFullscreen"] boolValue] : YES;
-    defaultLoadPrefsFromCustomFolder = [prefs objectForKey:@"LoadPrefsFromCustomFolder"] ? [[prefs objectForKey:@"LoadPrefsFromCustomFolder"] boolValue] : NO;
-    defaultPrefsCustomFolder = [prefs objectForKey:@"PrefsCustomFolder"] ? [prefs objectForKey:@"PrefsCustomFolder"] : @"";
-
-    defaultControl = [prefs objectForKey:@"Control"] ? [[prefs objectForKey:@"Control"] intValue] : MOD_TAG_CONTROL;
-    defaultLeftOption = [prefs objectForKey:@"LeftOption"] ? [[prefs objectForKey:@"LeftOption"] intValue] : MOD_TAG_LEFT_OPTION;
-    defaultRightOption = [prefs objectForKey:@"RightOption"] ? [[prefs objectForKey:@"RightOption"] intValue] : MOD_TAG_RIGHT_OPTION;
-    defaultLeftCommand = [prefs objectForKey:@"LeftCommand"] ? [[prefs objectForKey:@"LeftCommand"] intValue] : MOD_TAG_LEFT_COMMAND;
-    defaultRightCommand = [prefs objectForKey:@"RightCommand"] ? [[prefs objectForKey:@"RightCommand"] intValue] : MOD_TAG_RIGHT_COMMAND;
-    if ([self isAnyModifierRemapped]) {
-        // Use a brief delay so windows have a chance to open before the dialog is shown.
-        [[HotkeyWindowController sharedInstance] performSelector:@selector(beginRemappingModifiers)
-                                                      withObject:nil
-                                                      afterDelay:0.5];
->>>>>>> a9ce5b20
     }
     [dataSource addBookmark:newDict];
     [bookmarksTableView reloadData];
@@ -1720,206 +1692,12 @@
 
 - (NSString *)_prefsFilename
 {
-<<<<<<< HEAD
     NSString *prefDir = [[NSHomeDirectory()
                           stringByAppendingPathComponent:@"Library"]
                          stringByAppendingPathComponent:@"Preferences"];
     return [prefDir stringByAppendingPathComponent:[NSString stringWithFormat:@"%@.plist",
                                                     [[NSBundle mainBundle] bundleIdentifier]]];
 }
-=======
-    if (sender == lionStyleFullscreen) {
-        defaultLionStyleFullscreen = ([lionStyleFullscreen state] == NSOnState);
-    } else if (sender == loadPrefsFromCustomFolder) {
-        defaultLoadPrefsFromCustomFolder = [loadPrefsFromCustomFolder state] == NSOnState;
-        if (defaultLoadPrefsFromCustomFolder) {
-            // Just turned it on.
-            if ([[prefsCustomFolder stringValue] length] == 0) {
-                // Field was initially empty so browse for a dir.
-                if ([self choosePrefsCustomFolder]) {
-                    // User didn't hit cancel; if he chose a writable directory ask if he wants to write to it.
-                    if ([self _prefsDirIsWritable]) {
-                        if ([[NSAlert alertWithMessageText:@"Copy local preferences to custom folder now?"
-                                         defaultButton:@"Copy"
-                                       alternateButton:@"Don't Copy"
-                                           otherButton:nil
-                                 informativeTextWithFormat:@""] runModal] == NSOKButton) {
-                            [self pushToCustomFolder:nil];
-                        }
-                    }
-                }
-            }
-        }
-        [prefsCustomFolder setEnabled:defaultLoadPrefsFromCustomFolder];
-        [browseCustomFolder setEnabled:defaultLoadPrefsFromCustomFolder];
-        [pushToCustomFolder setEnabled:defaultLoadPrefsFromCustomFolder];
-        [self _updatePrefsDirWarning];
-    } else if (sender == prefsCustomFolder) {
-        // The OS will never call us directly with this sender, but we do call ourselves this way.
-        [prefs setObject:[prefsCustomFolder stringValue]
-                  forKey:@"PrefsCustomFolder"];
-        defaultPrefsCustomFolder = [prefs objectForKey:@"PrefsCustomFolder"];
-        customFolderChanged_ = YES;
-        [self _updatePrefsDirWarning];
-    } else if (sender == windowStyle ||
-        sender == tabPosition ||
-        sender == hideTab ||
-        sender == useCompactLabel ||
-        sender == hideActivityIndicator ||
-        sender == highlightTabLabels ||
-        sender == hideMenuBarInFullscreen ||
-        sender == hideScrollbar ||
-        sender == showPaneTitles ||
-        sender == disableFullscreenTransparency ||
-        sender == advancedFontRendering ||
-        sender == strokeThickness ||
-        sender == dimInactiveSplitPanes ||
-        sender == dimBackgroundWindows ||
-        sender == animateDimming ||
-        sender == dimOnlyText ||
-        sender == dimmingAmount ||
-                sender == openTmuxWindows ||
-        sender == threeFingerEmulatesMiddle ||
-        sender == autoHideTmuxClientSession ||
-        sender == showWindowBorder) {
-        defaultWindowStyle = [windowStyle indexOfSelectedItem];
-        defaultOpenTmuxWindowsIn = [[openTmuxWindows selectedItem] tag];
-        defaultAutoHideTmuxClientSession = ([autoHideTmuxClientSession state] == NSOnState);
-        defaultTabViewType=[tabPosition indexOfSelectedItem];
-        defaultUseCompactLabel = ([useCompactLabel state] == NSOnState);
-        defaultHideActivityIndicator = ([hideActivityIndicator state] == NSOnState);
-        defaultHighlightTabLabels = ([highlightTabLabels state] == NSOnState);
-        defaultHideMenuBarInFullscreen = ([hideMenuBarInFullscreen state] == NSOnState);
-        defaultShowPaneTitles = ([showPaneTitles state] == NSOnState);
-        defaultAdvancedFontRendering = ([advancedFontRendering state] == NSOnState);
-        [strokeThickness setEnabled:defaultAdvancedFontRendering];
-        [strokeThicknessLabel setTextColor:defaultAdvancedFontRendering ? [NSColor blackColor] : [NSColor disabledControlTextColor]];
-        [strokeThicknessMinLabel setTextColor:defaultAdvancedFontRendering ? [NSColor blackColor] : [NSColor disabledControlTextColor]];
-        [strokeThicknessMaxLabel setTextColor:defaultAdvancedFontRendering ? [NSColor blackColor] : [NSColor disabledControlTextColor]];
-        defaultStrokeThickness = [strokeThickness floatValue];
-        defaultHideTab = ([hideTab state] == NSOnState);
-        defaultDimInactiveSplitPanes = ([dimInactiveSplitPanes state] == NSOnState);
-        defaultDimBackgroundWindows = ([dimBackgroundWindows state] == NSOnState);
-        defaultAnimateDimming= ([animateDimming state] == NSOnState);
-        defaultDimOnlyText = ([dimOnlyText state] == NSOnState);
-        defaultDimmingAmount = [dimmingAmount floatValue];
-        defaultShowWindowBorder = ([showWindowBorder state] == NSOnState);
-        defaultThreeFingerEmulatesMiddle=([threeFingerEmulatesMiddle state] == NSOnState);
-        defaultHideScrollbar = ([hideScrollbar state] == NSOnState);
-        defaultDisableFullscreenTransparency = ([disableFullscreenTransparency state] == NSOnState);
-        [[NSNotificationCenter defaultCenter] postNotificationName:@"iTermRefreshTerminal"
-                                                            object:nil
-                                                          userInfo:nil];
-        if (sender == threeFingerEmulatesMiddle) {
-            [[NSNotificationCenter defaultCenter] postNotificationName:kPointerPrefsChangedNotification
-                                                                object:nil
-                                                              userInfo:nil];
-        }
-    } else if (sender == windowNumber ||
-               sender == jobName ||
-               sender == showBookmarkName) {
-        defaultWindowNumber = ([windowNumber state] == NSOnState);
-        defaultJobName = ([jobName state] == NSOnState);
-        defaultShowBookmarkName = ([showBookmarkName state] == NSOnState);
-        [[NSNotificationCenter defaultCenter] postNotificationName:@"iTermUpdateLabels"
-                                                            object:nil
-                                                          userInfo:nil];
-    } else if (sender == switchTabModifierButton ||
-               sender == switchWindowModifierButton) {
-        defaultSwitchTabModifier = [switchTabModifierButton selectedTag];
-        defaultSwitchWindowModifier = [switchWindowModifierButton selectedTag];
-        [[NSNotificationCenter defaultCenter] postNotificationName:@"iTermModifierChanged"
-                                                            object:nil
-                                                          userInfo:[NSDictionary dictionaryWithObjectsAndKeys:
-                                                                    [NSNumber numberWithInt:[self modifierTagToMask:defaultSwitchTabModifier]], @"TabModifier",
-                                                                    [NSNumber numberWithInt:[self modifierTagToMask:defaultSwitchWindowModifier]], @"WindowModifier",
-                                                                    nil, nil]];
-    } else {
-        if (sender == hotkeyTogglesWindow &&
-            [hotkeyTogglesWindow state] == NSOnState &&
-            ![[ProfileModel sharedInstance] bookmarkWithName:HOTKEY_WINDOW_GENERATED_PROFILE_NAME]) {
-            // User's turning on hotkey window. There is no bookmark with the autogenerated name.
-            [self _generateHotkeyWindowProfile];
-            [hotkeyBookmark selectItemWithTitle:HOTKEY_WINDOW_GENERATED_PROFILE_NAME];
-            NSRunAlertPanel(@"Set Up Hotkey Window",
-                            [NSString stringWithFormat:@"A new profile called \"%@\" was created for you. It is tuned to work well for the Hotkey Window feature, but you can change it in the Profiles tab.",
-                             HOTKEY_WINDOW_GENERATED_PROFILE_NAME],
-                            @"OK",
-                            nil,
-                            nil,
-                            nil);
-        }
-
-        defaultFsTabDelay = [fsTabDelay floatValue];
-        defaultAllowClipboardAccess = ([allowClipboardAccessFromTerminal state]==NSOnState);
-        defaultCopySelection = ([selectionCopiesText state]==NSOnState);
-        defaultCopyLastNewline = ([copyLastNewline state] == NSOnState);
-        defaultPasteFromClipboard=([middleButtonPastesFromClipboard state]==NSOnState);
-        defaultPromptOnQuit = ([promptOnQuit state] == NSOnState);
-        defaultOnlyWhenMoreTabs = ([onlyWhenMoreTabs state] == NSOnState);
-        defaultFocusFollowsMouse = ([focusFollowsMouse state] == NSOnState);
-        defaultTripleClickSelectsFullLines = ([tripleClickSelectsFullLines state] == NSOnState);
-        defaultHotkeyTogglesWindow = ([hotkeyTogglesWindow state] == NSOnState);
-        [defaultHotKeyBookmarkGuid release];
-        defaultHotKeyBookmarkGuid = [[[hotkeyBookmark selectedItem] representedObject] copy];
-        BOOL bonjourBefore = defaultEnableBonjour;
-        defaultEnableBonjour = ([enableBonjour state] == NSOnState);
-        if (bonjourBefore != defaultEnableBonjour) {
-            if (defaultEnableBonjour == YES) {
-                [[ITAddressBookMgr sharedInstance] locateBonjourServices];
-            } else {
-                [[ITAddressBookMgr sharedInstance] stopLocatingBonjourServices];
-
-                // Remove existing bookmarks with the "bonjour" tag. Even if
-                // network browsing is re-enabled, these bookmarks would never
-                // be automatically removed.
-                ProfileModel* model = [ProfileModel sharedInstance];
-                NSString* kBonjourTag = @"bonjour";
-                int n = [model numberOfBookmarksWithFilter:kBonjourTag];
-                for (int i = n - 1; i >= 0; --i) {
-                    Profile* bookmark = [model profileAtIndex:i withFilter:kBonjourTag];
-                    if ([model bookmark:bookmark hasTag:kBonjourTag]) {
-                        [model removeBookmarkAtIndex:i withFilter:kBonjourTag];
-                    }
-                }
-            }
-        }
-
-        defaultCmdSelection = ([cmdSelection state] == NSOnState);
-        defaultOptionClickMovesCursor = ([optionClickMovesCursor state] == NSOnState);
-        defaultPassOnControlLeftClick = ([controlLeftClickActsLikeRightClick state] == NSOffState);
-        defaultMaxVertically = ([maxVertically state] == NSOnState);
-        defaultClosingHotkeySwitchesSpaces = ([closingHotkeySwitchesSpaces state] == NSOnState);
-        defaultOpenBookmark = ([openBookmark state] == NSOnState);
-        [defaultWordChars release];
-        defaultWordChars = [[wordChars stringValue] retain];
-                defaultTmuxDashboardLimit = [[tmuxDashboardLimit stringValue] intValue];
-        defaultQuitWhenAllWindowsClosed = ([quitWhenAllWindowsClosed state] == NSOnState);
-        defaultCheckUpdate = ([checkUpdate state] == NSOnState);
-        defaultSmartPlacement = ([smartPlacement state] == NSOnState);
-        defaultAdjustWindowForFontSizeChange = ([adjustWindowForFontSizeChange state] == NSOnState);
-        defaultSavePasteHistory = ([savePasteHistory state] == NSOnState);
-        if (!defaultSavePasteHistory) {
-            [[PasteboardHistory sharedInstance] eraseHistory];
-        }
-        defaultOpenArrangementAtStartup = ([openArrangementAtStartup state] == NSOnState);
-
-        defaultIrMemory = [irMemory intValue];
-        BOOL oldDefaultHotkey = defaultHotkey;
-        defaultHotkey = ([hotkey state] == NSOnState);
-        if (defaultHotkey != oldDefaultHotkey) {
-            if (defaultHotkey) {
-                // Hotkey was enabled but might be unassigned; give it a default value if needed.
-                [self sanityCheckHotKey];
-            } else {
-                [[HotkeyWindowController sharedInstance] unregisterHotkey];
-            }
-        }
-        [hotkeyField setEnabled:defaultHotkey];
-        [hotkeyLabel setTextColor:defaultHotkey ? [NSColor blackColor] : [NSColor disabledControlTextColor]];
-        [hotkeyTogglesWindow setEnabled:defaultHotkey];
-        [hotkeyBookmark setEnabled:(defaultHotkey && defaultHotkeyTogglesWindow)];
->>>>>>> a9ce5b20
 
 - (NSString *)_prefsFilenameWithBaseDir:(NSString *)base
 {
@@ -1938,24 +1716,11 @@
     return filename;
 }
 
-<<<<<<< HEAD
 - (NSDictionary *)_remotePrefs
 {
     BOOL doLoad = [prefs objectForKey:@"LoadPrefsFromCustomFolder"] ? [[prefs objectForKey:@"LoadPrefsFromCustomFolder"] boolValue] : NO;
     if (!doLoad) {
         return nil;
-=======
-    // Keyboard tab
-    BOOL wasAnyModifierRemapped = [self isAnyModifierRemapped];
-    defaultControl = [controlButton selectedTag];
-    defaultLeftOption = [leftOptionButton selectedTag];
-    defaultRightOption = [rightOptionButton selectedTag];
-    defaultLeftCommand = [leftCommandButton selectedTag];
-    defaultRightCommand = [rightCommandButton selectedTag];
-    if ((!wasAnyModifierRemapped && [self isAnyModifierRemapped]) ||
-        ([self isAnyModifierRemapped] && ![[HotkeyWindowController sharedInstance] haveEventTap])) {
-        [[HotkeyWindowController sharedInstance] beginRemappingModifiers];
->>>>>>> a9ce5b20
     }
     NSString *filename = [self remotePrefsLocation];
     NSDictionary *remotePrefs;
@@ -2578,20 +2343,12 @@
 
 - (void)_removeKeyMappingsReferringToBookmarkGuid:(NSString*)badRef
 {
-<<<<<<< HEAD
     for (NSString* guid in [[ProfileModel sharedInstance] guids]) {
         Profile* bookmark = [[ProfileModel sharedInstance] bookmarkWithGuid:guid];
         bookmark = [iTermKeyBindingMgr removeMappingsReferencingGuid:badRef fromBookmark:bookmark];
         if (bookmark) {
             [[ProfileModel sharedInstance] setBookmark:bookmark withGuid:guid];
         }
-=======
-    [hotkey setState:NSOffState];
-    BOOL oldDefaultHotkey = defaultHotkey;
-    defaultHotkey = NO;
-    if (defaultHotkey != oldDefaultHotkey) {
-        [[HotkeyWindowController sharedInstance] unregisterHotkey];
->>>>>>> a9ce5b20
     }
     for (NSString* guid in [[ProfileModel sessionsInstance] guids]) {
         Profile* bookmark = [[ProfileModel sessionsInstance] bookmarkWithGuid:guid];
@@ -2759,9 +2516,9 @@
     defaultRightCommand = [prefs objectForKey:@"RightCommand"] ? [[prefs objectForKey:@"RightCommand"] intValue] : MOD_TAG_RIGHT_COMMAND;
     if ([self isAnyModifierRemapped]) {
         // Use a brief delay so windows have a chance to open before the dialog is shown.
-        [[iTermController sharedInstance] performSelector:@selector(beginRemappingModifiers)
-                                               withObject:nil
-                                               afterDelay:0.5];
+        [[HotkeyWindowController sharedInstance] performSelector:@selector(beginRemappingModifiers)
+                                                      withObject:nil
+                                                      afterDelay:0.5];
     }
     defaultSwitchTabModifier = [prefs objectForKey:@"SwitchTabModifier"] ? [[prefs objectForKey:@"SwitchTabModifier"] intValue] : MOD_TAG_ANY_COMMAND;
     defaultSwitchWindowModifier = [prefs objectForKey:@"SwitchWindowModifier"] ? [[prefs objectForKey:@"SwitchWindowModifier"] intValue] : MOD_TAG_CMD_OPT;
@@ -3202,7 +2959,7 @@
     BOOL oldDefaultHotkey = defaultHotkey;
     defaultHotkey = NO;
     if (defaultHotkey != oldDefaultHotkey) {
-        [[iTermController sharedInstance] unregisterHotkey];
+        [[HotkeyWindowController sharedInstance] unregisterHotkey];
     }
     [self savePreferences];
 }
@@ -3251,7 +3008,7 @@
 
 - (void)setHotKey
 {
-    [[iTermController sharedInstance] registerHotkey:defaultHotkeyCode modifiers:defaultHotkeyModifiers];
+    [[HotkeyWindowController sharedInstance] registerHotkey:defaultHotkeyCode modifiers:defaultHotkeyModifiers];
 }
 
 #pragma mark - Accessors
@@ -4231,15 +3988,8 @@
 
     [self _updateFontsDisplay];
 
-<<<<<<< HEAD
     float horizontalSpacing = [[dict objectForKey:KEY_HORIZONTAL_SPACING] floatValue];
     float verticalSpacing = [[dict objectForKey:KEY_VERTICAL_SPACING] floatValue];
-=======
-- (void)setHotKey
-{
-    [[HotkeyWindowController sharedInstance] registerHotkey:defaultHotkeyCode modifiers:defaultHotkeyModifiers];
-}
->>>>>>> a9ce5b20
 
     [displayFontSpacingWidth setFloatValue:horizontalSpacing];
     [displayFontSpacingHeight setFloatValue:verticalSpacing];
