--- conflicted
+++ resolved
@@ -104,13 +104,8 @@
 - (NSDictionary *)triggers
 {
     Profile *bookmark = [self bookmark];
-<<<<<<< HEAD
-    NSArray *triggers = [bookmark objectForKey:KEY_TRIGGERS];
-    return triggers ? triggers : [NSArray array];
-=======
     NSDictionary *triggers = [bookmark objectForKey:KEY_TRIGGERS];
     return triggers ? triggers : [NSDictionary dictionary];
->>>>>>> a657c6a5
 }
 
 - (ProfileModel *)modelForBookmark:(Profile *)bookmark
