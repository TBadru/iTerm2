//
//  iTermTextDrawingHelper.h
//  iTerm2
//
//  Created by George Nachman on 3/9/15.
//
//

#import <Foundation/Foundation.h>
#import "ITAddressBookMgr.h"
#import "iTermCursor.h"
#import "ScreenChar.h"
#import "VT100GridTypes.h"

// Number of pixels margin on left and right edge.
#define MARGIN 5

// Number of pixels margin on the top.
#define VMARGIN 2

@class iTermColorMap;
@class iTermFindOnPageHelper;
@class iTermSelection;
@class iTermTextExtractor;
@class PTYFontInfo;
@class VT100ScreenMark;

@protocol iTermTextDrawingHelperDelegate <NSObject>

- (void)drawingHelperDrawBackgroundImageInRect:(NSRect)rect
                        blendDefaultBackground:(BOOL)blendDefaultBackground;

- (VT100ScreenMark *)drawingHelperMarkOnLine:(int)line;

- (screen_char_t *)drawingHelperLineAtIndex:(int)line;
- (screen_char_t *)drawingHelperLineAtScreenIndex:(int)line;

- (screen_char_t *)drawingHelperCopyLineAtIndex:(int)line toBuffer:(screen_char_t *)buffer;

- (iTermTextExtractor *)drawingHelperTextExtractor;

- (NSArray *)drawingHelperCharactersWithNotesOnLine:(int)line;

- (void)drawingHelperUpdateFindCursorView;

- (NSDate *)drawingHelperTimestampForLine:(int)line;

- (NSColor *)drawingHelperColorForCode:(int)theIndex
                                 green:(int)green
                                  blue:(int)blue
                             colorMode:(ColorMode)theMode
                                  bold:(BOOL)isBold
                                 faint:(BOOL)isFaint
                          isBackground:(BOOL)isBackground;

- (PTYFontInfo *)drawingHelperFontForChar:(UniChar)ch
                                isComplex:(BOOL)complex
                               renderBold:(BOOL *)renderBold
                             renderItalic:(BOOL *)renderItalic;

- (NSData *)drawingHelperMatchesOnLine:(int)line;

- (void)drawingHelperDidFindRunOfAnimatedCellsStartingAt:(VT100GridCoord)coord ofLength:(int)length;

- (NSString *)drawingHelperLabelForDropTargetOnLine:(int)line;

@end

@interface iTermTextDrawingHelper : NSObject

// Holds the current selection, if any.
@property(nonatomic, retain) iTermSelection *selection;

// Color for the cursor guide, if any.
@property(nonatomic, retain) NSColor *cursorGuideColor;

// Image to show as badge.
@property(nonatomic, retain) NSImage *badgeImage;

// Color for selection background when the view is not focused.
@property(nonatomic, retain) NSColor *unfocusedSelectionColor;

// Holds colors.
@property(nonatomic, retain) iTermColorMap *colorMap;

// Required delegate.
@property(nonatomic, assign) NSView<iTermTextDrawingHelperDelegate> *delegate;

// Size of a cell in pixels.
@property(nonatomic, assign) NSSize cellSize;

// Size of a cell in pixels excluding extra spacing requested by the user.
@property(nonatomic, assign) NSSize cellSizeWithoutSpacing;

// Should diagonal stripes be overlain between background and text?
@property(nonatomic, assign) BOOL showStripes;

// Should ASCII characters be anti-aliased?
@property(nonatomic, assign) BOOL asciiAntiAlias;

// Should non-ASCII characters be anti-aliased?
@property(nonatomic, assign) BOOL nonAsciiAntiAlias;

// Are blinking items (cursor, text) currently visible?
@property(nonatomic, assign) BOOL blinkingItemsVisible;

// The size of the grid in cells.
@property(nonatomic, assign) VT100GridSize gridSize;

// Total number of lines available (scrollback plus screen height).
@property(nonatomic, assign) int numberOfLines;

// Location of the cursor on the screen.
@property(nonatomic, assign) VT100GridCoord cursorCoord;

// Is the cursor configured to blink?
@property(nonatomic, assign) BOOL cursorBlinking;

// Height of the "excess" region between the last line and the bottom of the view.
@property(nonatomic, assign) double excess;

// Total number of lines ever scrolled out of history.
@property(nonatomic, assign) long long totalScrollbackOverflow;

// Should ambiguous-width characters be treated as double-width?
@property(nonatomic, assign) BOOL ambiguousIsDoubleWidth;

// Should the HFS+ unicode mapping be used? In practice, I can't find a way that this is used. We
// don't normalize IME text on input unless there's a combining mark, but I don't know a case where
// adding a combining mark would change a character from narrow to ambiguous width.
@property(nonatomic, assign) BOOL useHFSPlusMapping;

// Is a background image in use?
@property(nonatomic, assign) BOOL hasBackgroundImage;

// Number of lines of scrollback history.
@property(nonatomic, assign) int numberOfScrollbackLines;

// Should the entire screen have foreground and background swapped?
@property(nonatomic, assign) BOOL reverseVideo;

// Is this view active (receiving user input)?
@property(nonatomic, assign) BOOL textViewIsActiveSession;

// Is "smart cursor color" on?
@property(nonatomic, assign) BOOL useSmartCursorColor;

// Is this view in the key window?
@property(nonatomic, assign) BOOL isInKeyWindow;

// Should a box cursor be drawn filled in?
@property(nonatomic, assign) BOOL shouldDrawFilledInCursor;

// Does bold text render as the bright version of a dim ansi color?
@property(nonatomic, assign) BOOL useBrightBold;

// Is this the current text view of the "front" terminal window?
// TODO: This might be the same as textViewIsActiveSession.
@property(nonatomic, assign) BOOL isFrontTextView;

// Is there an underlined hostname?
@property(nonatomic, assign) BOOL haveUnderlinedHostname;

// Background transparency level. Should be 1 if transparency is off for this view.
@property(nonatomic, assign) double transparencyAlpha;

// Is the cursor visible?
@property(nonatomic, assign) BOOL cursorVisible;

// What kind of cursor to draw.
@property(nonatomic, assign) ITermCursorType cursorType;

// Amount to blend background color over background image, 0-1.
@property(nonatomic, assign) float blend;

// Should transparency not affect background colors other than the default?
@property(nonatomic, assign) BOOL transparencyAffectsOnlyDefaultBackgroundColor;

// Should the cursor guide be shown?
@property(nonatomic, assign) BOOL highlightCursorLine;

// Mimimum contrast level, 0-1.
@property(nonatomic, assign) double minimumContrast;

// Should the non-ascii font be used?
@property(nonatomic, assign) BOOL useNonAsciiFont;

// Should text with the blink flag actually blink?
@property(nonatomic, assign) BOOL blinkAllowed;

// Underlined selection range (inclusive of all values), indicating clickable url.
@property(nonatomic, assign) VT100GridAbsWindowedRange underlinedRange;

// If set, the last-modified time of each line on the screen is shown on the right side of the display.
@property(nonatomic, assign) BOOL showTimestamps;

// Amount to shift anti-aliased text by horizontally to simulate bold
@property(nonatomic, assign) CGFloat antiAliasedShift;

// NSTextInputClient support
@property(nonatomic, retain) NSAttributedString *markedText;

// Marked text may have a selection. This gives the range of selected characters.
@property(nonatomic, assign) NSRange inputMethodSelectedRange;

// This gives the range of marked text. Used here to determine if there is marked text.
@property(nonatomic, assign) NSRange inputMethodMarkedRange;

// This gives the number of lines added to the bottom of the frame that do
// not correspond to a line in the _dataSource. They are used solely for
// IME text.
@property(nonatomic, assign) int numberOfIMELines;

// The current time since reference date. Exposed to facilitate testing timestamps.
@property(nonatomic, assign) NSTimeInterval now;

// If set, use GMT timezone for timestamps to make tests locale-independent.
@property(nonatomic, assign) BOOL useTestingTimezone;

// Is the cursor blinking because "Find Cursor" has been activated?
@property(nonatomic, readonly) BOOL blinkingFound;

// Origin in view coordinates of the cursor. Valid only if there is marked text.
@property(nonatomic, readonly) NSPoint imeCursorLastPos;

// Where the cursor is drawn based on current cellSize and cursorCoord.
@property(nonatomic, readonly) NSRect cursorFrame;

// Draw debug info?
@property(nonatomic, assign) BOOL debug;

// Set to YES if part of an animated image was drawn.
@property(nonatomic, assign) BOOL animated;

@property(nonatomic, assign) BOOL isRetina;

// Draw mark indicators?
@property(nonatomic, assign) BOOL drawMarkIndicators;

// Use light font smoothing?
@property(nonatomic, assign) iTermThinStrokesSetting thinStrokes;

// Change the cursor to indicate that a search is being performed.
@property(nonatomic, assign) BOOL showSearchingCursor;

// Should drop targets be indicated?
@property(nonatomic, assign) BOOL showDropTargets;

// Line number that is being hovered over for drop
@property(nonatomic, assign) int dropLine;

<<<<<<< HEAD
// Smallest of the baseline offset for the available fonts. Is a negative number.
@property(nonatomic, assign) CGFloat baselineOffset;

// Underline offset to use. Negative.
@property(nonatomic, assign) CGFloat underlineOffset;

// Is bold text allowed? If so, then double struck text may be used when a bold version of the font
// is not available.
@property(nonatomic, assign) BOOL boldAllowed;

// Version of unicode. Determines character widths.
@property(nonatomic, assign) NSInteger unicodeVersion;
=======
// Lazily loading images that could not be drawn. Contains unique identifiers of iTermImageInfo*s
@property(nonatomic, readonly) NSSet<NSString *> *missingImages;
>>>>>>> b04601f7

// Updates self.blinkingFound.
- (void)drawTextViewContentInRect:(NSRect)rect
                         rectsPtr:(const NSRect *)rectArray
                        rectCount:(NSInteger)rectCount;

// Draw timestamps. Returns the width of the widest timestamp.
- (CGFloat)drawTimestamps;

@end<|MERGE_RESOLUTION|>--- conflicted
+++ resolved
@@ -249,7 +249,6 @@
 // Line number that is being hovered over for drop
 @property(nonatomic, assign) int dropLine;
 
-<<<<<<< HEAD
 // Smallest of the baseline offset for the available fonts. Is a negative number.
 @property(nonatomic, assign) CGFloat baselineOffset;
 
@@ -262,10 +261,9 @@
 
 // Version of unicode. Determines character widths.
 @property(nonatomic, assign) NSInteger unicodeVersion;
-=======
+
 // Lazily loading images that could not be drawn. Contains unique identifiers of iTermImageInfo*s
 @property(nonatomic, readonly) NSSet<NSString *> *missingImages;
->>>>>>> b04601f7
 
 // Updates self.blinkingFound.
 - (void)drawTextViewContentInRect:(NSRect)rect
