#import "PseudoTerminal.h"

#import "ColorsMenuItemView.h"
#import "CommandHistory.h"
#import "CommandHistoryEntry.h"
#import "CommandHistoryPopup.h"
#import "Coprocess.h"
#import "DirectoriesPopup.h"
#import "FakeWindow.h"
#import "FindViewController.h"
#import "FutureMethods.h"
#import "FutureMethods.h"
#import "HotkeyWindowController.h"
#import "ITAddressBookMgr.h"
#import "iTerm.h"
#import "iTermAboutWindow.h"
#import "iTermAdvancedSettingsModel.h"
#import "iTermApplication.h"
#import "iTermApplicationDelegate.h"
#import "iTermController.h"
#import "iTermDirectoriesModel.h"
#import "iTermFindCursorView.h"
#import "iTermFontPanel.h"
#import "iTermGrowlDelegate.h"
#import "iTermInstantReplayWindowController.h"
#import "iTermOpenQuicklyWindow.h"
#import "iTermPasswordManagerWindowController.h"
#import "iTermPreferences.h"
#import "iTermProfilePreferences.h"
#import "iTermSelection.h"
#import "iTermTabBarControlView.h"
#import "iTermURLSchemeController.h"
#import "iTermWarning.h"
#import "iTermWindowShortcutLabelTitlebarAccessoryViewController.h"
#import "MovePaneController.h"
#import "NSScreen+iTerm.h"
#import "NSStringITerm.h"
#import "NSView+iTerm.h"
#import "NSWindow+PSM.h"
#import "PasteboardHistory.h"
#import "PopupModel.h"
#import "PopupWindow.h"
#import "PreferencePanel.h"
#import "ProcessCache.h"
#import "ProfilesWindow.h"
#import "PseudoTerminalRestorer.h"
#import "PSMDarkTabStyle.h"
#import "PSMTabStyle.h"
#import "PSMYosemiteTabStyle.h"
#import "PTYScrollView.h"
#import "PTYSession.h"
#import "PTYSession.h"
#import "PTYTab.h"
#import "PTYTabView.h"
#import "PTYTask.h"
#import "PTYTextView.h"
#import "SessionView.h"
#import "SplitPanel.h"
#import "TemporaryNumberAllocator.h"
#import "TmuxControllerRegistry.h"
#import "TmuxDashboardController.h"
#import "TmuxLayoutParser.h"
#import "ToolbeltView.h"
#import "ToolCapturedOutputView.h"
#import "ToolCommandHistoryView.h"
#import "ToolDirectoriesView.h"
#import "VT100Screen.h"
#import "VT100Screen.h"
#import "VT100Terminal.h"
#include "iTermFileDescriptorClient.h"
#include <unistd.h>

NSString *const kCurrentSessionDidChange = @"kCurrentSessionDidChange";
NSString *const kPseudoTerminalStateRestorationWindowArrangementKey = @"ptyarrangement";

static NSString *const kWindowNameFormat = @"iTerm Window %d";
static NSString *const kShowFullscreenTabBarKey = @"ShowFullScreenTabBar";

#define PtyLog DLog

// Constants for saved window arrangement key names.
static NSString* TERMINAL_ARRANGEMENT_OLD_X_ORIGIN = @"Old X Origin";
static NSString* TERMINAL_ARRANGEMENT_OLD_Y_ORIGIN = @"Old Y Origin";
static NSString* TERMINAL_ARRANGEMENT_OLD_WIDTH = @"Old Width";
static NSString* TERMINAL_ARRANGEMENT_OLD_HEIGHT = @"Old Height";
static NSString* TERMINAL_ARRANGEMENT_X_ORIGIN = @"X Origin";
static NSString* TERMINAL_ARRANGEMENT_Y_ORIGIN = @"Y Origin";
static NSString* TERMINAL_ARRANGEMENT_WIDTH = @"Width";
static NSString* TERMINAL_ARRANGEMENT_HEIGHT = @"Height";
static NSString* TERMINAL_ARRANGEMENT_EDGE_SPANNING_OFF = @"Edge Spanning Off";  // Deprecated. Included in window type now.
static NSString* TERMINAL_ARRANGEMENT_TABS = @"Tabs";
static NSString* TERMINAL_ARRANGEMENT_FULLSCREEN = @"Fullscreen";
static NSString* TERMINAL_ARRANGEMENT_LION_FULLSCREEN = @"LionFullscreen";
static NSString* TERMINAL_ARRANGEMENT_WINDOW_TYPE = @"Window Type";
static NSString* TERMINAL_ARRANGEMENT_SAVED_WINDOW_TYPE = @"Saved Window Type";  // Only relevant for fullscreen
static NSString* TERMINAL_ARRANGEMENT_SELECTED_TAB_INDEX = @"Selected Tab Index";
static NSString* TERMINAL_ARRANGEMENT_SCREEN_INDEX = @"Screen";
static NSString* TERMINAL_ARRANGEMENT_HIDE_AFTER_OPENING = @"Hide After Opening";
static NSString* TERMINAL_ARRANGEMENT_DESIRED_COLUMNS = @"Desired Columns";
static NSString* TERMINAL_ARRANGEMENT_DESIRED_ROWS = @"Desired Rows";
static NSString* TERMINAL_ARRANGEMENT_IS_HOTKEY_WINDOW = @"Is Hotkey Window";
static NSString* TERMINAL_GUID = @"TerminalGuid";
static NSString* TERMINAL_ARRANGEMENT_HAS_TOOLBELT = @"Has Toolbelt";
static NSString* TERMINAL_ARRANGEMENT_HIDING_TOOLBELT_SHOULD_RESIZE_WINDOW = @"Hiding Toolbelt Should Resize Window";

// In full screen, leave a bit of space at the top of the toolbelt for aesthetics.
static const CGFloat kToolbeltMargin = 8;
static const CGFloat kLeftTabsWidth = 150;
static const CGFloat kHorizontalTabBarHeight = 22;

@interface NSWindow (private)
- (void)setBottomCornerRounded:(BOOL)rounded;
@end

@interface PseudoTerminal () <
    iTermTabBarControlViewDelegate,
    iTermPasswordManagerDelegate,
    PTYTabDelegate>
@property(nonatomic, assign) BOOL windowInitialized;

// Session ID of session that currently has an auto-command history window open
@property(nonatomic, copy) NSString *autoCommandHistorySessionGuid;
@end

@implementation PseudoTerminal {
    NSPoint preferredOrigin_;

    SolidColorView* background_;
    ////////////////////////////////////////////////////////////////////////////
    // Parameter Panel
    // A bookmark may have metasyntactic variables like $$FOO$$ in the command.
    // When opening such a bookmark, pop up a sheet and ask the user to fill in
    // the value. These fields belong to that sheet.
    IBOutlet NSTextField *parameterName;
    IBOutlet NSPanel     *parameterPanel;
    IBOutlet NSTextField *parameterValue;
    IBOutlet NSTextField *parameterPrompt;

    ////////////////////////////////////////////////////////////////////////////
    // Instant Replay
    iTermInstantReplayWindowController *_instantReplayWindowController;

    ////////////////////////////////////////////////////////////////////////////
    // Tab View
    // The tabview occupies almost the entire window. Each tab has an identifier
    // which is a PTYTab.
    PTYTabView *TABVIEW;

    // Gray line dividing tab/title bar from content. Will be nil if a division
    // view isn't needed such as for fullscreen windows or windows without a
    // title bar (e.g., top-of-screen).
    NSView *_divisionView;

    // This is a sometimes-visible control that shows the tabs and lets the user
    // change which is visible.
    iTermTabBarControlView *tabBarControl;

    // This is either 0 or 1. If 1, then a tab item is in the process of being
    // added and the tabBarControl will be shown if it is added successfully
    // if it's not currently shown.
    int tabViewItemsBeingAdded;

    ////////////////////////////////////////////////////////////////////////////
    // Miscellaneous

    // Is the transparency setting respected?
    BOOL useTransparency_;

    // Is this a full screen window?
    BOOL _fullScreen;

    // When you enter full-screen mode the old frame size is saved here. When
    // full-screen mode is exited that frame is restored.
    NSRect oldFrame_;
    BOOL oldFrameSizeIsBogus_;  // If set, the size in oldFrame_ shouldn't be used.

    // When you enter fullscreen mode, the old use transparency setting is
    // saved, and then restored when you exit FS unless it was changed
    // by the user.
    BOOL oldUseTransparency_;
    BOOL restoreUseTransparency_;

    // How input should be broadcast (or not).
    BroadcastMode broadcastMode_;

    // True if the window title is showing transient information (such as the
    // size during resizing).
    BOOL tempTitle;

    // When sending input to all sessions we temporarily change the background
    // color. This stores the normal background color so we can restore to it.
    NSColor *normalBackgroundColor;

    // This prevents recursive resizing.
    BOOL _resizeInProgressFlag;

    // There is a scheme for saving window positions. Each window is assigned
    // a number, and the positions are stored by window name. The window name
    // includes its unique number. This variable gives this window's number.
    int uniqueNumber_;

    // This is set while toggling full screen. It prevents windowDidResignMain
    // from trying to exit fullscreen mode in the midst of toggling it.
    BOOL togglingFullScreen_;

    // True while entering lion fullscreen (the animation is going on)
    BOOL togglingLionFullScreen_;

    PasteboardHistoryWindowController* pbHistoryView;
    CommandHistoryPopupWindowController *commandHistoryPopup;
    DirectoriesPopupWindowController *_directoriesPopupWindowController;
    AutocompleteView* autocompleteView;

    // This is a hack to support old applescript code that set the window size
    // before adding a session to it, which doesn't really make sense now that
    // textviews and windows are loosely coupled.
    int nextSessionRows_;
    int nextSessionColumns_;

    int windowType_;
    // Window type before entering fullscreen. Only relevant if in/entering fullscreen.
    int savedWindowType_;
    BOOL haveScreenPreference_;
    int screenNumber_;

    // Window number, used for keyboard shortcut to select a window.
    // This value is 0-based while the UI is 1-based.
    int number_;

    // True if this window was created by dragging a tab from another window.
    // Affects how its size is set when the number of tabview items changes.
    BOOL wasDraggedFromAnotherWindow_;
    BOOL fullscreenTabs_;

    // In the process of zooming in Lion or later.
    BOOL zooming_;

    // Time since 1970 of last window resize
    double lastResizeTime_;

    NSMutableSet *broadcastViewIds_;
    NSTimeInterval findCursorStartTime_;

    // Accumulated pinch magnification amount.
    double cumulativeMag_;

    // Time of last magnification change.
    NSTimeInterval lastMagChangeTime_;

    // In 10.7 style full screen mode
    BOOL lionFullScreen_;

    // Toolbelt view. Goes on the right side of the terminal window, if visible.
    ToolbeltView *toolbelt_;

    IBOutlet NSPanel *coprocesssPanel_;
    IBOutlet NSButton *coprocessOkButton_;
    IBOutlet NSComboBox *coprocessCommand_;

    NSDictionary *lastArrangement_;
    BOOL wellFormed_;

    BOOL exitingLionFullscreen_;

    // If positive, then any window resizing that happens is driven by tmux and
    // shoudn't be reported back to tmux as a user-originated resize.
    int tmuxOriginatedResizeInProgress_;

    BOOL liveResize_;
    BOOL postponedTmuxTabLayoutChange_;

    // Recalls if this was a hide-after-opening window.
    BOOL hideAfterOpening_;

    // After dealloc starts, the restorable state should not be updated
    // because the window's state is a shambles.
    BOOL doNotSetRestorableState_;

    // For top/left/bottom of screen windows, this is the size it really wants to be.
    // Initialized to -1 in -init and then set to the size of the first session
    // forever.
    int desiredRows_, desiredColumns_;

    // How wide the toolbelt should be. User may drag it to change.
    // ALWAYS USE THE FLOOR OF THIS VALUE!
    CGFloat toolbeltWidth_;

    // If set, then hiding the toolbelt should shrink the window by the toolbelt's width.
    BOOL hidingToolbeltShouldResizeWindow_;

    // If set, prevents hidingToolbeltShouldResizeWindow_ from getting its value inferred based on
    // the window's frame.
    BOOL hidingToolbeltShouldResizeWindowInitialized_;

    // Should the toolbelt be visible?
    BOOL shouldShowToolbelt_;

#if ENABLE_SHORTCUT_ACCESSORY
    // This thing is a freaking horror show, and it's what people are talking about when they say
    // that software quality has declined in OS X.
    //
    // OS 10.10 added a barely documented API to add an accessory view to the title bar (it's
    // mentioned in the release notes and public header files and methods exist, but that's it).
    // It creates auto layout constraints in the title bar. For some reason, that causes EVERYTHING
    // to get auto layout. Autoresizing masks become constraints throughout the window. This does
    // not work well, in particular with the toolbelt. The toolbelt is designed to allow the window
    // to be too short to show all its contents, in which case some tools will get partially or
    // completely clipped. When auto layout is used, the window is prevented from being shorter than
    // the sum of the tools' minimum heights. This is especially bad when you create a tmux window,
    // because then you get a gray bar on the bottom where the window's height exceeds the content's
    // height, simply because you have a (possibly invisible!) toolbelt that can't shrink. But it
    // gets worse. I wrote a replacement NSSplitView that collapses tools when they don't fit. Auto
    // layout is so broken that it lags when the window or toolbelt is resized. Sometimes it catches
    // up when the drag is done, and sometimes it just leaves things in a broken state. I tried
    // removing auto layout from the toolbelt by setting translatesAutoresizingMaskIntoConstraints
    // to NO, but it's not enough to set that on ToolbeltView. In fact, it's not enough to set it on
    // every view that I create within the toolbelt. If any view anywhere in the view hierarchy in
    // the toolbelt has a constraint, the whole thing gets broken and laggy on resize. For example,
    // a table view will create various internal subviews. Those will end up with auto layout
    // constraints. There's no (sane) way for me to set translatesAutoresizingMaskIntoConstraints on
    // them to prevent the viral spread of auto layout garbage. So for now, the toolbelt hangs on to
    // life because it remains possible to have no auto-layout as long as you don't use title bar
    // accessories. To see the whole mess, check out the clusterfuck[123] branches.
    iTermWindowShortcutLabelTitlebarAccessoryViewController *_shortcutAccessoryViewController;
#endif

    // Is there a pending delayed-perform of enterFullScreen:? Used to figure
    // out if it's safe to toggle Lion full screen since only one can go at a time.
    BOOL _haveDelayedEnterFullScreenMode;

    BOOL _parameterPanelCanceled;
}

@synthesize shouldShowToolbelt = shouldShowToolbelt_;

+ (void)registerSessionsInArrangement:(NSDictionary *)arrangement {
    for (NSDictionary *tabArrangement in arrangement[TERMINAL_ARRANGEMENT_TABS]) {
        [PTYTab registerSessionsInArrangement:tabArrangement];
    }
}

+ (NSInteger)styleMaskForWindowType:(iTermWindowType)windowType {
    switch (windowType) {
        case WINDOW_TYPE_TOP:
        case WINDOW_TYPE_BOTTOM:
        case WINDOW_TYPE_LEFT:
        case WINDOW_TYPE_RIGHT:
        case WINDOW_TYPE_TOP_PARTIAL:
        case WINDOW_TYPE_BOTTOM_PARTIAL:
        case WINDOW_TYPE_LEFT_PARTIAL:
        case WINDOW_TYPE_RIGHT_PARTIAL:
        case WINDOW_TYPE_NO_TITLE_BAR:
            return NSBorderlessWindowMask | NSResizableWindowMask;

        case WINDOW_TYPE_TRADITIONAL_FULL_SCREEN:
            return NSBorderlessWindowMask;

        default:
            return (NSTitledWindowMask |
                    NSClosableWindowMask |
                    NSMiniaturizableWindowMask |
                    NSResizableWindowMask |
                    NSTexturedBackgroundWindowMask);
    }
}

- (id)initWithWindowNibName:(NSString *)windowNibName {
    self = [super initWithWindowNibName:windowNibName];
    if (self) {
        self.autoCommandHistorySessionGuid = nil;
    }
    return self;
}

- (id)initWithSmartLayout:(BOOL)smartLayout
               windowType:(iTermWindowType)windowType
          savedWindowType:(iTermWindowType)savedWindowType
                   screen:(int)screenNumber {
    return [self initWithSmartLayout:smartLayout
                          windowType:windowType
                     savedWindowType:savedWindowType
                              screen:screenNumber
                            isHotkey:NO];
}

- (id)initWithSmartLayout:(BOOL)smartLayout
               windowType:(iTermWindowType)windowType
          savedWindowType:(iTermWindowType)savedWindowType
                   screen:(int)screenNumber
                 isHotkey:(BOOL)isHotkey
{
    self = [self initWithWindowNibName:@"PseudoTerminal"];
    NSAssert(self, @"initWithWindowNibName returned nil");
    if (self) {
        [self finishInitializationWithSmartLayout:smartLayout
                                       windowType:windowType
                                  savedWindowType:savedWindowType
                                           screen:screenNumber
                                         isHotkey:isHotkey];
    }
    return self;
}

- (void)finishInitializationWithSmartLayout:(BOOL)smartLayout
                                 windowType:(iTermWindowType)windowType
                            savedWindowType:(iTermWindowType)savedWindowType
                                     screen:(int)screenNumber
                                   isHotkey:(BOOL)isHotkey {
    DLog(@"-[%p finishInitializationWithSmartLayout:%@ windowType:%d screen:%d isHotkey:%@ ",
         self,
         smartLayout ? @"YES" : @"NO",
         windowType,
         screenNumber,
         isHotkey ? @"YES" : @"NO");

    // Force the nib to load
    [self window];
    if ((windowType == WINDOW_TYPE_TRADITIONAL_FULL_SCREEN ||
         windowType == WINDOW_TYPE_LION_FULL_SCREEN) &&
        screenNumber == -1) {
        NSUInteger n = [[NSScreen screens] indexOfObjectIdenticalTo:[[self window] screen]];
        if (n == NSNotFound) {
            DLog(@"Convert default screen to screen number: No screen matches the window's screen so using main screen");
            screenNumber = 0;
        } else {
            DLog(@"Convert default screen to screen number: System chose screen %lu", (unsigned long)n);
            screenNumber = n;
        }
    } else if (screenNumber == -2) {
        // Select screen with cursor.
        NSScreen *screenWithCursor = [NSScreen screenWithCursor];
        NSUInteger preference = [[NSScreen screens] indexOfObject:screenWithCursor];
        if (preference == NSNotFound) {
            preference = 0;
        }
        screenNumber = preference;
    }
    if (windowType == WINDOW_TYPE_TOP ||
        windowType == WINDOW_TYPE_TOP_PARTIAL ||
        windowType == WINDOW_TYPE_BOTTOM ||
        windowType == WINDOW_TYPE_BOTTOM_PARTIAL ||
        windowType == WINDOW_TYPE_LEFT ||
        windowType == WINDOW_TYPE_LEFT_PARTIAL ||
        windowType == WINDOW_TYPE_RIGHT ||
        windowType == WINDOW_TYPE_RIGHT_PARTIAL) {
        PtyLog(@"Window type is %d so disable smart layout", windowType);
        smartLayout = NO;
    }
    if (windowType == WINDOW_TYPE_NORMAL) {
        // If you create a window with a minimize button and the menu bar is hidden then the
        // minimize button is disabled. Currently the only window type with a miniaturize button
        // is NORMAL.
        [self showMenuBar];
    }
    // Force the nib to load
    [self window];
    windowType_ = windowType;
    broadcastViewIds_ = [[NSMutableSet alloc] init];

    NSScreen* screen = nil;
    if (screenNumber == -1 || screenNumber >= [[NSScreen screens] count])  {
        screen = [[self window] screen];
        DLog(@"Screen number %d is out of range [0,%d] so using 0",
             screenNumber, (int)[[NSScreen screens] count]);
        screenNumber_ = 0;
        haveScreenPreference_ = NO;
    } else if (screenNumber >= 0) {
        DLog(@"Selecting screen number %d", screenNumber);
        screen = [[NSScreen screens] objectAtIndex:screenNumber];
        screenNumber_ = screenNumber;
        haveScreenPreference_ = YES;
    }

    desiredRows_ = desiredColumns_ = -1;
    NSRect initialFrame;
    switch (windowType) {
        case WINDOW_TYPE_TOP:
        case WINDOW_TYPE_BOTTOM:
        case WINDOW_TYPE_LEFT:
        case WINDOW_TYPE_RIGHT:
        case WINDOW_TYPE_TOP_PARTIAL:
        case WINDOW_TYPE_BOTTOM_PARTIAL:
        case WINDOW_TYPE_LEFT_PARTIAL:
        case WINDOW_TYPE_RIGHT_PARTIAL:
            initialFrame = [screen visibleFrameIgnoringHiddenDock];
            break;

        case WINDOW_TYPE_LION_FULL_SCREEN:
        case WINDOW_TYPE_TRADITIONAL_FULL_SCREEN:
            oldFrame_ = [[self window] frame];
            // The size is just whatever was in the .xib file's window, which is silly.
            // By setting this flag, we'll use the window size necessary to hold the current
            // session's rows/columns setting when exiting fullscreen.
            oldFrameSizeIsBogus_ = YES;
            initialFrame = [self traditionalFullScreenFrameForScreen:screen];
            break;

        default:
            PtyLog(@"Unknown window type: %d", (int)windowType);
            NSLog(@"Unknown window type: %d", (int)windowType);
            // fall through
        case WINDOW_TYPE_NORMAL:
        case WINDOW_TYPE_NO_TITLE_BAR:
            // Use the system-supplied frame which has a reasonable origin. It may
            // be overridden by smart window placement or a saved window location.
            initialFrame = [[self window] frame];
            if (haveScreenPreference_) {
                DLog(@"Moving window to screen %d", screenNumber_);
                // Move the frame to the desired screen
                NSScreen* baseScreen = [[self window] deepestScreen];
                NSPoint basePoint = [baseScreen visibleFrame].origin;
                double xoffset = initialFrame.origin.x - basePoint.x;
                double yoffset = initialFrame.origin.y - basePoint.y;
                NSPoint destPoint = [screen visibleFrame].origin;

                DLog(@"Assigned screen has origin %@, destination screen has origin %@", NSStringFromPoint(baseScreen.visibleFrame.origin),
                     NSStringFromPoint(destPoint));
                destPoint.x += xoffset;
                destPoint.y += yoffset;
                initialFrame.origin = destPoint;
                DLog(@"New initial frame is %@", NSStringFromRect(initialFrame));
                // Make sure the top-right corner of the window is on the screen too
                NSRect destScreenFrame = [screen visibleFrame];
                double xover = destPoint.x + initialFrame.size.width - (destScreenFrame.origin.x + destScreenFrame.size.width);
                double yover = destPoint.y + initialFrame.size.height - (destScreenFrame.origin.y + destScreenFrame.size.height);
                if (xover > 0) {
                    destPoint.x -= xover;
                }
                if (yover > 0) {
                    destPoint.y -= yover;
                }
                DLog(@"after adjusting top right, initial origin is %@", NSStringFromPoint(destPoint));
                [[self window] setFrameOrigin:destPoint];
            }
            break;
    }
    preferredOrigin_ = initialFrame.origin;

    PtyLog(@"finishInitializationWithSmartLayout - initWithContentRect");
    // create the window programmatically with appropriate style mask
    NSUInteger styleMask;
    if (windowType == WINDOW_TYPE_LION_FULL_SCREEN) {
        // We want to set the style mask to the window's non-fullscreen appearance so we're prepared
        // to exit fullscreen with the right style.
        styleMask = [PseudoTerminal styleMaskForWindowType:savedWindowType];
    } else {
        styleMask = [PseudoTerminal styleMaskForWindowType:windowType];
    }
    savedWindowType_ = savedWindowType;

    DLog(@"initWithContentRect:%@ styleMask:%d", [NSValue valueWithRect:initialFrame], (int)styleMask);
    PTYWindow *myWindow;
    myWindow = [[PTYWindow alloc] initWithContentRect:initialFrame
                                            styleMask:styleMask
                                              backing:NSBackingStoreBuffered
                                                defer:isHotkey];
    if (windowType != WINDOW_TYPE_LION_FULL_SCREEN) {
        // For some reason, you don't always get the frame you requested. I saw
        // this on OS 10.10 when creating normal windows on a 2-screen display. The
        // frames were within the visible frame of screen #2.
        // However, setting the frame at this point while restoring a Lion fullscreen window causes
        // it to appear with a title bar. TODO: Test if lion fullscreen windows restore on the right
        // monitor.
        [myWindow setFrame:initialFrame display:NO];
    }

    [myWindow setHasShadow:(windowType == WINDOW_TYPE_NORMAL)];

    DLog(@"Create window %@", myWindow);

    PtyLog(@"finishInitializationWithSmartLayout - new window is at %p", myWindow);
    [self setWindow:myWindow];
    [myWindow release];

    _fullScreen = (windowType == WINDOW_TYPE_TRADITIONAL_FULL_SCREEN);
    background_ = [[SolidColorView alloc] initWithFrame:[[[self window] contentView] frame] color:[NSColor windowBackgroundColor]];
    if (!isHotkey) {
        [[self window] setAlphaValue:1];
    } else {
        [[self window] setAlphaValue:0];
    }
    [[self window] setOpaque:NO];

    normalBackgroundColor = [background_ color];

    _resizeInProgressFlag = NO;

    if (!smartLayout || windowType == WINDOW_TYPE_TRADITIONAL_FULL_SCREEN) {
        PtyLog(@"no smart layout or is full screen, so set layout done");
        [(PTYWindow*)[self window] setLayoutDone];
    }

    if (styleMask & NSTitledWindowMask) {
        if ([[self window] respondsToSelector:@selector(setBottomCornerRounded:)])
            // TODO: Why is this here?
            [[self window] setBottomCornerRounded:NO];
    }

    // create the tab bar control
    [[self window] setContentView:background_];
    [background_ release];

    // create the tabview
    NSRect tabViewFrame = [[[self window] contentView] bounds];

    TABVIEW = [[PTYTabView alloc] initWithFrame:tabViewFrame];
    [TABVIEW setAutoresizingMask:NSViewWidthSizable|NSViewHeightSizable];
    [TABVIEW setAutoresizesSubviews:YES];
    [TABVIEW setAllowsTruncatedLabels:NO];
    [TABVIEW setControlSize:NSSmallControlSize];
    [TABVIEW setTabViewType:NSNoTabsNoBorder];
    // Add to the window
    [[[self window] contentView] addSubview:TABVIEW];
    [TABVIEW release];

    // create the tab bar.
    NSRect tabBarFrame = [[[self window] contentView] bounds];
    tabBarFrame.size.height = kHorizontalTabBarHeight;
    tabBarControl = [[iTermTabBarControlView alloc] initWithFrame:tabBarFrame];
    tabBarControl.itermTabBarDelegate = self;

    [tabBarControl setModifier:[iTermPreferences maskForModifierTag:[iTermPreferences intForKey:kPreferenceKeySwitchTabModifier]]];
    switch ([iTermPreferences intForKey:kPreferenceKeyTabPosition]) {
        case PSMTab_BottomTab:
            tabBarControl.orientation = PSMTabBarHorizontalOrientation;
            [tabBarControl setAutoresizingMask:(NSViewWidthSizable | NSViewMinYMargin)];
            break;

        case PSMTab_TopTab:
            tabBarControl.orientation = PSMTabBarHorizontalOrientation;
            [tabBarControl setAutoresizingMask:(NSViewWidthSizable | NSViewMaxYMargin)];
            break;

        case PSMTab_LeftTab:
            tabBarControl.orientation = PSMTabBarVerticalOrientation;
            tabBarControl.autoresizingMask = (NSViewHeightSizable | NSViewMaxXMargin);
            break;
    }
    [[[self window] contentView] addSubview:tabBarControl];

    [tabBarControl setTabView:TABVIEW];
    [TABVIEW setDelegate:tabBarControl];
    [tabBarControl setDelegate:self];
    [tabBarControl setHideForSingleTab:NO];

    [self updateTabBarStyle];

    [[[self window] contentView] setAutoresizesSubviews: YES];
    [[self window] setDelegate: self];

    [[NSNotificationCenter defaultCenter] addObserver:self
                                             selector:@selector(updateWindowNumberVisibility:)
                                                 name:kUpdateLabelsNotification
                                               object:nil];
    [[NSNotificationCenter defaultCenter] addObserver:self
                                             selector:@selector(_refreshTerminal:)
                                                 name:kRefreshTerminalNotification
                                               object:nil];
    [[NSNotificationCenter defaultCenter] addObserver:self
                                             selector:@selector(_scrollerStyleChanged:)
                                                 name:@"NSPreferredScrollerStyleDidChangeNotification"
                                               object:nil];
    [[NSNotificationCenter defaultCenter] addObserver:self
                                             selector:@selector(tmuxFontDidChange:)
                                                 name:@"kPTYSessionTmuxFontDidChange"
                                               object:nil];
    [[NSNotificationCenter defaultCenter] addObserver:self
                                             selector:@selector(reloadBookmarks)
                                                 name:kReloadAllProfiles
                                               object:nil];
    [[NSNotificationCenter defaultCenter] addObserver:self
                                             selector:@selector(hideToolbelt)
                                                 name:kToolbeltShouldHide
                                               object:nil];
    PtyLog(@"set window inited");
    self.windowInitialized = YES;
    useTransparency_ = YES;
    fullscreenTabs_ = [[NSUserDefaults standardUserDefaults] boolForKey:kShowFullscreenTabBarKey];
    number_ = [[iTermController sharedInstance] allocateWindowNumber];
    if (windowType == WINDOW_TYPE_TRADITIONAL_FULL_SCREEN) {
        [self hideMenuBar];
    }

    [self updateDivisionView];

    if (isHotkey) {
        // This allows the hotkey window to be in the same space as a Lion fullscreen iTerm2 window.
        [[self window] setCollectionBehavior:[[self window] collectionBehavior] | NSWindowCollectionBehaviorFullScreenAuxiliary];
    } else {
        // This allows the window to enter Lion fullscreen.
        [[self window] setCollectionBehavior:[[self window] collectionBehavior] | NSWindowCollectionBehaviorFullScreenPrimary];
    }
    if (isHotkey) {
        [[self window] setCollectionBehavior:[[self window] collectionBehavior] | NSWindowCollectionBehaviorIgnoresCycle];
        [[self window] setCollectionBehavior:[[self window] collectionBehavior] & ~NSWindowCollectionBehaviorParticipatesInCycle];
    }

    // A decent default value.
    toolbeltWidth_ = 250;
    [self constrainToolbeltWidth];

    NSRect toolbeltFrame = NSMakeRect(0,
                                      0,
                                      floor(toolbeltWidth_),
                                      self.window.frame.size.height - kToolbeltMargin);
    toolbelt_ = [[[ToolbeltView alloc] initWithFrame:toolbeltFrame
                                                term:self] autorelease];
    toolbelt_.autoresizingMask = (NSViewMinXMargin | NSViewHeightSizable);
    [[self.window contentView] addSubview:toolbelt_];
    [self updateToolbelt];

    hidingToolbeltShouldResizeWindow_ = NO;
    // hidingToolbeltShouldResizeWindow_ can only be set to the right value after the window's frame
    // has been established. The window is always fiddled with (e.g., adding tabs) after this call
    // returns, so we'll do it on the next spin of the runloop.
    [self performSelector:@selector(finishToolbeltInitialization) withObject:nil afterDelay:0];

    wellFormed_ = YES;
    [[self window] setRestorable:YES];
    [[self window] setRestorationClass:[PseudoTerminalRestorer class]];
    self.terminalGuid = [NSString stringWithFormat:@"pty-%@", [NSString uuid]];

#if ENABLE_SHORTCUT_ACCESSORY
    if ([self.window respondsToSelector:@selector(addTitlebarAccessoryViewController:)]) {
        _shortcutAccessoryViewController =
            [[iTermWindowShortcutLabelTitlebarAccessoryViewController alloc] initWithNibName:@"iTermWindowShortcutAccessoryView"
                                                                                      bundle:nil];
    }
    if ((self.window.styleMask & NSTitledWindowMask) && _shortcutAccessoryViewController) {
        [self.window addTitlebarAccessoryViewController:_shortcutAccessoryViewController];
        [self updateWindowNumberVisibility:nil];
    }
    _shortcutAccessoryViewController.ordinal = number_ + 1;
#endif
}

- (void)finishToolbeltInitialization {
    // If the right edge of the window is "near" the right edge of the screen, then hiding an
    // initially visible toolbelt should not resize the window, the theory being that the user
    // wanted the window to be near the right edge of the screen. This will probably sow confusion
    // but may cause more good than harm. We'll see how loud they yell.
    if (!hidingToolbeltShouldResizeWindowInitialized_) {
        BOOL rightEdgeOfWindowIsNearRightEdgeOfScreen;
        CGFloat distanceFromRightEdgeOfWindowToRightEdgeOfScreen = fabs(NSMaxX(self.window.frame) - NSMaxX(self.window.screen.visibleFrame));
        rightEdgeOfWindowIsNearRightEdgeOfScreen = (distanceFromRightEdgeOfWindowToRightEdgeOfScreen < 10);
        hidingToolbeltShouldResizeWindow_ = !rightEdgeOfWindowIsNearRightEdgeOfScreen;

        // This isn't really necessary since this method isn't called a second time, but just to be
        // safe we'll set it.
        hidingToolbeltShouldResizeWindowInitialized_ = YES;
    }
}

- (void)dealloc
{
    [self closeInstantReplayWindow];
    doNotSetRestorableState_ = YES;
    wellFormed_ = NO;
    [toolbelt_ shutdown];

    // Do not assume that [self window] is valid here. It may have been freed.
    [[NSNotificationCenter defaultCenter] removeObserver:self];

    // Release all our sessions
    NSTabViewItem *aTabViewItem;
    for (; [TABVIEW numberOfTabViewItems]; )  {
        aTabViewItem = [TABVIEW tabViewItemAtIndex:0];
        [[aTabViewItem identifier] terminateAllSessions];
        PTYTab* theTab = [aTabViewItem identifier];
        [theTab setParentWindow:nil];
        theTab.delegate = nil;
        [TABVIEW removeTabViewItem:aTabViewItem];
    }

    if ([[iTermController sharedInstance] currentTerminal] == self) {
        NSLog(@"Red alert! Current terminal is being freed!");
        [[iTermController sharedInstance] setCurrentTerminal:nil];
    }
    [broadcastViewIds_ release];
    [autocompleteView shutdown];
    [commandHistoryPopup shutdown];
    [_directoriesPopupWindowController shutdown];
    [pbHistoryView shutdown];
    [pbHistoryView release];
    [commandHistoryPopup release];
    [_directoriesPopupWindowController release];
    [autocompleteView release];
    tabBarControl.itermTabBarDelegate = nil;
    tabBarControl.delegate = nil;
    [tabBarControl release];
    [_terminalGuid release];
    [lastArrangement_ release];
    [_divisionView release];
    [_autoCommandHistorySessionGuid release];
#if ENABLE_SHORTCUT_ACCESSORY
    [_shortcutAccessoryViewController release];
#endif
    [super dealloc];
}

- (void)updateDivisionView {
    // The division is only shown if there is a title bar and no tab bar. There
    // are cases in fullscreen (e.g., when entering Lion fullscreen) when the
    // window doesn't have a title bar but also isn't borderless we also check
    // if we're in fullscreen.
    if ((self.window.styleMask & NSTitledWindowMask) &&
        ![self anyFullScreen] &&
        ![self tabBarShouldBeVisible]) {
        // A division is needed, but there might already be one.
        NSRect reducedTabviewFrame = TABVIEW.frame;
        if (!_divisionView) {
          reducedTabviewFrame.size.height -= 1;
        }
        NSRect divisionViewFrame = NSMakeRect(reducedTabviewFrame.origin.x,
                                              reducedTabviewFrame.size.height + reducedTabviewFrame.origin.y,
                                              reducedTabviewFrame.size.width,
                                              1);
        if (_divisionView) {
            // Simply update divisionView's frame.
            _divisionView.frame = divisionViewFrame;
        } else {
            // Shrink the tabview and add a division view.
            TABVIEW.frame = reducedTabviewFrame;
            _divisionView = [[SolidColorView alloc] initWithFrame:divisionViewFrame
                                                            color:[NSColor darkGrayColor]];
            _divisionView.autoresizingMask = (NSViewWidthSizable | NSViewMinYMargin);
            [self.window.contentView addSubview:_divisionView];
        }
    } else if (_divisionView) {
        // Remove existing division
        NSRect augmentedTabviewFrame = TABVIEW.frame;
        augmentedTabviewFrame.size.height += 1;
        [_divisionView removeFromSuperview];
        [_divisionView release];
        _divisionView = nil;
        TABVIEW.frame = augmentedTabviewFrame;
    }
}

- (CGFloat)tabviewWidth {
    if ([self tabBarShouldBeVisible] &&
        [iTermPreferences intForKey:kPreferenceKeyTabPosition] == PSMTab_LeftTab)  {
        return kLeftTabsWidth;
    }

    CGFloat width;
    if ([self shouldShowToolbelt] && !exitingLionFullscreen_) {
        width = self.window.frame.size.width - floor(toolbeltWidth_);
    } else {
        width = self.window.frame.size.width;
    }
    if ([self _haveLeftBorder]) {
        --width;
    }
    if ([self _haveRightBorder]) {
        --width;
    }
    return width;
}

- (void)toggleBroadcastingToCurrentSession:(id)sender
{
    [self toggleBroadcastingInputToSession:[self currentSession]];
}

- (void)notifyTmuxOfWindowResize
{
    NSArray *tmuxControllers = [self uniqueTmuxControllers];
    if (tmuxControllers.count && !tmuxOriginatedResizeInProgress_) {
        for (TmuxController *controller in tmuxControllers) {
            [controller windowDidResize:self];
        }
    }
}

- (void)hideToolbelt {
    if (shouldShowToolbelt_) {
        [self toggleToolbeltVisibility:nil];
    }
}

- (IBAction)toggleToolbeltVisibility:(id)sender {
    shouldShowToolbelt_ = !shouldShowToolbelt_;
    BOOL didResizeWindow = NO;
    if ([self shouldShowToolbelt]) {
        [toolbelt_ setHidden:NO];

        if (![self anyFullScreen]) {
            [self constrainToolbeltWidth];

            // Tweak the window's frame to avoid shrinking content, if possible.
            NSRect windowFrame = self.window.frame;
            windowFrame.size.width += toolbeltWidth_;
            NSRect screenFrame = self.window.screen.visibleFrame;
            CGFloat rightLimit = NSMaxX(screenFrame);
            CGFloat overage = NSMaxX(windowFrame) - rightLimit;
            if (overage > 0) {
                // Compensate by making the toolbelt a little smaller, unless that would make it too
                // small.
                if (toolbeltWidth_ - overage > 100) {
                    toolbeltWidth_ -= overage;
                    windowFrame.size.width -= overage;
                    overage = 0;
                }
            }
            if (overage <= 0 && !NSEqualRects(self.window.frame, windowFrame)) {
                didResizeWindow = YES;
                [self.window setFrame:windowFrame display:YES];
            }
            hidingToolbeltShouldResizeWindow_ = didResizeWindow;
        }

        [self refreshTools];
    } else {
        [toolbelt_ setHidden:YES];
        if (![self anyFullScreen] && hidingToolbeltShouldResizeWindow_) {
            NSRect windowFrame = self.window.frame;
            windowFrame.size.width -= toolbeltWidth_;
            didResizeWindow = YES;
            [self.window setFrame:windowFrame display:YES];
        }
    }

    if (!didResizeWindow) {
        [self repositionWidgets];
        [self notifyTmuxOfWindowResize];
    }
}

- (void)popupWillClose:(Popup *)popup {
    if (popup == pbHistoryView) {
        [pbHistoryView autorelease];
        pbHistoryView = nil;
    } else if (popup == commandHistoryPopup) {
        [commandHistoryPopup autorelease];
        commandHistoryPopup = nil;
    } else if (popup == _directoriesPopupWindowController) {
        [_directoriesPopupWindowController autorelease];
        _directoriesPopupWindowController = nil;
    } else if (popup == autocompleteView) {
        [autocompleteView autorelease];
        autocompleteView = nil;
    }
}

- (void)tmuxFontDidChange:(NSNotification *)notification
{
    if ([[self uniqueTmuxControllers] count]) {
        [self refreshTmuxLayoutsAndWindow];
    }
}

- (NSWindowController<iTermWindowController> *)terminalDraggedFromAnotherWindowAtPoint:(NSPoint)point
{
    PseudoTerminal *term;

    int screen;
    if (windowType_ != WINDOW_TYPE_NORMAL) {
        screen = [self _screenAtPoint:point];
    } else {
        screen = -1;
    }

    // create a new terminal window
    int newWindowType;
    switch (windowType_) {
        case WINDOW_TYPE_NO_TITLE_BAR:
        case WINDOW_TYPE_TRADITIONAL_FULL_SCREEN:
            newWindowType = windowType_;
            break;

        case WINDOW_TYPE_TOP:
        case WINDOW_TYPE_BOTTOM:
        case WINDOW_TYPE_LEFT:
        case WINDOW_TYPE_RIGHT:
        case WINDOW_TYPE_TOP_PARTIAL:
        case WINDOW_TYPE_BOTTOM_PARTIAL:
        case WINDOW_TYPE_LEFT_PARTIAL:
        case WINDOW_TYPE_RIGHT_PARTIAL:
        case WINDOW_TYPE_LION_FULL_SCREEN:
            newWindowType = WINDOW_TYPE_NORMAL;
            break;

        default:
            newWindowType = windowType_;
    }
    term = [[[PseudoTerminal alloc] initWithSmartLayout:NO
                                             windowType:newWindowType
                                        savedWindowType:WINDOW_TYPE_NORMAL
                                                 screen:screen] autorelease];
    if (term == nil) {
        return nil;
    }
    term->wasDraggedFromAnotherWindow_ = YES;
    [term copySettingsFrom:self];

    [[iTermController sharedInstance] addTerminalWindow:term];

    if (newWindowType == WINDOW_TYPE_NORMAL ||
        newWindowType == WINDOW_TYPE_NO_TITLE_BAR) {
        [[term window] setFrameOrigin:point];
    } else if (newWindowType == WINDOW_TYPE_TRADITIONAL_FULL_SCREEN) {
        [[term window] makeKeyAndOrderFront:nil];
        [term hideMenuBar];
    }

    return term;
}

- (int)number
{
    return number_;
}

- (void)setFrameValue:(NSValue *)value
{
    [[self window] setFrame:[value rectValue] display:YES];
}

- (PTYWindow*)ptyWindow
{
    return (PTYWindow*) [self window];
}

- (PTYTab *)tabWithUniqueId:(int)uniqueId {
    for (int i = 0; i < [self numberOfTabs]; i++) {
        PTYTab *tab = [[TABVIEW tabViewItemAtIndex:i] identifier];
        if (tab.uniqueId == uniqueId) {
            return tab;
        }
    }
    return nil;
}

- (NSScreen*)screen {
    NSArray* screens = [NSScreen screens];
    if (!haveScreenPreference_) {
        return self.window.deepestScreen;
    }
    if ([screens count] > screenNumber_) {
        return screens[screenNumber_];
    } else {
        return [NSScreen mainScreen];
    }
}

- (void)magnifyWithEvent:(NSEvent *)event
{
    if ([iTermAdvancedSettingsModel pinchToChangeFontSizeDisabled]) {
        return;
    }
    const double kMagTimeout = 0.2;
    if ([[NSDate date] timeIntervalSinceDate:[NSDate dateWithTimeIntervalSince1970:lastMagChangeTime_]] > kMagTimeout) {
        cumulativeMag_ = 0;
    }
    lastMagChangeTime_ = [[NSDate date] timeIntervalSince1970];

    double factor = [event magnification];
    cumulativeMag_ += factor;
    int dir;
    const double kMagnifyThreshold = 0.4 ;
    if (cumulativeMag_ > kMagnifyThreshold) {
        dir = 1;
    } else if (cumulativeMag_ < -kMagnifyThreshold) {
        dir = -1;
    } else {
        return;
    }
    cumulativeMag_ = 0;
    [[self currentSession] changeFontSizeDirection:dir];
}

- (void)swipeWithEvent:(NSEvent *)event
{
    [[[self currentSession] textview] swipeWithEvent:event];
}

- (void)selectSessionAtIndexAction:(id)sender
{
    [TABVIEW selectTabViewItemAtIndex:[sender tag]];
}

- (NSInteger)indexOfTab:(PTYTab*)aTab
{
    NSArray* items = [TABVIEW tabViewItems];
    for (int i = 0; i < [items count]; i++) {
        NSTabViewItem *tabViewItem = [items objectAtIndex:i];
        if ([tabViewItem identifier] == aTab) {
            return i;
        }
    }
    return NSNotFound;
}

- (void)newSessionInTabAtIndex:(id)sender
{
    Profile* profile = [[ProfileModel sharedInstance] bookmarkWithGuid:[sender representedObject]];
    if (profile) {
        [self createTabWithProfile:profile withCommand:nil];
    }
}

- (void)closeSession:(PTYSession *)aSession soft:(BOOL)soft
{
    if (!soft &&
        [aSession isTmuxClient] &&
        [[aSession tmuxController] isAttached]) {
        [[aSession tmuxController] killWindowPane:[aSession tmuxPane]];
    } else if ([[[aSession tab] sessions] count] == 1) {
        [self closeTab:[aSession tab] soft:soft];
    } else {
        [aSession terminate];
    }
}

- (void)closeSession:(PTYSession *)aSession
{
    [self closeSession:aSession soft:NO];
}

- (void)softCloseSession:(PTYSession *)aSession
{
    [self closeSession:aSession soft:YES];
}

- (int)windowType
{
    return windowType_;
}

// Convert a lexicographically sorted array like ["a", "b", "b", "c"] into
// ["a", "2 instances of \"b\"", "c"].
- (NSArray *)uniqWithCounts:(NSArray *)a
{
  NSMutableArray *result = [NSMutableArray array];

  for (int i = 0; i < [a count]; ) {
    int c = 0;
    NSString *thisValue = [a objectAtIndex:i];
    int j;
    for (j = i; j < [a count]; j++) {
      if (![[a objectAtIndex:j] isEqualToString:thisValue]) {
        break;
      }
      ++c;
    }
    if (c > 1) {
      [result addObject:[NSString stringWithFormat:@"%d instances of \"%@\"", c, thisValue]];
    } else {
      [result addObject:thisValue];
    }
    i = j;
  }

  return result;
}

// Convert an array ["x", "y", "z"] into a nicely formatted English string like
// "x, y, and z".
- (NSString *)prettyListOfStrings:(NSArray *)a
{
  if ([a count] < 2) {
    return [a componentsJoinedByString:@", "];
  }

  NSMutableString *result = [NSMutableString string];
  if ([a count] == 2) {
    [result appendFormat:@"%@ and %@", [a objectAtIndex:0], [a lastObject]];
  } else {
    [result appendString:[[a subarrayWithRange:NSMakeRange(0, [a count] - 1)] componentsJoinedByString:@", "]];
    [result appendFormat:@", and %@", [a lastObject]];
  }
  return result;
}

- (BOOL)confirmCloseForSessions:(NSArray *)sessions
                     identifier:(NSString*)identifier
                    genericName:(NSString *)genericName
{
    NSMutableArray *names = [NSMutableArray array];
    for (PTYSession *aSession in sessions) {
        if (![aSession exited]) {
            [names addObjectsFromArray:[aSession childJobNames]];
        }
    }
    NSString *message;
    NSArray *sortedNames = [names sortedArrayUsingSelector:@selector(compare:)];
    sortedNames = [self uniqWithCounts:sortedNames];
    if ([sortedNames count] == 1) {
        message = [NSString stringWithFormat:@"%@ is running %@.", identifier, [sortedNames objectAtIndex:0]];
    } else if ([sortedNames count] > 1 && [sortedNames count] <= 10) {
        message = [NSString stringWithFormat:@"%@ is running the following jobs: %@.", identifier, [self prettyListOfStrings:sortedNames]];
    } else if ([sortedNames count] > 10) {
        message = [NSString stringWithFormat:@"%@ is running the following jobs: %@, plus %ld %@.",
                   identifier,
                   [self prettyListOfStrings:sortedNames],
                   (long)[sortedNames count] - 10,
                   [sortedNames count] == 11 ? @"other" : @"others"];
    } else {
        message = [NSString stringWithFormat:@"%@ will be closed.", identifier];
    }
    // The PseudoTerminal might close while the dialog is open so keep it around for now.
    [[self retain] autorelease];
    return NSRunAlertPanel([NSString stringWithFormat:@"Close %@?", genericName],
                           @"%@",
                           @"OK",
                           @"Cancel",
                           nil,
                           message) == NSAlertDefaultReturn;
}

- (BOOL)confirmCloseTab:(PTYTab *)aTab
{
    if ([TABVIEW indexOfTabViewItemWithIdentifier:aTab] == NSNotFound) {
        return NO;
    }

    int numClosing = 0;
    for (PTYSession* session in [aTab sessions]) {
        if (![session exited]) {
            ++numClosing;
        }
    }

    BOOL mustAsk = NO;
    if (numClosing > 0 && [aTab promptOnClose]) {
        mustAsk = YES;
    }
    if (numClosing > 1 &&
        [iTermPreferences boolForKey:kPreferenceKeyConfirmClosingMultipleTabs]) {
        mustAsk = YES;
    }

    if (mustAsk) {
        BOOL okToClose;
        if (numClosing == 1) {
            okToClose = [self confirmCloseForSessions:[aTab sessions]
                                           identifier:@"This tab"
                                          genericName:[NSString stringWithFormat:@"tab #%d",
                                                       [aTab realObjectCount]]];
        } else {
            okToClose = [self confirmCloseForSessions:[aTab sessions]
                                           identifier:@"This multi-pane tab"
                                          genericName:[NSString stringWithFormat:@"tab #%d",
                                                       [aTab realObjectCount]]];
        }
        return okToClose;
    }
    return YES;
}

- (void)performClose:(id)sender {
    [self close];
}

- (void)closeTab:(PTYTab *)aTab soft:(BOOL)soft
{
    if (!soft &&
        [aTab isTmuxTab] &&
        [[aTab sessions] count] > 0 &&
        [[aTab tmuxController] isAttached]) {
        iTermWarningSelection selection =
            [iTermWarning showWarningWithTitle:@"Kill tmux window, terminating its jobs, or hide it? "
                                               @"Hidden windows may be restored from the tmux dashboard."
                                       actions:@[ @"Hide", @"Kill" ]
                                    identifier:@"ClosingTmuxTabKillsTmuxWindows"
                                   silenceable:kiTermWarningTypePermanentlySilenceable];
        if (selection == kiTermWarningSelection1) {
            [[aTab tmuxController] killWindow:[aTab tmuxWindow]];
        } else {
            [[aTab tmuxController] hideWindow:[aTab tmuxWindow]];
        }
        return;
    }
    [self removeTab:aTab];
}

- (void)closeTab:(PTYTab*)aTab
{
    [self closeTab:aTab soft:NO];
}

// Just like closeTab but skips the tmux code. Terminates sessions, removes the
// tab, and closes the window if there are no tabs left.
- (void)removeTab:(PTYTab *)aTab
{
    if (![aTab isTmuxTab]) {
        iTermRestorableSession *restorableSession = [[[iTermRestorableSession alloc] init] autorelease];
        restorableSession.sessions = [aTab sessions];
        restorableSession.terminalGuid = self.terminalGuid;
        restorableSession.tabUniqueId = aTab.uniqueId;
        if (self.numberOfTabs == 1) {
            // Closing the last tab is equivalent to closing the window.
            restorableSession.arrangement = [self arrangement];
            restorableSession.group = kiTermRestorableSessionGroupWindow;
        } else {
            restorableSession.arrangement = [aTab arrangement];
            restorableSession.group = kiTermRestorableSessionGroupTab;
        }
        if (restorableSession.arrangement) {
            [[iTermController sharedInstance] pushCurrentRestorableSession:restorableSession];
        }
        for (PTYSession* session in [aTab sessions]) {
            [session terminate];
        }
        if (restorableSession.arrangement) {
            [[iTermController sharedInstance] commitAndPopCurrentRestorableSession];
        }
    } else {
        for (PTYSession* session in [aTab sessions]) {
            [session terminate];
        }
    }

    if ([TABVIEW numberOfTabViewItems] <= 1 && self.windowInitialized) {
        [[self window] close];
    } else {
        NSTabViewItem *aTabViewItem;
        // now get rid of this tab
        aTabViewItem = [aTab tabViewItem];
        [TABVIEW removeTabViewItem:aTabViewItem];
        PtyLog(@"closeSession - calling fitWindowToTabs");
        [self fitWindowToTabs];
    }
}

- (IBAction)openDashboard:(id)sender
{
    [[TmuxDashboardController sharedInstance] showWindow:nil];
}

- (IBAction)findCursor:(id)sender
{
    [[[self currentSession] textview] beginFindCursor:YES];
    if (!(GetCurrentKeyModifiers() & cmdKey)) {
        [[[self currentSession] textview] placeFindCursorOnAutoHide];
    }
    findCursorStartTime_ = [[NSDate date] timeIntervalSince1970];
}

- (IBAction)toggleCursorGuide:(id)sender {
  PTYSession *session = [self currentSession];
  session.highlightCursorLine = !session.highlightCursorLine;
}

- (IBAction)toggleSelectionRespectsSoftBoundaries:(id)sender {
    iTermController *controller = [iTermController sharedInstance];
    controller.selectionRespectsSoftBoundaries = !controller.selectionRespectsSoftBoundaries;
}

// Save the current scroll position
- (IBAction)saveScrollPosition:(id)sender
{
    [[self currentSession] screenSaveScrollPosition];
}

// Jump to the saved scroll position
- (IBAction)jumpToSavedScrollPosition:(id)sender
{
    [[self currentSession] jumpToSavedScrollPosition];
}

// Is there a saved scroll position?
- (BOOL)hasSavedScrollPosition
{
    return [[self currentSession] hasSavedScrollPosition];
}

- (void)toggleFullScreenTabBar
{
    fullscreenTabs_ = !fullscreenTabs_;
    [tabBarControl updateFlashing];
    [[NSUserDefaults standardUserDefaults] setBool:fullscreenTabs_
                                            forKey:kShowFullscreenTabBarKey];
    [self repositionWidgets];
    [self fitTabsToWindow];
}

- (IBAction)closeCurrentTab:(id)sender {
    if ([self tabView:TABVIEW shouldCloseTabViewItem:[TABVIEW selectedTabViewItem]]) {
        [self closeTab:[self currentTab]];
    }
}

- (IBAction)closeCurrentSession:(id)sender
{
    iTermApplicationDelegate *appDelegate = (iTermApplicationDelegate *)[[NSApplication sharedApplication] delegate];
    [appDelegate userDidInteractWithASession];
    if ([[self window] isKeyWindow]) {
        PTYSession *aSession = [[[TABVIEW selectedTabViewItem] identifier] activeSession];
        [self closeSessionWithConfirmation:aSession];
    }
}

- (void)closeSessionWithConfirmation:(PTYSession *)aSession
{
    if ([[[aSession tab] sessions] count] == 1) {
        [self closeCurrentTab:self];
        return;
    }
    BOOL okToClose = NO;
    if ([aSession exited]) {
        okToClose = YES;
    } else if (![aSession promptOnClose]) {
        okToClose = YES;
    } else {
      okToClose = [self confirmCloseForSessions:[NSArray arrayWithObject:aSession]
                                     identifier:@"This session"
                                    genericName:[NSString stringWithFormat:@"session \"%@\"",
                                                    [aSession name]]];
    }
    if (okToClose) {
        // Just in case IR is open, close it first.
        [self closeInstantReplay:self];
        [self closeSession:aSession];
    }
}

- (IBAction)restartSession:(id)sender {
    [self restartSessionWithConfirmation:self.currentSession];
}

- (void)restartSessionWithConfirmation:(PTYSession *)aSession {
    assert(aSession.isRestartable);
    [[self retain] autorelease];
    NSAlert *alert = [NSAlert alertWithMessageText:@"Restart session?"
                                     defaultButton:@"OK"
                                   alternateButton:@"Cancel"
                                       otherButton:nil
                         informativeTextWithFormat:@"Running jobs will be killed."];
    if (aSession.exited || [alert runModal] == NSAlertDefaultReturn) {
        [self.currentSession restartSession];
    }
}

- (IBAction)previousTab:(id)sender {
    [TABVIEW previousTab:sender];
}

- (IBAction)nextTab:(id)sender {
    [TABVIEW nextTab:sender];
}

- (IBAction)previousPane:(id)sender
{
    [[self currentTab] previousSession];
}

- (IBAction)nextPane:(id)sender
{
    [[self currentTab] nextSession];
}

- (int)numberOfTabs
{
    return [TABVIEW numberOfTabViewItems];
}

- (PTYTab*)currentTab
{
    return [[TABVIEW selectedTabViewItem] identifier];
}

- (void)makeSessionActive:(PTYSession *)session {
    PTYTab *tab = session.tab;
    if (tab.realParentWindow != self) {
        return;
    }
    if ([self isHotKeyWindow]) {
        [[HotkeyWindowController sharedInstance] showHotKeyWindow];
    } else {
        [self.window makeKeyAndOrderFront:nil];
    }
    [TABVIEW selectTabViewItem:session.tab.tabViewItem];
    if (session.tab.isMaximized) {
        [session.tab unmaximize];
    }
    [session.tab setActiveSession:session];
}

- (PTYSession *)currentSession
{
    return [[[TABVIEW selectedTabViewItem] identifier] activeSession];
}


- (void)setWindowTitle
{
    [self setWindowTitle:[self currentSessionName]];
}

- (void)setWindowTitle:(NSString *)title
{
    if (title == nil) {
        // title can be nil during loadWindowArrangement
        title = @"";
    }

    if ([iTermPreferences boolForKey:kPreferenceKeyShowWindowNumber]) {
        NSString *tmuxId = @"";
        if ([[self currentSession] isTmuxClient]) {
            tmuxId = [NSString stringWithFormat:@" [%@]",
                      [[[self currentSession] tmuxController] clientName]];
        }
        NSString *windowNumber = @"";
#if ENABLE_SHORTCUT_ACCESSORY
        if (!_shortcutAccessoryViewController ||
            !(self.window.styleMask & NSTitledWindowMask)) {
            windowNumber = [NSString stringWithFormat:@"%d. ", number_ + 1];
        }
#else
        if (self.window.styleMask & NSTitledWindowMask) {
            windowNumber = [NSString stringWithFormat:@"%d. ", number_ + 1];
        }
#endif
        title = [NSString stringWithFormat:@"%@%@%@", windowNumber, title, tmuxId];
    }

    // In bug 2593, we see a crazy thing where setting the window title right
    // after a window is created causes it to have the wrong background color.
    // A delay of 0 doesn't fix it. I'm at wit's end here, so this will have to
    // do until a better explanation comes along. But during a live resize it
    // has to be done immediately because the runloop doesn't get around to
    // delayed performs until the live resize is done (bug 2812).
    if (liveResize_) {
        [[self window] setTitle:title];
    } else {
        [[self window] performSelector:@selector(setTitle:) withObject:title afterDelay:0.1];
    }
}

- (BOOL)tempTitle
{
    return tempTitle;
}

- (void)resetTempTitle
{
    tempTitle = NO;
}

- (NSArray *)broadcastSessions
{
    NSMutableArray *sessions = [NSMutableArray array];
    int i;
    int n = [TABVIEW numberOfTabViewItems];
    switch ([self broadcastMode]) {
        case BROADCAST_OFF:
            break;

        case BROADCAST_TO_ALL_PANES:
            for (PTYSession* aSession in [[self currentTab] sessions]) {
                if (![aSession exited]) {
                    [sessions addObject:aSession];
                }
            }
            break;

        case BROADCAST_TO_ALL_TABS:
            for (i = 0; i < n; ++i) {
                for (PTYSession* aSession in [[[TABVIEW tabViewItemAtIndex:i] identifier] sessions]) {
                    if (![aSession exited]) {
                        [sessions addObject:aSession];
                    }
                }
            }
            break;

        case BROADCAST_CUSTOM: {
            for (PTYTab *aTab in [self tabs]) {
                for (PTYSession *aSession in [aTab sessions]) {
                    if ([broadcastViewIds_ containsObject:[NSNumber numberWithInt:[[aSession view] viewId]]]) {
                        if (![aSession exited]) {
                            [sessions addObject:aSession];
                        }
                    }
                }
            }
            break;
        }
    }
    return sessions;
}

- (void)sendInputToAllSessions:(NSData *)data
{
    for (PTYSession *aSession in [self broadcastSessions]) {
        if ([aSession isTmuxClient]) {
            [aSession writeTaskNoBroadcast:data];
        } else if (![aSession isTmuxGateway]) {
            [aSession.shell writeTask:data];
        }
    }
}

- (BOOL)broadcastInputToSession:(PTYSession *)session
{
    switch ([self broadcastMode]) {
        case BROADCAST_OFF:
            return NO;

        case BROADCAST_TO_ALL_PANES:
            for (PTYSession* aSession in [[self currentTab] sessions]) {
                if (aSession == session) {
                    return YES;
                }
            }
            return NO;

        case BROADCAST_TO_ALL_TABS:
            for (PTYTab *aTab in [self tabs]) {
                for (PTYSession* aSession in [aTab sessions]) {
                    if (aSession == session) {
                        return YES;
                    }
                }
            }
            return NO;

        case BROADCAST_CUSTOM:
            return [broadcastViewIds_ containsObject:[NSNumber numberWithInt:[[session view] viewId]]];

        default:
            return NO;
    }
}

+ (int)_windowTypeForArrangement:(NSDictionary*)arrangement
{
    int windowType;
    if ([arrangement objectForKey:TERMINAL_ARRANGEMENT_WINDOW_TYPE]) {
        windowType = [[arrangement objectForKey:TERMINAL_ARRANGEMENT_WINDOW_TYPE] intValue];
    } else {
        if ([arrangement objectForKey:TERMINAL_ARRANGEMENT_FULLSCREEN] &&
            [[arrangement objectForKey:TERMINAL_ARRANGEMENT_FULLSCREEN] boolValue]) {
            windowType = WINDOW_TYPE_TRADITIONAL_FULL_SCREEN;
        } else if ([[arrangement objectForKey:TERMINAL_ARRANGEMENT_LION_FULLSCREEN] boolValue]) {
            windowType = WINDOW_TYPE_LION_FULL_SCREEN;
        } else {
            windowType = WINDOW_TYPE_NORMAL;
        }
    }
    return windowType;
}

+ (int)_screenIndexForArrangement:(NSDictionary*)arrangement
{
    int screenIndex;
    if ([arrangement objectForKey:TERMINAL_ARRANGEMENT_SCREEN_INDEX]) {
        screenIndex = [[arrangement objectForKey:TERMINAL_ARRANGEMENT_SCREEN_INDEX] intValue];
    } else {
        screenIndex = 0;
    }
    if (screenIndex < 0 || screenIndex >= [[NSScreen screens] count]) {
        screenIndex = 0;
    }
    return screenIndex;
}

+ (void)drawArrangementPreview:(NSDictionary*)terminalArrangement
                  screenFrames:(NSArray *)frames
{
    int windowType = [PseudoTerminal _windowTypeForArrangement:terminalArrangement];
    int screenIndex = [PseudoTerminal _screenIndexForArrangement:terminalArrangement];
    NSRect virtualScreenFrame = [[frames objectAtIndex:screenIndex] rectValue];
    NSRect screenFrame = [[[NSScreen screens] objectAtIndex:screenIndex] frame];
    double xScale = virtualScreenFrame.size.width / screenFrame.size.width;
    double yScale = virtualScreenFrame.size.height / screenFrame.size.height;
    double xOrigin = virtualScreenFrame.origin.x;
    double yOrigin = virtualScreenFrame.origin.y;

    NSRect rect = NSZeroRect;
    switch (windowType) {
        case WINDOW_TYPE_TRADITIONAL_FULL_SCREEN:
        case WINDOW_TYPE_LION_FULL_SCREEN:
            rect = virtualScreenFrame;
            break;

        case WINDOW_TYPE_NO_TITLE_BAR:
        case WINDOW_TYPE_NORMAL:
            rect.origin.x = xOrigin + xScale * [[terminalArrangement objectForKey:TERMINAL_ARRANGEMENT_X_ORIGIN] doubleValue];
            double h = [[terminalArrangement objectForKey:TERMINAL_ARRANGEMENT_HEIGHT] doubleValue];
            double y = [[terminalArrangement objectForKey:TERMINAL_ARRANGEMENT_Y_ORIGIN] doubleValue];
            // y is distance from bottom of screen to bottom of window
            y += h;
            // y is distance from bottom of screen to top of window
            y = screenFrame.size.height - y;
            // y is distance from top of screen to top of window
            rect.origin.y = yOrigin + yScale * y;
            rect.size.width = xScale * [[terminalArrangement objectForKey:TERMINAL_ARRANGEMENT_WIDTH] doubleValue];
            rect.size.height = yScale * h;
            break;

        case WINDOW_TYPE_TOP:
            rect.origin.x = xOrigin;
            rect.origin.y = yOrigin;
            rect.size.width = virtualScreenFrame.size.width;
            rect.size.height = yScale * [[terminalArrangement objectForKey:TERMINAL_ARRANGEMENT_HEIGHT] doubleValue];
            break;

        case WINDOW_TYPE_TOP_PARTIAL:
            rect.origin.x = xOrigin;
            rect.origin.y = yOrigin;
            rect.size.width = xScale * [[terminalArrangement objectForKey:TERMINAL_ARRANGEMENT_WIDTH] doubleValue];
            rect.size.height = yScale * [[terminalArrangement objectForKey:TERMINAL_ARRANGEMENT_HEIGHT] doubleValue];
            break;

        case WINDOW_TYPE_BOTTOM:
            rect.origin.x = xOrigin;
            rect.size.width = virtualScreenFrame.size.width;
            rect.size.height = yScale * [[terminalArrangement objectForKey:TERMINAL_ARRANGEMENT_HEIGHT] doubleValue];
            rect.origin.y = virtualScreenFrame.size.height - rect.size.height;
            break;

        case WINDOW_TYPE_BOTTOM_PARTIAL:
            rect.origin.x = xOrigin;
            rect.size.width = xScale * [[terminalArrangement objectForKey:TERMINAL_ARRANGEMENT_WIDTH] doubleValue];
            rect.size.height = yScale * [[terminalArrangement objectForKey:TERMINAL_ARRANGEMENT_HEIGHT] doubleValue];
            rect.origin.y = virtualScreenFrame.size.height - rect.size.height;
            break;

        case WINDOW_TYPE_LEFT:
            rect.origin.x = xOrigin;
            rect.origin.y = yOrigin;
            rect.size.width = xScale * [[terminalArrangement objectForKey:TERMINAL_ARRANGEMENT_WIDTH] doubleValue];
            rect.size.height = virtualScreenFrame.size.height;
            break;

        case WINDOW_TYPE_LEFT_PARTIAL:
            rect.origin.x = xOrigin;
            rect.origin.y = yOrigin;
            rect.size.width = xScale * [[terminalArrangement objectForKey:TERMINAL_ARRANGEMENT_WIDTH] doubleValue];
            rect.size.height = yScale * [[terminalArrangement objectForKey:TERMINAL_ARRANGEMENT_HEIGHT] doubleValue];
            break;

        case WINDOW_TYPE_RIGHT:
            rect.size.width = xScale * [[terminalArrangement objectForKey:TERMINAL_ARRANGEMENT_WIDTH] doubleValue];
            rect.origin.x = virtualScreenFrame.size.width - rect.size.width;
            rect.origin.y = yOrigin;
            rect.size.height = virtualScreenFrame.size.height;
            break;

        case WINDOW_TYPE_RIGHT_PARTIAL:
            rect.size.width = xScale * [[terminalArrangement objectForKey:TERMINAL_ARRANGEMENT_WIDTH] doubleValue];
            rect.origin.x = virtualScreenFrame.size.width - rect.size.width;
            rect.origin.y = yOrigin;
            rect.size.height = yScale * [[terminalArrangement objectForKey:TERMINAL_ARRANGEMENT_HEIGHT] doubleValue];
            break;
    }

    [[NSColor blackColor] set];
    NSRectFill(rect);
    [[NSColor windowFrameColor] set];
    NSFrameRect(rect);
    NSRect windowRect = rect;

    int N = [(NSDictionary *)[terminalArrangement objectForKey:TERMINAL_ARRANGEMENT_TABS] count];
    [[NSColor windowFrameColor] set];
    NSRect tabsRect = NSMakeRect(rect.origin.x + 1,
                                 rect.origin.y,
                                 rect.size.width - 2,
                                 10);
    NSSize step = NSMakeSize(MIN(20, floor((rect.size.width - 2) / N)), 6);
    NSSize tabSize = NSZeroSize;
    const CGFloat kLeftTabPreviewWidth = 20;
    switch ([iTermPreferences intForKey:kPreferenceKeyTabPosition]) {
        case PSMTab_BottomTab:
            tabsRect.origin.y += rect.size.height - 10;
            step.height = 0;
            tabSize = NSMakeSize(step.width - 2, 8);
            break;
        case PSMTab_TopTab:
            step.height = 0;
            tabSize = NSMakeSize(step.width - 2, 8);
            break;
        case PSMTab_LeftTab:
            tabsRect.size.width = kLeftTabPreviewWidth;
            tabsRect.size.height = rect.size.height;
            step.width = 0;
            tabSize = NSMakeSize(kLeftTabPreviewWidth - 2, 4);
            break;
    }
    NSRectFill(tabsRect);

    [[NSColor darkGrayColor] set];
    NSRect tabRect = NSMakeRect(tabsRect.origin.x + 1,
                                tabsRect.origin.y + 1,
                                tabSize.width,
                                tabSize.height);
    for (int i = 0; i < N; i++) {
        if (NSMaxY(tabRect) > NSMaxY(rect) ||
            NSMaxX(tabRect) > NSMaxX(rect)) {
            break;
        }
        NSRectFill(tabRect);
        tabRect.origin.x += step.width;
        tabRect.origin.y += step.height;
    }

    NSDictionary* tabArrangement = [[terminalArrangement objectForKey:TERMINAL_ARRANGEMENT_TABS] objectAtIndex:0];
    NSRect contentRect = NSMakeRect(rect.origin.x + 1,
                                    rect.origin.y,
                                    rect.size.width - 2,
                                    rect.size.height - 11);
    switch ([iTermPreferences intForKey:kPreferenceKeyTabPosition]) {
          case PSMTab_BottomTab:
              break;
          case PSMTab_TopTab:
              contentRect.origin.y += 10;
              break;
          case PSMTab_LeftTab:
              contentRect.origin.x += kLeftTabPreviewWidth;
              contentRect.size.width -= kLeftTabPreviewWidth;
              contentRect.size.height += 10;
              break;
    }
    [PTYTab drawArrangementPreview:tabArrangement
                             frame:contentRect];
    if ([terminalArrangement[TERMINAL_ARRANGEMENT_HAS_TOOLBELT] boolValue]) {
        NSRect toolbeltRect = windowRect;
        int toolbeltWidth = toolbeltRect.size.width * 0.1;
        toolbeltRect.origin.x += toolbeltRect.size.width - toolbeltWidth;
        toolbeltRect.size.width = toolbeltWidth - 1;
        [[NSColor whiteColor] set];
        NSRectFill(toolbeltRect);

        [[NSColor blackColor] set];
        NSFrameRect(toolbeltRect);
    }
}

// Indicates if a newly created window will automatically enter Lion full screen.
+ (BOOL)willAutoFullScreenNewWindow {
    PseudoTerminal *keyWindow = [[iTermController sharedInstance] keyTerminalWindow];
    return [keyWindow lionFullScreen] || (keyWindow && keyWindow->togglingLionFullScreen_);
}

+ (BOOL)anyWindowIsEnteringLionFullScreen {
    for (PseudoTerminal *term in [[iTermController sharedInstance] terminals]) {
        if (term->togglingLionFullScreen_ || term->_haveDelayedEnterFullScreenMode) {
            return YES;
        }
    }
    return NO;
}

+ (BOOL)arrangementIsLionFullScreen:(NSDictionary *)arrangement {
    return [PseudoTerminal _windowTypeForArrangement:arrangement] == WINDOW_TYPE_LION_FULL_SCREEN;
}

+ (PseudoTerminal*)bareTerminalWithArrangement:(NSDictionary*)arrangement
{
    BOOL isHotkeyWindow = [arrangement[TERMINAL_ARRANGEMENT_IS_HOTKEY_WINDOW] boolValue];
    if (isHotkeyWindow) {
        if ([[HotkeyWindowController sharedInstance] hotKeyWindow]) {
            // Already have a hotkey window.
            return nil;
        }

        if (![iTermPreferences boolForKey:kPreferenceKeyHotkeyEnabled]) {
            // Hotkey window disabled
            return nil;
        }
    }

    PseudoTerminal* term;
    int windowType = [PseudoTerminal _windowTypeForArrangement:arrangement];
    int screenIndex = [PseudoTerminal _screenIndexForArrangement:arrangement];
    if (windowType == WINDOW_TYPE_TRADITIONAL_FULL_SCREEN) {
        term = [[[PseudoTerminal alloc] initWithSmartLayout:NO
                                                 windowType:WINDOW_TYPE_TRADITIONAL_FULL_SCREEN
                                            savedWindowType:[arrangement[TERMINAL_ARRANGEMENT_SAVED_WINDOW_TYPE] intValue]
                                                     screen:screenIndex
                                                   isHotkey:NO] autorelease];

        NSRect rect;
        rect.origin.x = [[arrangement objectForKey:TERMINAL_ARRANGEMENT_OLD_X_ORIGIN] doubleValue];
        rect.origin.y = [[arrangement objectForKey:TERMINAL_ARRANGEMENT_OLD_Y_ORIGIN] doubleValue];
        rect.size.width = [[arrangement objectForKey:TERMINAL_ARRANGEMENT_OLD_WIDTH] doubleValue];
        rect.size.height = [[arrangement objectForKey:TERMINAL_ARRANGEMENT_OLD_HEIGHT] doubleValue];
        term->oldFrame_ = rect;
        term->useTransparency_ =
            ![iTermPreferences boolForKey:kPreferenceKeyDisableFullscreenTransparencyByDefault];
        term->oldUseTransparency_ = YES;
        term->restoreUseTransparency_ = YES;
    } else if (windowType == WINDOW_TYPE_LION_FULL_SCREEN) {
        term = [[[PseudoTerminal alloc] initWithSmartLayout:NO
                                                 windowType:WINDOW_TYPE_LION_FULL_SCREEN
                                            savedWindowType:[arrangement[TERMINAL_ARRANGEMENT_SAVED_WINDOW_TYPE] intValue]
                                                     screen:screenIndex
                                                   isHotkey:NO] autorelease];
        [term delayedEnterFullscreen];
    } else {
        // Support legacy edge-spanning flag by adjusting the
        // window type.
        if ([arrangement[TERMINAL_ARRANGEMENT_EDGE_SPANNING_OFF] boolValue]) {
            switch (windowType) {
                case WINDOW_TYPE_TOP:
                    windowType = WINDOW_TYPE_TOP_PARTIAL;
                    break;

                case WINDOW_TYPE_BOTTOM:
                    windowType = WINDOW_TYPE_BOTTOM_PARTIAL;
                    break;

                case WINDOW_TYPE_LEFT:
                    windowType = WINDOW_TYPE_LEFT_PARTIAL;
                    break;

                case WINDOW_TYPE_RIGHT:
                    windowType = WINDOW_TYPE_RIGHT_PARTIAL;
                    break;
            }
        }
        // TODO: this looks like a bug - are X-of-screen windows not restored to the right screen?
        term = [[[PseudoTerminal alloc] initWithSmartLayout:NO
                                                 windowType:windowType
                                            savedWindowType:WINDOW_TYPE_NORMAL
                                                     screen:-1] autorelease];

        NSRect rect;
        rect.origin.x = [[arrangement objectForKey:TERMINAL_ARRANGEMENT_X_ORIGIN] doubleValue];
        rect.origin.y = [[arrangement objectForKey:TERMINAL_ARRANGEMENT_Y_ORIGIN] doubleValue];
        // TODO: for window type top, set width to screen width.
        rect.size.width = [[arrangement objectForKey:TERMINAL_ARRANGEMENT_WIDTH] doubleValue];
        rect.size.height = [[arrangement objectForKey:TERMINAL_ARRANGEMENT_HEIGHT] doubleValue];
        [[term window] setFrame:rect display:NO];
    }

    if ([[arrangement objectForKey:TERMINAL_ARRANGEMENT_HIDE_AFTER_OPENING] boolValue]) {
        [term hideAfterOpening];
    }
    term.isHotKeyWindow = isHotkeyWindow;
    if ([term isHotKeyWindow]) {
        term.window.alphaValue = 0;
        [[term window] orderOut:nil];
    }
    return term;
}

+ (instancetype)terminalWithArrangement:(NSDictionary *)arrangement
                               sessions:(NSArray *)sessions {
    PseudoTerminal* term = [PseudoTerminal bareTerminalWithArrangement:arrangement];
    for (PTYSession *session in sessions) {
        assert([session revive]);  // TODO(georgen): This isn't guarantted
    }
    if ([term loadArrangement:arrangement sessions:sessions]) {
        return term;
    } else {
        return term;
    }
}

+ (PseudoTerminal*)terminalWithArrangement:(NSDictionary*)arrangement {
    return [self terminalWithArrangement:arrangement sessions:nil];
}

- (IBAction)findUrls:(id)sender {
    FindViewController *findViewController = [[[self currentSession] view] findViewController];
    NSString *regex = [iTermAdvancedSettingsModel findUrlsRegex];
    [findViewController closeViewAndDoTemporarySearchForString:regex
                                                  ignoringCase:NO
                                                         regex:YES];
}

- (IBAction)detachTmux:(id)sender
{
    [[self currentTmuxController] requestDetach];
}

- (TmuxController *)currentTmuxController {
    TmuxController *controller = [[self currentSession] tmuxController];
    if (!controller) {
        controller = [[[iTermController sharedInstance] anyTmuxSession] tmuxController];
        DLog(@"No controller for current session %@, picking one at random: %@",
             [self currentSession], controller);
    }
    return controller;
}

- (IBAction)newTmuxWindow:(id)sender
{
    [[self currentTmuxController] newWindowWithAffinity:nil];
}

- (IBAction)newTmuxTab:(id)sender
{
    int tmuxWindow = [[self currentTab] tmuxWindow];
    if (tmuxWindow < 0) {
        tmuxWindow = -(number_ + 1);
    }
    [[self currentTmuxController] newWindowWithAffinity:[NSString stringWithFormat:@"%d", tmuxWindow]];
}

- (NSSize)tmuxCompatibleSize
{
    NSSize tmuxSize = NSMakeSize(INT_MAX, INT_MAX);
    for (PTYTab *aTab in [self tabs]) {
        if ([aTab isTmuxTab]) {
            NSSize tabSize = [aTab tmuxSize];
            tmuxSize.width = (int) MIN(tmuxSize.width, tabSize.width);
            tmuxSize.height = (int) MIN(tmuxSize.height, tabSize.height);
        }
    }
    return tmuxSize;
}

- (void)loadTmuxLayout:(NSMutableDictionary *)parseTree
                window:(int)window
        tmuxController:(TmuxController *)tmuxController
                  name:(NSString *)name
{
    [self beginTmuxOriginatedResize];
    PTYTab *tab = [PTYTab openTabWithTmuxLayout:parseTree
                                     inTerminal:self
                                     tmuxWindow:window
                                 tmuxController:tmuxController];
    [self setWindowTitle:name];
    [tab setTmuxWindowName:name];
    [tab setReportIdealSizeAsCurrent:YES];
    [self fitWindowToTabs];
    [tab setReportIdealSizeAsCurrent:NO];

    for (PTYSession *aSession in [tab sessions]) {
        [tmuxController registerSession:aSession withPane:[aSession tmuxPane] inWindow:window];
        [aSession setTmuxController:tmuxController];
        [self setDimmingForSession:aSession];
    }
    [self endTmuxOriginatedResize];
}

- (void)beginTmuxOriginatedResize
{
    ++tmuxOriginatedResizeInProgress_;
}

- (void)endTmuxOriginatedResize
{
    --tmuxOriginatedResizeInProgress_;
}

- (void)hideAfterOpening
{
    hideAfterOpening_ = YES;
    [[self window] performSelector:@selector(miniaturize:)
                                            withObject:nil
                                            afterDelay:0];
}

- (BOOL)loadArrangement:(NSDictionary *)arrangement {
    return [self loadArrangement:arrangement sessions:nil];
}

- (BOOL)loadArrangement:(NSDictionary *)arrangement sessions:(NSArray *)sessions {
    PtyLog(@"Restore arrangement: %@", arrangement);
    if ([arrangement objectForKey:TERMINAL_ARRANGEMENT_DESIRED_ROWS]) {
        desiredRows_ = [[arrangement objectForKey:TERMINAL_ARRANGEMENT_DESIRED_ROWS] intValue];
    }
    if ([arrangement objectForKey:TERMINAL_ARRANGEMENT_DESIRED_COLUMNS]) {
        desiredColumns_ = [[arrangement objectForKey:TERMINAL_ARRANGEMENT_DESIRED_COLUMNS] intValue];
    }
    for (NSDictionary* tabArrangement in [arrangement objectForKey:TERMINAL_ARRANGEMENT_TABS]) {
        NSDictionary *viewMap = nil;
        if (sessions) {
            viewMap = [PTYTab viewMapWithArrangement:tabArrangement sessions:sessions];
        }
        if (![PTYTab openTabWithArrangement:tabArrangement
                                 inTerminal:self
                            hasFlexibleView:NO
                                    viewMap:viewMap]) {
            return NO;
        }
    }
    shouldShowToolbelt_ = [arrangement[TERMINAL_ARRANGEMENT_HAS_TOOLBELT] boolValue];
    hidingToolbeltShouldResizeWindow_ = [arrangement[TERMINAL_ARRANGEMENT_HIDING_TOOLBELT_SHOULD_RESIZE_WINDOW] boolValue];
    hidingToolbeltShouldResizeWindowInitialized_ = YES;

    int windowType = [PseudoTerminal _windowTypeForArrangement:arrangement];
    if (windowType == WINDOW_TYPE_NORMAL ||
        windowType == WINDOW_TYPE_NO_TITLE_BAR) {
        // The window may have changed size while adding tab bars, etc.
        NSRect rect;
        rect.origin.x = [[arrangement objectForKey:TERMINAL_ARRANGEMENT_X_ORIGIN] doubleValue];
        rect.origin.y = [[arrangement objectForKey:TERMINAL_ARRANGEMENT_Y_ORIGIN] doubleValue];
        // TODO: for window type top, set width to screen width.
        rect.size.width = [[arrangement objectForKey:TERMINAL_ARRANGEMENT_WIDTH] doubleValue];
        rect.size.height = [[arrangement objectForKey:TERMINAL_ARRANGEMENT_HEIGHT] doubleValue];

        [[self window] setFrame:rect display:YES];
    }

    const int tabIndex = [[arrangement objectForKey:TERMINAL_ARRANGEMENT_SELECTED_TAB_INDEX] intValue];
    if (tabIndex >= 0 && tabIndex < [TABVIEW numberOfTabViewItems]) {
        [TABVIEW selectTabViewItemAtIndex:tabIndex];
    }

    Profile* addressbookEntry = [[[[[self tabs] objectAtIndex:0] sessions] objectAtIndex:0] profile];
    if ([addressbookEntry objectForKey:KEY_SPACE] &&
        [[addressbookEntry objectForKey:KEY_SPACE] intValue] == -1) {
        [[self window] setCollectionBehavior:[[self window] collectionBehavior] | NSWindowCollectionBehaviorCanJoinAllSpaces];
    }
    if ([arrangement objectForKey:TERMINAL_GUID] &&
        [[arrangement objectForKey:TERMINAL_GUID] isKindOfClass:[NSString class]]) {
        self.terminalGuid = [arrangement objectForKey:TERMINAL_GUID];
    }

    [self fitTabsToWindow];
    [self updateToolbelt];
    return YES;
}

- (NSDictionary *)arrangementExcludingTmuxTabs:(BOOL)excludeTmux
                             includingContents:(BOOL)includeContents {
    NSMutableDictionary* result = [NSMutableDictionary dictionaryWithCapacity:7];
    NSRect rect = [[self window] frame];
    int screenNumber = 0;
    for (NSScreen* screen in [NSScreen screens]) {
        if (screen == [[self window] deepestScreen]) {
            break;
        }
        ++screenNumber;
    }

    [result setObject:_terminalGuid forKey:TERMINAL_GUID];

    // Save window frame
    result[TERMINAL_ARRANGEMENT_X_ORIGIN] = @(rect.origin.x);
    result[TERMINAL_ARRANGEMENT_Y_ORIGIN] = @(rect.origin.y);
    result[TERMINAL_ARRANGEMENT_WIDTH] = @(rect.size.width);
    result[TERMINAL_ARRANGEMENT_HEIGHT] = @(rect.size.height);
    result[TERMINAL_ARRANGEMENT_HAS_TOOLBELT] = @(shouldShowToolbelt_);
    result[TERMINAL_ARRANGEMENT_HIDING_TOOLBELT_SHOULD_RESIZE_WINDOW] =
            @(hidingToolbeltShouldResizeWindow_);

    if ([self anyFullScreen]) {
        // Save old window frame
        result[TERMINAL_ARRANGEMENT_OLD_X_ORIGIN] = @(oldFrame_.origin.x);
        result[TERMINAL_ARRANGEMENT_OLD_Y_ORIGIN] = @(oldFrame_.origin.y);
        result[TERMINAL_ARRANGEMENT_OLD_WIDTH] = @(oldFrame_.size.width);
        result[TERMINAL_ARRANGEMENT_OLD_HEIGHT] = @(oldFrame_.size.height);
    }

    result[TERMINAL_ARRANGEMENT_WINDOW_TYPE] = @([self lionFullScreen] ? WINDOW_TYPE_LION_FULL_SCREEN : windowType_);
    result[TERMINAL_ARRANGEMENT_SAVED_WINDOW_TYPE] = @(savedWindowType_);
    result[TERMINAL_ARRANGEMENT_SCREEN_INDEX] = @([[NSScreen screens] indexOfObjectIdenticalTo:[[self window] screen]]);
    result[TERMINAL_ARRANGEMENT_DESIRED_ROWS] = @(desiredRows_);
    result[TERMINAL_ARRANGEMENT_DESIRED_COLUMNS] = @(desiredColumns_);

    // Save tabs.
    NSMutableArray* tabs = [NSMutableArray arrayWithCapacity:[self numberOfTabs]];
    for (NSTabViewItem* tabViewItem in [TABVIEW tabViewItems]) {
        PTYTab *theTab = [tabViewItem identifier];
        if ([[theTab sessions] count]) {
            if (!excludeTmux || ![theTab isTmuxTab]) {
                [tabs addObject:[theTab arrangementWithContents:includeContents]];
            }
        }
    }
    if ([tabs count] == 0) {
        return nil;
    }
    result[TERMINAL_ARRANGEMENT_TABS] = tabs;

    // Save index of selected tab.
    result[TERMINAL_ARRANGEMENT_SELECTED_TAB_INDEX] = @([TABVIEW indexOfTabViewItem:[TABVIEW selectedTabViewItem]]);
    result[TERMINAL_ARRANGEMENT_HIDE_AFTER_OPENING] = @(hideAfterOpening_);
    result[TERMINAL_ARRANGEMENT_IS_HOTKEY_WINDOW] = @(_isHotKeyWindow);

    return result;
}

- (NSDictionary*)arrangement {
    return [self arrangementExcludingTmuxTabs:YES includingContents:NO];
}

// NSWindow delegate methods
- (void)windowDidDeminiaturize:(NSNotification *)aNotification
{
    [self.window.dockTile setBadgeLabel:@""];
    [self.window.dockTile setShowsApplicationBadge:NO];
    if ([[self currentTab] blur]) {
        [self enableBlur:[[self currentTab] blurRadius]];
    } else {
        [self disableBlur];
    }
    [[NSNotificationCenter defaultCenter] postNotificationName:@"iTermWindowDidDeminiaturize"
                                                        object:self
                                                      userInfo:nil];
}

- (BOOL)promptOnClose
{
    for (PTYSession *aSession in [self allSessions]) {
        if ([aSession promptOnClose]) {
            return YES;
        }
    }
    return NO;
}

- (ToolbeltView *)toolbelt {
    return toolbelt_;
}

- (void)refreshTools {
    [[toolbelt_ commandHistoryView] updateCommands];
    [[toolbelt_ capturedOutputView] updateCapturedOutput];
    [[toolbelt_ directoriesView] updateDirectories];
}

- (int)numRunningSessions
{
    int n = 0;
    for (PTYSession *aSession in [self allSessions]) {
        if (![aSession exited]) {
            ++n;
        }
    }
    return n;
}

- (BOOL)windowShouldClose:(NSNotification *)aNotification
{
    // This counts as an interaction beacuse it is only called when the user initiates the closing of the window (as opposed to a session dying on you).
    iTermApplicationDelegate *appDelegate = (iTermApplicationDelegate *)[[NSApplication sharedApplication] delegate];
    [appDelegate userDidInteractWithASession];

    BOOL needPrompt = NO;
    if ([self promptOnClose]) {
        needPrompt = YES;
    }
    if ([iTermPreferences boolForKey:kPreferenceKeyConfirmClosingMultipleTabs] &&
         [self numRunningSessions] > 1) {
        needPrompt = YES;
    }

    BOOL shouldClose;
    if (needPrompt) {
        shouldClose = [self showCloseWindow];
    } else {
        shouldClose = YES;
    }

    if (shouldClose) {
        int n = 0;
        for (PTYTab *aTab in [self tabs]) {
            if ([aTab isTmuxTab]) {
                n++;
            }
        }
        NSString *title = nil;
        if (n == 1) {
            title = @"Kill window and its jobs, hide window from view, or detach from tmux session?\n\n"
                    @"Hidden windows may be restored from the tmux dashboard.";
        } else if (n > 1) {
            title = @"Kill all tmux windows and their jobs, hide windows from view, or detach from tmux session?\n\n"
                    @"Hidden windows may be restored from the tmux dashboard.";
        }
        if (title) {
            iTermWarningSelection selection =
                [iTermWarning showWarningWithTitle:title
                                           actions:@[ @"Hide", @"Detach tmux Session", @"Kill" ]
                                        identifier:@"ClosingTmuxWindowKillsTmuxWindows"
                                       silenceable:kiTermWarningTypePermanentlySilenceable];
            // If there are tmux tabs, tell the tmux server to kill/hide the
            // window, but go ahead and close the window anyway because there
            // might be non-tmux tabs as well. This is a rare instance of
            // performing an action on a tmux object without waiting for the
            // server to tell us to do it.

            BOOL doTmuxDetach = NO;

            for (PTYTab *aTab in [self tabs]) {
                if ([aTab isTmuxTab]) {
                    if (selection == kiTermWarningSelection1) {
                        doTmuxDetach = YES;
                    } else if (selection == kiTermWarningSelection2) {
                        [[aTab tmuxController] killWindow:[aTab tmuxWindow]];
                    } else {
                        [[aTab tmuxController] hideWindow:[aTab tmuxWindow]];
                    }
                }
            }

            if (doTmuxDetach) {
                 PTYSession *aSession = [[[TABVIEW selectedTabViewItem] identifier] activeSession];
                 [[aSession tmuxController] requestDetach];
             }
        }
    }
    return shouldClose;
}

- (void)closeInstantReplayWindow {
    [_instantReplayWindowController close];
    _instantReplayWindowController.delegate = nil;
    [_instantReplayWindowController release];
    _instantReplayWindowController = nil;
}

- (void)windowWillClose:(NSNotification *)aNotification
{
    if (_isHotKeyWindow && [[self allSessions] count] == 0) {
        // Remove hotkey window restorable state when the last session closes.
        [[HotkeyWindowController sharedInstance] saveHotkeyWindowState];
    }
    // Close popups.
    [pbHistoryView close];
    [autocompleteView close];
    [commandHistoryPopup close];
    [_directoriesPopupWindowController close];

    // tabBarControl is holding on to us, so we have to tell it to let go
    [tabBarControl setDelegate:nil];

    [self disableBlur];
    // If a fullscreen window is closing, hide the menu bar unless it's only fullscreen because it's
    // mid-toggle in which case it's really the window that's replacing us that is fullscreen.
    if (_fullScreen && !togglingFullScreen_) {
        [self showMenuBar];
    }

    // Save frame position for last window
    if ([[[iTermController sharedInstance] terminals] count] == 1) {
        if (_instantReplayWindowController) {
            // We don't want the IR window to survive us, nor be saved in the restorable state.
            [self closeInstantReplayWindow];
        }
        if ([iTermPreferences boolForKey:kPreferenceKeySmartWindowPlacement]) {
            [[self window] saveFrameUsingName:[NSString stringWithFormat:kWindowNameFormat, 0]];
        } else {
            // Save frame position for window
            [[self window] saveFrameUsingName:[NSString stringWithFormat:kWindowNameFormat, uniqueNumber_]];
            [[TemporaryNumberAllocator sharedInstance] deallocateNumber:uniqueNumber_];
        }
    } else {
        if (![iTermPreferences boolForKey:kPreferenceKeySmartWindowPlacement]) {
            // Save frame position for window
            [[self window] saveFrameUsingName:[NSString stringWithFormat:kWindowNameFormat, uniqueNumber_]];
            [[TemporaryNumberAllocator sharedInstance] deallocateNumber:uniqueNumber_];
        }
    }

    if ([[self allSessions] count]) {
        // First close any tmux tabs because their closure is not undoable.
        for (PTYTab *tab in [self tabs]) {
            for (PTYSession *session in [tab sessions]) {
                if (session.isTmuxClient) {
                    [session terminate];
                }
            }
        }
    }
    if ([[self allSessions] count]) {
        // Save restorable sessions in controllers and make sessions terminate or prepare to terminate.
        iTermRestorableSession *restorableSession = [[[iTermRestorableSession alloc] init] autorelease];
        restorableSession.sessions = [self allSessions];
        restorableSession.terminalGuid = self.terminalGuid;
        restorableSession.arrangement = [self arrangement];
        restorableSession.group = kiTermRestorableSessionGroupWindow;
        if (restorableSession.arrangement) {
            [[iTermController sharedInstance] pushCurrentRestorableSession:restorableSession];
        }
        for (PTYSession* session in [self allSessions]) {
            [session terminate];
        }
        if (restorableSession.arrangement) {
            [[iTermController sharedInstance] commitAndPopCurrentRestorableSession];
        }
    }

    [[self retain] autorelease];
    // This releases the last reference to self except for autorelease pools.
    [[iTermController sharedInstance] terminalWillClose:self];

    [[NSNotificationCenter defaultCenter] postNotificationName:@"iTermWindowDidClose"
                                                        object:nil
                                                      userInfo:nil];
}

- (void)windowWillMiniaturize:(NSNotification *)aNotification
{
    [self disableBlur];
    [[NSNotificationCenter defaultCenter] postNotificationName:@"iTermWindowWillMiniaturize"
                                                        object:self
                                                      userInfo:nil];
}

- (void)windowDidBecomeKey:(NSNotification *)aNotification {
#if ENABLE_SHORTCUT_ACCESSORY
    _shortcutAccessoryViewController.isMain = YES;
#endif
    if (!_isHotKeyWindow) {
        [self maybeHideHotkeyWindow];
    }
    [[[NSApplication sharedApplication] dockTile] setBadgeLabel:@""];
    [[[NSApplication sharedApplication] dockTile] setShowsApplicationBadge:NO];
    PtyLog(@"%s(%d):-[PseudoTerminal windowDidBecomeKey:%@]",
          __FILE__, __LINE__, aNotification);

    [[iTermController sharedInstance] setCurrentTerminal:self];
    iTermApplicationDelegate *itad = (iTermApplicationDelegate *)[[iTermApplication sharedApplication] delegate];
    [itad updateMaximizePaneMenuItem];
    [itad updateUseTransparencyMenuItem];
    [itad updateBroadcastMenuState];
    if (_fullScreen) {
        if (![self isHotKeyWindow] ||
            [[HotkeyWindowController sharedInstance] rollingInHotkeyTerm] ||
            [[self window] alphaValue] > 0) {
            // One of the following is true:
            // - This is a regular (non-hotkey) fullscreen window
            // - It's a fullscreen hotkey window that's getting rolled in (but its alpha is 0)
            // - It's a fullscreen hotkey window that's already visible (e.g., switching back from settings dialog)
            [self hideMenuBar];
        }
    }

    // Note: there was a bug in the old iterm that setting fonts didn't work
    // properly if the font panel was left open in focus-follows-mouse mode.
    // There was code here to close the font panel. I couldn't reproduce the old
    // bug and it was reported as bug 51 in iTerm2 so it was removed. See the
    // svn history for the old impl.

    // update the cursor
    if ([[[self currentSession] textview] refresh]) {
        [[self currentSession] scheduleUpdateIn:[iTermAdvancedSettingsModel timeBetweenBlinks]];
    }
    [[[self currentSession] textview] setNeedsDisplay:YES];
    [self _loadFindStringFromSharedPasteboard];

    // Start the timers back up
    for (PTYSession* aSession in [self allSessions]) {
        [aSession updateDisplay];
        [[aSession view] setBackgroundDimmed:NO];
        [aSession setFocused:aSession == [self currentSession]];
    }
    // Some users report that the first responder isn't always set properly. Let's try to fix that.
    // This attempt (4/20/13) is to fix bug 2431.
    [self performSelector:@selector(makeCurrentSessionFirstResponder)
               withObject:nil
               afterDelay:0];
    [[NSNotificationCenter defaultCenter] postNotificationName:kCurrentSessionDidChange object:nil];
    if ([[[PreferencePanel sessionsInstance] window] isVisible]) {
        [self editSession:self.currentSession makeKey:NO];
    }
    [self notifyTmuxOfTabChange];
}

- (void)makeCurrentSessionFirstResponder
{
    if ([self currentSession]) {
        PtyLog(@"makeCurrentSessionFirstResponder. New first responder will be %@. The current first responder is %@",
               [[self currentSession] textview], [[self window] firstResponder]);
        [[self window] makeFirstResponder:[[self currentSession] textview]];
        [[NSNotificationCenter defaultCenter] postNotificationName:@"iTermSessionBecameKey"
                                                            object:[self currentSession]
                                                          userInfo:nil];
    } else {
        PtyLog(@"There is no current session to make the first responder");
    }
}

// Forbid FFM from changing key window if is hotkey window.
- (BOOL)disableFocusFollowsMouse
{
    return _isHotKeyWindow;
}

- (NSRect)toolbeltFrame {
    CGFloat width = floor(toolbeltWidth_);
    NSView *contentView = self.window.contentView;
    CGFloat top = [self _haveTopBorder] ? 1 : 0;
    CGFloat bottom = [self _haveBottomBorder] ? 1 : 0;
    CGFloat right = [self _haveRightBorder] ? 1 : 0;
    NSRect toolbeltFrame = NSMakeRect(self.window.frame.size.width - width - right,
                                      bottom,
                                      width,
                                      contentView.bounds.size.height - top - bottom);
    return toolbeltFrame;
}

- (CGFloat)growToolbeltBy:(CGFloat)diff {
    CGFloat before = toolbeltWidth_;
    toolbeltWidth_ += diff;
    [self constrainToolbeltWidth];
    [self repositionWidgets];
    return toolbeltWidth_ - before;
}

- (void)constrainToolbeltWidth {
    CGFloat minSize = MIN(100, self.window.frame.size.width * 0.05);
    toolbeltWidth_ = MAX(MIN(toolbeltWidth_, self.window.frame.size.width / 2),
                         minSize);
}

- (void)canonicalizeWindowFrame {
    PtyLog(@"canonicalizeWindowFrame");
    PTYSession* session = [self currentSession];
    NSDictionary* abDict = [session profile];
    NSScreen* screen = [[self window] deepestScreen];
    if (!screen) {
        PtyLog(@"No deepest screen");
        // Try to use the screen of the current session. Fall back to the main
        // screen if that's not an option.
        NSArray* screens = [NSScreen screens];
        int screenNumber = [abDict objectForKey:KEY_SCREEN] ? [[abDict objectForKey:KEY_SCREEN] intValue] : 0;
        if (screenNumber == -1) { // No pref
            screenNumber = 0;
        } else if (screenNumber == -2) {  // Where cursor is; respect original preference
            if ([screens count] > screenNumber_) {
                screenNumber = screenNumber_;
            } else {
                screenNumber = 0;
            }
        }
        if ([screens count] == 0) {
            PtyLog(@"We are headless");
            // Nothing we can do if we're headless.
            return;
        }
        if ([screens count] < screenNumber) {
            PtyLog(@"Using screen 0 because the preferred screen isn't around any more");
            screenNumber = 0;
        }
        screen = [[NSScreen screens] objectAtIndex:screenNumber];
    }
    NSRect frame = [[self window] frame];
    NSRect screenVisibleFrame = [screen visibleFrame];
    NSRect screenVisibleFrameIgnoringHiddenDock = [screen visibleFrameIgnoringHiddenDock];
    PtyLog(@"The new screen visible frame is %@", [NSValue valueWithRect:screenVisibleFrame]);

    // NOTE: In bug 1347, we see that for some machines, [screen frame].size.width==0 at some point
    // during sleep/wake from sleep. That is why we check that width is positive before setting the
    // window's frame.
    NSSize decorationSize = [self windowDecorationSize];
    PtyLog(@"Decoration size is %@", [NSValue valueWithSize:decorationSize]);
    PtyLog(@"Line height is %f, char width is %f", (float) [[session textview] lineHeight], [[session textview] charWidth]);
    BOOL edgeSpanning = YES;
    switch (windowType_) {
        case WINDOW_TYPE_TOP_PARTIAL:
            edgeSpanning = NO;
        case WINDOW_TYPE_TOP:
            PtyLog(@"Window type = TOP, desired rows=%d", desiredRows_);
            // If the screen grew and the window was smaller than the desired number of rows, grow it.
            if (desiredRows_ > 0) {
                frame.size.height = MIN(screenVisibleFrame.size.height,
                                        ceil([[session textview] lineHeight] * desiredRows_) + decorationSize.height + 2 * VMARGIN);
            } else {
                frame.size.height = MIN(screenVisibleFrame.size.height, frame.size.height);
            }
            if (!edgeSpanning) {
                frame.size.width = MIN(frame.size.width, screenVisibleFrameIgnoringHiddenDock.size.width);
                frame.origin.x = MAX(frame.origin.x, screenVisibleFrameIgnoringHiddenDock.origin.x);
                double freeSpaceOnLeft = MIN(0, screenVisibleFrameIgnoringHiddenDock.size.width - frame.size.width - (frame.origin.x - screenVisibleFrameIgnoringHiddenDock.origin.x));
                frame.origin.x += freeSpaceOnLeft;
            } else {
                frame.size.width = screenVisibleFrameIgnoringHiddenDock.size.width;
                frame.origin.x = screenVisibleFrameIgnoringHiddenDock.origin.x;
            }
            if ([[self window] alphaValue] == 0) {
                // Is hidden hotkey window
                frame.origin.y = screenVisibleFrame.origin.y + screenVisibleFrame.size.height;
            } else {
                // Normal case
                frame.origin.y = screenVisibleFrame.origin.y + screenVisibleFrame.size.height - frame.size.height;
            }

            if (frame.size.width > 0) {
                [[self window] setFrame:frame display:YES];
            }
            break;

        case WINDOW_TYPE_BOTTOM_PARTIAL:
            edgeSpanning = NO;
        case WINDOW_TYPE_BOTTOM:
            PtyLog(@"Window type = BOTTOM, desired rows=%d", desiredRows_);
            // If the screen grew and the window was smaller than the desired number of rows, grow it.
            if (desiredRows_ > 0) {
                frame.size.height = MIN(screenVisibleFrame.size.height,
                                        ceil([[session textview] lineHeight] * desiredRows_) + decorationSize.height + 2 * VMARGIN);
            } else {
                frame.size.height = MIN(screenVisibleFrame.size.height, frame.size.height);
            }
            if (!edgeSpanning) {
                frame.size.width = MIN(frame.size.width, screenVisibleFrameIgnoringHiddenDock.size.width);
                frame.origin.x = MAX(frame.origin.x, screenVisibleFrameIgnoringHiddenDock.origin.x);
                double freeSpaceOnLeft = MIN(0, screenVisibleFrameIgnoringHiddenDock.size.width - frame.size.width - (frame.origin.x - screenVisibleFrameIgnoringHiddenDock.origin.x));
                frame.origin.x += freeSpaceOnLeft;
            } else {
                frame.size.width = screenVisibleFrameIgnoringHiddenDock.size.width;
                frame.origin.x = screenVisibleFrameIgnoringHiddenDock.origin.x;
            }
            if ([[self window] alphaValue] == 0) {
                // Is hidden hotkey window
                frame.origin.y = screenVisibleFrameIgnoringHiddenDock.origin.y - frame.size.height;
            } else {
                // Normal case
                frame.origin.y = screenVisibleFrameIgnoringHiddenDock.origin.y;
            }

            if (frame.size.width > 0) {
                [[self window] setFrame:frame display:YES];
            }
            break;

        case WINDOW_TYPE_LEFT_PARTIAL:
            edgeSpanning = NO;
        case WINDOW_TYPE_LEFT:
            PtyLog(@"Window type = LEFT, desired cols=%d", desiredColumns_);
            // If the screen grew and the window was smaller than the desired number of columns, grow it.
            if (desiredColumns_ > 0) {
                frame.size.width = MIN(screenVisibleFrame.size.width,
                                       [[session textview] charWidth] * desiredColumns_ + 2 * MARGIN);
            } else {
                frame.size.width = MIN(screenVisibleFrame.size.width, frame.size.width);
            }
            if (!edgeSpanning) {
                frame.size.height = MIN(frame.size.height, screenVisibleFrameIgnoringHiddenDock.size.height);
                frame.origin.y = MAX(frame.origin.y, screenVisibleFrameIgnoringHiddenDock.origin.y);
                double freeSpaceOnBottom = MIN(0, screenVisibleFrameIgnoringHiddenDock.size.height - frame.size.height - (frame.origin.y - screenVisibleFrameIgnoringHiddenDock.origin.y));
                frame.origin.y += freeSpaceOnBottom;
            } else {
                frame.size.height = screenVisibleFrameIgnoringHiddenDock.size.height;
                frame.origin.y = screenVisibleFrameIgnoringHiddenDock.origin.y;
            }
            if ([[self window] alphaValue] == 0) {
                // Is hidden hotkey window
                frame.origin.x = screenVisibleFrameIgnoringHiddenDock.origin.x - frame.size.width;
            } else {
                // Normal case
                frame.origin.x = screenVisibleFrameIgnoringHiddenDock.origin.x;
            }

            if (frame.size.width > 0) {
                [[self window] setFrame:frame display:YES];
            }
            break;

        case WINDOW_TYPE_RIGHT_PARTIAL:
            edgeSpanning = NO;
        case WINDOW_TYPE_RIGHT:
            PtyLog(@"Window type = RIGHT, desired cols=%d", desiredColumns_);
            // If the screen grew and the window was smaller than the desired number of columns, grow it.
            if (desiredColumns_ > 0) {
                frame.size.width = MIN(screenVisibleFrame.size.width,
                                       [[session textview] charWidth] * desiredColumns_ + 2 * MARGIN);
            } else {
                frame.size.width = MIN(screenVisibleFrame.size.width, frame.size.width);
            }
            if (!edgeSpanning) {
                frame.size.height = MIN(frame.size.height, screenVisibleFrameIgnoringHiddenDock.size.height);
                frame.origin.y = MAX(frame.origin.y, screenVisibleFrameIgnoringHiddenDock.origin.y);
                double freeSpaceOnBottom = MIN(0, screenVisibleFrameIgnoringHiddenDock.size.height - frame.size.height - (frame.origin.y - screenVisibleFrameIgnoringHiddenDock.origin.y));
                frame.origin.y += freeSpaceOnBottom;
            } else {
                frame.size.height = screenVisibleFrameIgnoringHiddenDock.size.height;
                frame.origin.y = screenVisibleFrameIgnoringHiddenDock.origin.y;
            }
            if ([[self window] alphaValue] == 0) {
                // Is hidden hotkey window
                frame.origin.x = screenVisibleFrameIgnoringHiddenDock.origin.x + screenVisibleFrameIgnoringHiddenDock.size.width;
            } else {
                // Normal case
                frame.origin.x = screenVisibleFrameIgnoringHiddenDock.origin.x + screenVisibleFrameIgnoringHiddenDock.size.width - frame.size.width;
            }

            if (frame.size.width > 0) {
                [[self window] setFrame:frame display:YES];
            }
            break;

        case WINDOW_TYPE_NORMAL:
        case WINDOW_TYPE_NO_TITLE_BAR:
            PtyLog(@"Window type = NORMAL");
            if (![self lionFullScreen]) {
                PtyLog(@"Window type = NORMAL BUT it's not lion fullscreen");
                break;
            }
            // fall through
        case WINDOW_TYPE_LION_FULL_SCREEN:
            PtyLog(@"Window type = LION");
        case WINDOW_TYPE_TRADITIONAL_FULL_SCREEN:
            PtyLog(@"Window type = FULL SCREEN");
            if ([screen frame].size.width > 0) {
                PtyLog(@"set window to screen's frame");
                if (windowType_ == WINDOW_TYPE_TRADITIONAL_FULL_SCREEN) {
                    [[self window] setFrame:[self traditionalFullScreenFrameForScreen:screen] display:YES];
                } else {
                    [[self window] setFrame:[screen frame] display:YES];
                }
            }
            break;

        default:
            break;
    }

    [toolbelt_ setFrame:[self toolbeltFrame]];
}

- (void)screenParametersDidChange
{
    PtyLog(@"Screen parameters changed.");
    [self canonicalizeWindowFrame];
}

- (void)windowDidResignKey:(NSNotification *)aNotification {
    for (PTYSession *aSession in [self allSessions]) {
        if ([[aSession textview] isFindingCursor]) {
            [[aSession textview] endFindCursor];
        }
        [[aSession textview] removeUnderline];
    }

    PtyLog(@"PseudoTerminal windowDidResignKey");
    if (togglingFullScreen_) {
        PtyLog(@"windowDidResignKey returning because togglingFullScreen.");
        return;
    }

    [self maybeHideHotkeyWindow];

    tabBarControl.flashing = NO;
    tabBarControl.cmdPressed = NO;

    if ([[pbHistoryView window] isVisible] ||
        [[autocompleteView window] isVisible] ||
        [[commandHistoryPopup window] isVisible] ||
        [[_directoriesPopupWindowController window] isVisible]) {
        return;
    }

    PtyLog(@"%s(%d):-[PseudoTerminal windowDidResignKey:%@]",
          __FILE__, __LINE__, aNotification);

    if (_fullScreen) {
        tabBarControl.flashing = NO;
        [self showMenuBar];
    }
    // update the cursor
    [[[self currentSession] textview] refresh];
    [[[self currentSession] textview] setNeedsDisplay:YES];
    if (![self lionFullScreen]) {
        // Don't dim Lion fullscreen because you can't see the window when it's not key.
        for (PTYSession* aSession in [self allSessions]) {
            [[aSession view] setBackgroundDimmed:YES];
        }
    }
    for (PTYSession* aSession in [self allSessions]) {
        [aSession setFocused:NO];
    }
}

// Returns the hotkey window that should be hidden or nil if the hotkey window
// shouldn't be hidden right now.
- (PseudoTerminal *)hotkeyWindowToHide {
    DLog(@"Checking if hotkey window should be hidden.");
    BOOL haveMain = NO;
    BOOL otherTerminalIsKey = NO;
    for (NSWindow *window in [[NSApplication sharedApplication] windows]) {
        if ([window isMainWindow]) {
            haveMain = YES;
        }
    }
    PseudoTerminal *hotkeyTerminal = nil;
    for (PseudoTerminal *term in [[iTermController sharedInstance] terminals]) {
        PTYWindow *window = [term ptyWindow];
        DLog(@"Window %@ key=%d", window, [window isKeyWindow]);
        if ([window isKeyWindow] && ![term isHotKeyWindow]) {
            DLog(@"Key window is %@", window);
            otherTerminalIsKey = YES;
        }
        if ([term isHotKeyWindow]) {
            hotkeyTerminal = term;
        }
    }

    DLog(@"%@ haveMain=%d otherTerminalIsKey=%d", self.window, haveMain, otherTerminalIsKey);
    if (hotkeyTerminal && (!haveMain || otherTerminalIsKey)) {
        return hotkeyTerminal;
    } else {
        DLog(@"No need to hide hotkey window");
        return nil;
    }
}

- (void)maybeHideHotkeyWindow {
    if (togglingFullScreen_) {
        return;
    }
    PseudoTerminal *hotkeyTerminal = [self hotkeyWindowToHide];
    if (hotkeyTerminal) {
        DLog(@"Want to hide hotkey window");
        if ([[hotkeyTerminal window] alphaValue] > 0 &&
            [iTermPreferences boolForKey:kPreferenceKeyHotkeyAutoHides] &&
            ![[HotkeyWindowController sharedInstance] rollingInHotkeyTerm]) {
            DLog(@"windowDidResignKey: is hotkey and hotkey window auto-hides");

            // The hotkey window can co-exist with these apps.
            static NSString *kAlfredBundleId = @"com.runningwithcrayons.Alfred-2";
            static NSString *kApptivateBundleId = @"se.cocoabeans.apptivate";
            NSArray *bundleIdsToNotDismissFor = @[ kAlfredBundleId, kApptivateBundleId ];

            // We want to dismiss the hotkey window when some other window
            // becomes key. Note that if a popup closes this function shouldn't
            // be called at all because it makes us key before closing itself.
            // If a popup is opening, though, we shouldn't close ourselves.
            if (![[NSApp keyWindow] isKindOfClass:[PopupWindow class]] &&
                ![[NSApp keyWindow] isKindOfClass:[iTermOpenQuicklyWindow class]] &&
                ![[NSApp keyWindow] isKindOfClass:[iTermAboutWindow class]] &&
                ![[[NSApp keyWindow] windowController] isKindOfClass:[ProfilesWindow class]] &&
                ![iTermWarning showingWarning] &&
                ![[[NSApp keyWindow] windowController] isKindOfClass:[PreferencePanel class]] &&
                ![self.window.sheets containsObject:[NSApp keyWindow]] &&
                ![bundleIdsToNotDismissFor containsObject:[[[NSWorkspace sharedWorkspace] frontmostApplication] bundleIdentifier]]) {
                PtyLog(@"windowDidResignKey: new key window isn't popup so hide myself");
                if ([[[NSApp keyWindow] windowController] isKindOfClass:[PseudoTerminal class]]) {
                    [[HotkeyWindowController sharedInstance] doNotOrderOutWhenHidingHotkeyWindow];
                }
                [[HotkeyWindowController sharedInstance] hideHotKeyWindow:hotkeyTerminal];
            }
        }
    }
}

- (void)windowDidBecomeMain:(NSNotification *)notification {
#if ENABLE_SHORTCUT_ACCESSORY
    _shortcutAccessoryViewController.isMain = YES;
#endif
}

- (void)windowDidResignMain:(NSNotification *)aNotification {
#if ENABLE_SHORTCUT_ACCESSORY
    _shortcutAccessoryViewController.isMain = NO;
#endif
    PtyLog(@"%s(%d):-[PseudoTerminal windowDidResignMain:%@]",
          __FILE__, __LINE__, aNotification);
    [self maybeHideHotkeyWindow];

    // update the cursor
    [[[self currentSession] textview] refresh];
    [[[self currentSession] textview] setNeedsDisplay:YES];
}

- (BOOL)isEdgeWindow
{
    switch (windowType_) {
        case WINDOW_TYPE_LEFT:
        case WINDOW_TYPE_TOP:
        case WINDOW_TYPE_BOTTOM:
        case WINDOW_TYPE_RIGHT:
        case WINDOW_TYPE_LEFT_PARTIAL:
        case WINDOW_TYPE_TOP_PARTIAL:
        case WINDOW_TYPE_BOTTOM_PARTIAL:
        case WINDOW_TYPE_RIGHT_PARTIAL:
            return YES;

        default:
            return NO;
    }
}

- (BOOL)anyFullScreen
{
    return _fullScreen || lionFullScreen_;
}

- (BOOL)lionFullScreen
{
    return lionFullScreen_;
}

- (NSSize)windowWillResize:(NSWindow *)sender toSize:(NSSize)proposedFrameSize
{
    PtyLog(@"%s(%d):-[PseudoTerminal windowWillResize: obj=%p, proposedFrameSize width = %f; height = %f]",
           __FILE__, __LINE__, [self window], proposedFrameSize.width, proposedFrameSize.height);

    // Find the session for the current pane of the current tab.
    PTYTab* tab = [self currentTab];
    PTYSession* session = [tab activeSession];

    // Get the width and height of characters in this session.
    float charWidth = [[session textview] charWidth];
    float charHeight = [[session textview] lineHeight];

    // Decide when to snap.  (We snap unless control, and only control, is held down.)
    const NSUInteger theMask =
        (NSControlKeyMask | NSAlternateKeyMask | NSCommandKeyMask | NSShiftKeyMask);
    BOOL modifierDown =
        (([[NSApp currentEvent] modifierFlags] & theMask) == NSControlKeyMask);
    BOOL snapWidth = !modifierDown;
    BOOL snapHeight = !modifierDown;
    if (sender != [self window]) {
      snapWidth = snapHeight = NO;
    }

    // If resizing a full-width/height X-of-screen window in a direction perpindicular to the screen
    // edge it's attached to, turn off snapping in the direction parallel to the edge.
    if (windowType_ == WINDOW_TYPE_RIGHT || windowType_ == WINDOW_TYPE_LEFT) {
        if (proposedFrameSize.height == self.window.frame.size.height) {
            snapHeight = NO;
        }
    }
    if (windowType_ == WINDOW_TYPE_TOP || windowType_ == WINDOW_TYPE_BOTTOM) {
        if (proposedFrameSize.width == self.window.frame.size.width) {
            snapWidth = NO;
        }
    }

    // There's an advanced preference to turn off snapping globally.
    if ([iTermAdvancedSettingsModel disableWindowSizeSnap]) {
        snapWidth = snapHeight = NO;
    }
    
    // Compute proposed tab size (window minus decorations).
    NSSize decorationSize = [self windowDecorationSize];
    NSSize tabSize = NSMakeSize(proposedFrameSize.width - decorationSize.width,
                                proposedFrameSize.height - decorationSize.height);

    // Snap proposed tab size to grid.  The snapping uses a grid spaced to
    // match the current pane's character size and aligned so margins are
    // correct if all we have is a single pane.
    BOOL hasScrollbar = [self scrollbarShouldBeVisible];
    NSSize contentSize =
        [NSScrollView contentSizeForFrameSize:tabSize
                  horizontalScrollerClass:nil
                    verticalScrollerClass:(hasScrollbar ? [PTYScroller class] : nil)
                               borderType:NSNoBorder
                              controlSize:NSRegularControlSize
                            scrollerStyle:[self scrollerStyle]];

    int screenWidth = (contentSize.width - MARGIN * 2) / charWidth;
    int screenHeight = (contentSize.height - VMARGIN * 2) / charHeight;

    if (snapWidth) {
      contentSize.width = screenWidth * charWidth + MARGIN * 2;
    }
    if (snapHeight) {
      contentSize.height = screenHeight * charHeight + VMARGIN * 2;
    }
    tabSize =
        [PTYScrollView frameSizeForContentSize:contentSize
                       horizontalScrollerClass:nil
                         verticalScrollerClass:hasScrollbar ? [PTYScroller class] : nil
                                    borderType:NSNoBorder
                                   controlSize:NSRegularControlSize
                                 scrollerStyle:[self scrollerStyle]];
    // Respect minimum tab sizes.
    for (NSTabViewItem* tabViewItem in [TABVIEW tabViewItems]) {
        PTYTab* theTab = [tabViewItem identifier];
        NSSize minTabSize = [theTab minSize];
        tabSize.width = MAX(tabSize.width, minTabSize.width);
        tabSize.height = MAX(tabSize.height, minTabSize.height);
    }

    // Compute new window size from tab size.
    proposedFrameSize.width = tabSize.width + decorationSize.width;
    proposedFrameSize.height = tabSize.height + decorationSize.height;

    // Apply maximum window size.
    NSSize maxFrameSize = [self maxFrame].size;
    proposedFrameSize.height = MIN(maxFrameSize.height, proposedFrameSize.height);

    // If snapping, reject the new size if the mouse has not moved at least
    // half the current grid size in a given direction.  This is really
    // important to the feel of the snapping, especially when the window is
    // not aligned to the grid (e.g. after switching to a tab with a
    // different font size).
    NSSize senderSize = [sender frame].size;
    if (snapWidth) {
      CGFloat deltaX = floor(fabs(senderSize.width - proposedFrameSize.width));
      if (deltaX < floor(charWidth / 2)) {
        proposedFrameSize.width = senderSize.width;
      }
    }
    if (snapHeight) {
      int deltaY = floor(fabs(senderSize.height - proposedFrameSize.height));
      if (deltaY < floor(charHeight / 2)) {
        proposedFrameSize.height = senderSize.height;
      }
    }

    PtyLog(@"Accepted size: %fx%f", proposedFrameSize.width, proposedFrameSize.height);

    return proposedFrameSize;
}

- (void)invalidateRestorableState
{
    [[self window] invalidateRestorableState];
}

- (NSArray *)uniqueTmuxControllers
{
    NSMutableSet *controllers = [NSMutableSet set];
    for (PTYTab *tab in [self tabs]) {
        BOOL hasClient = NO;
        for (PTYSession *aSession in [tab sessions]) {
            if ([aSession isTmuxClient]) {
                hasClient = YES;
                break;
            }
        }
        if (hasClient) {
            TmuxController *c = [tab tmuxController];
            if (c) {
                [controllers addObject:c];
            }
        }
    }
    return [controllers allObjects];
}

- (void)tmuxTabLayoutDidChange:(BOOL)nontrivialChange
{
    if (liveResize_) {
        if (nontrivialChange) {
            postponedTmuxTabLayoutChange_ = YES;
        }
        return;
    }
    for (TmuxController *controller in [self uniqueTmuxControllers]) {
        if ([controller hasOutstandingWindowResize]) {
            return;
        }
    }

    [self beginTmuxOriginatedResize];
    [self fitWindowToTabs];
    [self endTmuxOriginatedResize];
}

- (void)saveTmuxWindowOrigins
{
    for (TmuxController *tc in [self uniqueTmuxControllers]) {
        [tc saveWindowOrigins];
    }
}

- (void)windowDidMove:(NSNotification *)notification
{
    DLog(@"%@: Window %@ moved. Called from %@", self, self.window, [NSThread callStackSymbols]);
    [self saveTmuxWindowOrigins];
}

- (void)windowDidResize:(NSNotification *)aNotification
{
    lastResizeTime_ = [[NSDate date] timeIntervalSince1970];
    if (zooming_) {
        // Pretend nothing happened to avoid slowing down zooming.
        return;
    }

    PtyLog(@"windowDidResize to: %fx%f", [[self window] frame].size.width, [[self window] frame].size.height);
    [SessionView windowDidResize];
    if (togglingFullScreen_) {
        PtyLog(@"windowDidResize returning because togglingFullScreen.");
        return;
    }

    // Adjust the size of all the sessions.
    PtyLog(@"windowDidResize - call repositionWidgets");
    [self repositionWidgets];

    [self notifyTmuxOfWindowResize];
    // windowDidMove does not get called if the origin changes because of a resize.
    [self saveTmuxWindowOrigins];

    for (PTYTab *aTab in [self tabs]) {
        if ([aTab isTmuxTab]) {
            [aTab updateFlexibleViewColors];
        }
    }

    PTYSession* session = [self currentSession];
    NSString *aTitle = [NSString stringWithFormat:@"%@ (%d,%d)",
                        [self currentSessionName],
                        [session columns],
                        [session rows]];
    tempTitle = YES;
    [self setWindowTitle:aTitle];
    [self fitTabsToWindow];

    // Post a notification
    [[NSNotificationCenter defaultCenter] postNotificationName:@"iTermWindowDidResize"
                                                        object:self
                                                      userInfo:nil];
    [self invalidateRestorableState];

    // If the toolbelt changed size by autoresizing, keep things in sync.
    toolbeltWidth_ = toolbelt_.frame.size.width;
}

- (void)updateUseTransparency {
    iTermApplicationDelegate *itad = (iTermApplicationDelegate *)[[iTermApplication sharedApplication] delegate];
    [itad updateUseTransparencyMenuItem];
    for (PTYSession* aSession in [self allSessions]) {
        [[aSession view] setNeedsDisplay:YES];
    }
    [[self currentTab] recheckBlur];
}

- (IBAction)toggleUseTransparency:(id)sender
{
    useTransparency_ = !useTransparency_;
    [self updateUseTransparency];
    restoreUseTransparency_ = NO;
}

- (BOOL)useTransparency
{
    if ([self lionFullScreen]) {
        return NO;
    }
    return useTransparency_;
}

// Like toggleFullScreenMode but does nothing if it's already fullscreen.
// Save to call from a timer.
- (void)enterFullScreenMode
{
    _haveDelayedEnterFullScreenMode = NO;
    if (!togglingFullScreen_ &&
        !togglingLionFullScreen_ &&
        ![self anyFullScreen]) {
        [self toggleFullScreenMode:nil];
    }
}

- (NSRect)traditionalFullScreenFrame {
    return [self traditionalFullScreenFrameForScreen:self.window.screen];
}

- (NSRect)traditionalFullScreenFrameForScreen:(NSScreen *)screen {
    NSRect screenFrame = [screen frame];
    NSRect frameMinusMenuBar = screenFrame;
    frameMinusMenuBar.size.height -= [[[NSApplication sharedApplication] mainMenu] menuBarHeight];
    BOOL menuBarIsVisible = NO;

    if (![iTermPreferences boolForKey:kPreferenceKeyHideMenuBarInFullscreen]) {
        // Menu bar can show in fullscreen...
        if (IsMavericksOrLater()) {
            // There is a menu bar on all screens.
            menuBarIsVisible = YES;
        } else if ([[NSScreen screens] objectAtIndex:0] == screen) {
            // There is a menu bar on the first screen and this window is on the first screen.
            menuBarIsVisible = YES;
        }
    }

    return menuBarIsVisible ? frameMinusMenuBar : screenFrame;
}

// Like toggleTraditionalFullScreenMode but does nothing if it's already
// fullscreen. Save to call from a timer.
- (void)enterTraditionalFullScreenMode
{
    if (!togglingFullScreen_ &&
        !togglingLionFullScreen_ &&
        ![self anyFullScreen]) {
        [self toggleTraditionalFullScreenMode];
    }
}

- (IBAction)toggleFullScreenMode:(id)sender
{
    DLog(@"toggleFullScreenMode:. window type is %d", windowType_);
    if ([self lionFullScreen] ||
        (windowType_ != WINDOW_TYPE_TRADITIONAL_FULL_SCREEN &&
         !_isHotKeyWindow &&  // NSWindowCollectionBehaviorFullScreenAuxiliary window can't enter Lion fullscreen mode properly
         [iTermPreferences boolForKey:kPreferenceKeyLionStyleFullscren])) {
        // Is 10.7 Lion or later.
        [[self ptyWindow] performSelector:@selector(toggleFullScreen:) withObject:self];
        if (lionFullScreen_) {
            // will exit fullscreen
            DLog(@"Set window type to lion fs");
            windowType_ = WINDOW_TYPE_LION_FULL_SCREEN;
        } else {
            // Will enter fullscreen
            DLog(@"Set saved window type to %d before setting window type to normal in preparation for going fullscreen", savedWindowType_);
            savedWindowType_ = windowType_;
            windowType_ = WINDOW_TYPE_NORMAL;
        }
        // TODO(georgen): toggle enabled status of use transparency menu item
        return;
    }

    [self toggleTraditionalFullScreenMode];
}

- (void)delayedEnterFullscreen
{
    if (windowType_ == WINDOW_TYPE_LION_FULL_SCREEN &&
        [iTermPreferences boolForKey:kPreferenceKeyLionStyleFullscren]) {
        if (![[[iTermController sharedInstance] keyTerminalWindow] lionFullScreen]) {
            // call enter(Traditional)FullScreenMode instead of toggle... because
            // when doing a lion resume, the window may be toggled immediately
            // after creation by the window restorer.
            _haveDelayedEnterFullScreenMode = YES;
            [self performSelector:@selector(enterFullScreenMode)
                       withObject:nil
                       afterDelay:0];
        }
    } else if (!_fullScreen) {
        [self performSelector:@selector(enterTraditionalFullScreenMode)
                   withObject:nil
                   afterDelay:0];
    }
}

- (void)updateSessionScrollbars
{
    for (PTYSession *aSession in [self allSessions]) {
        BOOL hasScrollbar = [self scrollbarShouldBeVisible];
        [[aSession scrollview] setHasVerticalScroller:hasScrollbar];
        [[aSession scrollview] setScrollerStyle:[self scrollerStyle]];
        [[aSession textview] updateScrollerForBackgroundColor];
    }
}

- (NSUInteger)styleMask {
    return [PseudoTerminal styleMaskForWindowType:windowType_];
}

// This is a hack to fix the problem of exiting a fullscreen window that as never not-fullscreen.
// We need to have some size to go to. This method computes the size based on the current session's
// profile's rows and columns setting plus the window decoration size. It's sort of arbitrary
// because split panes will have to share that space, but there's no perfect solution to this issue.
- (NSSize)preferredWindowFrameToPerfectlyFitCurrentSessionInInitialConfiguration {
    PTYSession *session = [self currentSession];
    PTYTextView *textView = session.textview;
    NSSize cellSize = NSMakeSize(textView.charWidth, textView.lineHeight);
    NSSize decorationSize = [self windowDecorationSize];
    VT100GridSize sessionSize = VT100GridSizeMake([session.profile[KEY_COLUMNS] intValue],
                                                  [session.profile[KEY_ROWS] intValue]);
    return NSMakeSize(MARGIN * 2 + sessionSize.width * cellSize.width + decorationSize.width,
                      VMARGIN * 2 + sessionSize.height * cellSize.height + decorationSize.height);
}

- (void)toggleTraditionalFullScreenMode
{
    [SessionView windowDidResize];
    PtyLog(@"toggleFullScreenMode called");
    if (!_fullScreen) {
        oldFrame_ = self.window.frame;
        oldFrameSizeIsBogus_ = NO;
        savedWindowType_ = windowType_;
#if ENABLE_SHORTCUT_ACCESSORY
        if ([_shortcutAccessoryViewController respondsToSelector:@selector(removeFromParentViewController)]) {
            [_shortcutAccessoryViewController removeFromParentViewController];
        }
#endif
        windowType_ = WINDOW_TYPE_TRADITIONAL_FULL_SCREEN;
        [self.window setOpaque:NO];
        self.window.alphaValue = 0;
        self.window.styleMask = [self styleMask];
        [self.window setFrame:[self traditionalFullScreenFrameForScreen:self.window.screen]
                      display:YES];
        self.window.alphaValue = 1;
    } else {
        [self showMenuBar];
        windowType_ = savedWindowType_;
        self.window.styleMask = [self styleMask];

        // This will be close but probably not quite right because tweaking to the decoration size
        // happens later.
        if (oldFrameSizeIsBogus_) {
            oldFrame_.size = [self preferredWindowFrameToPerfectlyFitCurrentSessionInInitialConfiguration];
        }
        [self.window setFrame:oldFrame_ display:YES];
#if ENABLE_SHORTCUT_ACCESSORY
        if ([self.window respondsToSelector:@selector(addTitlebarAccessoryViewController:)] &&
            (self.window.styleMask & NSTitledWindowMask)) {
            [self.window addTitlebarAccessoryViewController:_shortcutAccessoryViewController];
            [self updateWindowNumberVisibility:nil];
        }
#endif
        PtyLog(@"toggleFullScreenMode - allocate new terminal");
    }
    [self.window setHasShadow:(windowType_ == WINDOW_TYPE_NORMAL)];

    if (!_fullScreen &&
        [iTermPreferences boolForKey:kPreferenceKeyDisableFullscreenTransparencyByDefault]) {
        oldUseTransparency_ = useTransparency_;
        useTransparency_ = NO;
        restoreUseTransparency_ = YES;
    } else {
        if (_fullScreen && restoreUseTransparency_) {
            useTransparency_ = oldUseTransparency_;
        } else {
            restoreUseTransparency_ = NO;
        }
    }
    _fullScreen = !_fullScreen;
    [tabBarControl updateFlashing];
    togglingFullScreen_ = YES;
    [self updateToolbelt];
    [self updateUseTransparency];

    if (_fullScreen) {
        PtyLog(@"toggleFullScreenMode - call adjustFullScreenWindowForBottomBarChange");
        [self fitTabsToWindow];
        [self hideMenuBar];
    }

    [toolbelt_ setHidden:![self shouldShowToolbelt]];
    // The toolbelt may try to become the first responder.
    [[self window] makeFirstResponder:[[self currentSession] textview]];

    if (!_fullScreen) {
        // Find the largest possible session size for the existing window frame
        // and fit the window to an imaginary session of that size.
        NSSize contentSize = [[[self window] contentView] frame].size;
        if ([self shouldShowToolbelt]) {
            contentSize.width -= toolbelt_.frame.size.width;
        }
        if ([self tabBarShouldBeVisible]) {
            switch ([iTermPreferences intForKey:kPreferenceKeyTabPosition]) {
                case PSMTab_LeftTab:
                    contentSize.width -= kLeftTabsWidth;
                    break;

                case PSMTab_TopTab:
                case PSMTab_BottomTab:
                    contentSize.height -= kHorizontalTabBarHeight;
                    break;
            }
        }
        if ([self _haveLeftBorder]) {
            --contentSize.width;
        }
        if ([self _haveRightBorder]) {
            --contentSize.width;
        }
        if ([self _haveBottomBorder]) {
            --contentSize.height;
        }
        if ([self _haveTopBorder]) {
            --contentSize.height;
        }

        [self fitWindowToTabSize:contentSize];
    }
    togglingFullScreen_ = NO;
    PtyLog(@"toggleFullScreenMode - calling updateSessionScrollbars");
    [self updateSessionScrollbars];
    PtyLog(@"toggleFullScreenMode - calling fitTabsToWindow");
    [self repositionWidgets];

    if (!_fullScreen && oldFrameSizeIsBogus_) {
        // The window frame can be established exactly, now.
        if (oldFrameSizeIsBogus_) {
            oldFrame_.size = [self preferredWindowFrameToPerfectlyFitCurrentSessionInInitialConfiguration];
        }
        [self.window setFrame:oldFrame_ display:YES];
    }

    [self fitTabsToWindow];
    PtyLog(@"toggleFullScreenMode - calling fitWindowToTabs");
    [self fitWindowToTabsExcludingTmuxTabs:YES];
    for (TmuxController *c in [self uniqueTmuxControllers]) {
        [c windowDidResize:self];
    }

    PtyLog(@"toggleFullScreenMode - calling setWindowTitle");
    [self setWindowTitle];
    PtyLog(@"toggleFullScreenMode - calling window update");
    [[self window] update];
    for (PTYTab *aTab in [self tabs]) {
        [aTab notifyWindowChanged];
    }
    if (_fullScreen) {
        [self notifyTmuxOfWindowResize];
    }
    PtyLog(@"toggleFullScreenMode returning");
    togglingFullScreen_ = false;

    [self.window performSelector:@selector(makeKeyAndOrderFront:) withObject:nil afterDelay:0];
    [self.window makeFirstResponder:[[self currentSession] textview]];
    [self refreshTools];
    [self updateTabColors];
    [self saveTmuxWindowOrigins];
}

- (BOOL)fullScreen
{
    return _fullScreen;
}

- (BOOL)tabBarShouldBeVisible
{
    if (tabBarControl.flashing) {
        return YES;
    } else {
        return [self tabBarShouldBeVisibleWithAdditionalTabs:0];
    }
}

- (BOOL)tabBarShouldBeVisibleWithAdditionalTabs:(int)n
{
    if ([self anyFullScreen] && !fullscreenTabs_) {
        return NO;
    }
    return ([TABVIEW numberOfTabViewItems] + n > 1 ||
            ![iTermPreferences boolForKey:kPreferenceKeyHideTabBar]);
}

- (NSScrollerStyle)scrollerStyle
{
    if ([self anyFullScreen]) {
        return NSScrollerStyleOverlay;
    } else {
        return [NSScroller preferredScrollerStyle];
    }
}

- (BOOL)scrollbarShouldBeVisible
{
    return ![iTermPreferences boolForKey:kPreferenceKeyHideScrollbar];
}

- (void)windowWillStartLiveResize:(NSNotification *)notification
{
    liveResize_ = YES;
}

- (void)windowDidEndLiveResize:(NSNotification *)notification
{
    NSScreen *screen = self.window.screen;
    NSRect frame = self.window.frame;
    CGRect screenVisibleFrame = [screen visibleFrame];
    CGRect screenVisibleFrameIgnoringHiddenDock = [screen visibleFrameIgnoringHiddenDock];

    switch (windowType_) {
        case WINDOW_TYPE_TOP:
        case WINDOW_TYPE_TOP_PARTIAL:
            frame.origin.y = screenVisibleFrame.origin.y + screenVisibleFrame.size.height - frame.size.height;
            if ((frame.size.width < screenVisibleFrameIgnoringHiddenDock.size.width)) {
                windowType_ = WINDOW_TYPE_TOP_PARTIAL;
            } else {
                windowType_ = WINDOW_TYPE_TOP;
            }
            break;

        case WINDOW_TYPE_BOTTOM:
        case WINDOW_TYPE_BOTTOM_PARTIAL:
            frame.origin.y = screenVisibleFrameIgnoringHiddenDock.origin.y;
            if (frame.size.width < screenVisibleFrameIgnoringHiddenDock.size.width) {
                windowType_ = WINDOW_TYPE_BOTTOM_PARTIAL;
            } else {
                windowType_ = WINDOW_TYPE_BOTTOM;
            }
            break;

        case WINDOW_TYPE_LEFT:
        case WINDOW_TYPE_LEFT_PARTIAL:
            frame.origin.x = screenVisibleFrameIgnoringHiddenDock.origin.x;
            if (frame.size.height < screenVisibleFrameIgnoringHiddenDock.size.height) {
                windowType_ = WINDOW_TYPE_LEFT_PARTIAL;
            } else {
                windowType_ = WINDOW_TYPE_LEFT;
            }
            break;

        case WINDOW_TYPE_RIGHT:
        case WINDOW_TYPE_RIGHT_PARTIAL:
            frame.origin.x = screenVisibleFrameIgnoringHiddenDock.origin.x + screenVisibleFrameIgnoringHiddenDock.size.width - frame.size.width;
            if (frame.size.height < screenVisibleFrameIgnoringHiddenDock.size.height) {
                windowType_ = WINDOW_TYPE_RIGHT_PARTIAL;
            } else {
                windowType_ = WINDOW_TYPE_RIGHT;
            }
            break;

        default:
            break;
    }
    if (!NSEqualRects(frame, self.window.frame)) {
        [[self window] setFrame:frame display:NO];
    }

    liveResize_ = NO;
    BOOL wasZooming = zooming_;
    zooming_ = NO;
    if (wasZooming) {
        // Reached zoom size. Update size.
        [self windowDidResize:nil];
    }
    if (postponedTmuxTabLayoutChange_) {
        [self tmuxTabLayoutDidChange:YES];
        postponedTmuxTabLayoutChange_ = NO;
    }
}

- (void)windowWillEnterFullScreen:(NSNotification *)notification
{
    DLog(@"Window will enter lion fullscreen");
    [self repositionWidgets];
    togglingLionFullScreen_ = YES;
    [_divisionView removeFromSuperview];
    [_divisionView release];
    _divisionView = nil;
}

- (void)windowDidEnterFullScreen:(NSNotification *)notification
{
    DLog(@"Window did enter lion fullscreen");

    zooming_ = NO;
    togglingLionFullScreen_ = NO;
    lionFullScreen_ = YES;
    [tabBarControl updateFlashing];
    [self updateToolbelt];
    // Set scrollbars appropriately
    [self updateSessionScrollbars];
    [self fitTabsToWindow];
    [self invalidateRestorableState];
    [self notifyTmuxOfWindowResize];
    for (PTYTab *aTab in [self tabs]) {
        [aTab notifyWindowChanged];
    }
    [self saveTmuxWindowOrigins];
}

- (void)windowWillExitFullScreen:(NSNotification *)notification
{
    DLog(@"Window will exit lion fullscreen");
    exitingLionFullscreen_ = YES;
    [tabBarControl updateFlashing];
    [self fitTabsToWindow];
    [self repositionWidgets];
}

- (void)windowDidExitFullScreen:(NSNotification *)notification
{
    DLog(@"Window did exit lion fullscreen");
    exitingLionFullscreen_ = NO;
    zooming_ = NO;
    lionFullScreen_ = NO;
    [tabBarControl updateFlashing];
    // Set scrollbars appropriately
    [self updateDivisionView];
    [self updateSessionScrollbars];
    [self fitTabsToWindow];
    [self repositionWidgets];
    [self invalidateRestorableState];
    [self updateToolbelt];

    DLog(@"Window did exit fullscreen. Set window type to %d", savedWindowType_);
    windowType_ = savedWindowType_;
    for (PTYTab *aTab in [self tabs]) {
        [aTab notifyWindowChanged];
    }
    [self notifyTmuxOfWindowResize];
    [self saveTmuxWindowOrigins];
}

- (NSRect)windowWillUseStandardFrame:(NSWindow *)sender defaultFrame:(NSRect)defaultFrame
{
    // Disable redrawing during zoom-initiated live resize.
    zooming_ = YES;
    if (togglingLionFullScreen_) {
        // Tell it to use the whole screen when entering Lion fullscreen.
        // This is actually called twice in a row when entering fullscreen.
        return defaultFrame;
    }

    // This function attempts to size the window to fit the screen with exactly
    // MARGIN/VMARGIN-sized margins for the current session. If there are split
    // panes then the margins probably won't turn out perfect. If other tabs have
    // a different char size, they will also have imperfect margins.
    float decorationHeight = [sender frame].size.height -
        [[[self currentSession] scrollview] documentVisibleRect].size.height + VMARGIN * 2;
    float decorationWidth = [sender frame].size.width -
        [[[self currentSession] scrollview] documentVisibleRect].size.width + MARGIN * 2;

    float charHeight = [self maxCharHeight:nil];
    float charWidth = [self maxCharWidth:nil];
    if (charHeight < 1 || charWidth < 1) {
        DLog(@"During windowWillUseStandardFrame:defaultFrame:, charWidth or charHeight are less "
             @"than 1 so using default frame. This is expected on 10.10 while restoring a "
             @"fullscreen window.");
        return defaultFrame;
    }
    NSRect proposedFrame;
    // Initially, set the proposed x-origin to remain unchanged in case we're
    // zooming vertically only. The y-origin always goes to the top of the screen
    // which is what the defaultFrame contains.
    proposedFrame.origin.x = [sender frame].origin.x;
    proposedFrame.origin.y = defaultFrame.origin.y;
    BOOL verticalOnly = NO;

    BOOL maxVerticallyPref;
    if (togglingLionFullScreen_ || [[self ptyWindow] isTogglingLionFullScreen] || [self lionFullScreen]) {
        // Going into lion fullscreen mode. Disregard the "maximize vertically"
        // preference.
        verticalOnly = NO;
    } else {
        maxVerticallyPref = [iTermPreferences boolForKey:kPreferenceKeyMaximizeVerticallyOnly];
        if (maxVerticallyPref ^
            (([[NSApp currentEvent] modifierFlags] & NSShiftKeyMask) != 0)) {
            verticalOnly = YES;
        }
    }

    if (verticalOnly) {
        // Keep the width the same
        proposedFrame.size.width = [sender frame].size.width;
    } else {
        // Set the width & origin to fill the screen horizontally to a character boundary
        if ([[NSApp currentEvent] modifierFlags] & NSControlKeyMask) {
            // Don't snap width to character size multiples.
            proposedFrame.size.width = defaultFrame.size.width;
            proposedFrame.origin.x = defaultFrame.origin.x;
        } else {
            proposedFrame.size.width = decorationWidth + floor((defaultFrame.size.width - decorationWidth) / charWidth) * charWidth;
        }
        proposedFrame.origin.x = defaultFrame.origin.x;
    }
    if ([[NSApp currentEvent] modifierFlags] & NSControlKeyMask) {
        // Don't snap width to character size multiples.
        proposedFrame.size.height = defaultFrame.size.height;
        proposedFrame.origin.y = defaultFrame.origin.y;
    } else {
        // Set the height to fill the screen to a character boundary.
        proposedFrame.size.height = floor((defaultFrame.size.height - decorationHeight) / charHeight) * charHeight + decorationHeight;
        proposedFrame.origin.y += defaultFrame.size.height - proposedFrame.size.height;
        PtyLog(@"For zoom, default frame is %fx%f, proposed frame is %f,%f %fx%f",
               defaultFrame.size.width, defaultFrame.size.height,
               proposedFrame.origin.x, proposedFrame.origin.y,
               proposedFrame.size.width, proposedFrame.size.height);
    }
    return proposedFrame;
}

- (void)windowWillShowInitial
{
    PtyLog(@"windowWillShowInitial");
    PTYWindow* window = (PTYWindow*)[self window];
    // If it's a full or top-of-screen window with a screen number preference, always honor that.
    if (haveScreenPreference_) {
        PtyLog(@"have screen preference is set");
        NSRect frame = [window frame];
        frame.origin = preferredOrigin_;
        [window setFrame:frame display:NO];
        return;
    }
    NSUInteger numberOfTerminalWindows = [[[iTermController sharedInstance] terminals] count];
    if (numberOfTerminalWindows == 1 ||
        ![iTermPreferences boolForKey:kPreferenceKeySmartWindowPlacement]) {
        if (!haveScreenPreference_ &&
            [iTermAdvancedSettingsModel rememberWindowPositions]) {
            PtyLog(@"No smart layout");
            NSRect frame = [window frame];
            [self assignUniqueNumberToWindow];
            if ([window setFrameUsingName:[NSString stringWithFormat:kWindowNameFormat, uniqueNumber_]]) {
                frame.origin = [window frame].origin;
                frame.origin.y += [window frame].size.height - frame.size.height;
            } else {
                frame.origin = preferredOrigin_;
            }
            [window setFrame:frame display:NO];
        }
    } else {
        PtyLog(@"Invoking smartLayout");
        [window smartLayout];
    }
}

- (void)sessionInitiatedResize:(PTYSession*)session width:(int)width height:(int)height
{
    PtyLog(@"sessionInitiatedResize");
    // ignore resize request when we are in full screen mode.
    if ([self anyFullScreen]) {
        PtyLog(@"sessionInitiatedResize - in full screen mode");
        return;
    }

    [[session tab] setLockedSession:session];
    [self safelySetSessionSize:session rows:height columns:width];
    PtyLog(@"sessionInitiatedResize - calling fitWindowToTab");
    [self fitWindowToTab:[session tab]];
    PtyLog(@"sessionInitiatedResize - calling fitTabsToWindow");
    [self fitTabsToWindow];
    [[session tab] setLockedSession:nil];
}

// Contextual menu
- (void)editCurrentSession:(id)sender
{
    PTYSession* session = [self currentSession];
    if (!session) {
        return;
    }
    [self editSession:session makeKey:YES];
}

- (void)editSession:(PTYSession *)session makeKey:(BOOL)makeKey {
    Profile* bookmark = [session profile];
    if (!bookmark) {
        return;
    }
    NSString *newGuid = [session divorceAddressBookEntryFromPreferences];
    [[PreferencePanel sessionsInstance] openToProfileWithGuid:newGuid selectGeneralTab:makeKey];
    if (makeKey) {
        [[[PreferencePanel sessionsInstance] window] makeKeyAndOrderFront:nil];
    }
}

- (void)menuForEvent:(NSEvent *)theEvent menu:(NSMenu *)theMenu
{
    // Constructs the context menu for right-clicking on a terminal when
    // right click does not paste.
    int nextIndex = 0;
    NSMenuItem *aMenuItem;

    if (theMenu == nil) {
        return;
    }

    // Bookmarks
    [theMenu insertItemWithTitle:NSLocalizedStringFromTableInBundle(@"New Window",
                                                                    @"iTerm",
                                                                    [NSBundle bundleForClass:[self class]],
                                                                    @"Context menu")
                          action:nil
                   keyEquivalent:@""
                         atIndex:nextIndex++];
    [theMenu insertItemWithTitle:NSLocalizedStringFromTableInBundle(@"New Tab",
                                                                    @"iTerm",
                                                                    [NSBundle bundleForClass:[self class]],
                                                                    @"Context menu")
                          action:nil
                   keyEquivalent:@""
                         atIndex:nextIndex++];

    // Create a menu with a submenu to navigate between tabs if there are more than one
    if ([TABVIEW numberOfTabViewItems] > 1) {
        [theMenu insertItemWithTitle:NSLocalizedStringFromTableInBundle(@"Select",
                                                                        @"iTerm",
                                                                        [NSBundle bundleForClass:[self class]],
                                                                        @"Context menu")
                              action:nil
                       keyEquivalent:@""
                             atIndex:nextIndex];

        NSMenu *tabMenu = [[NSMenu alloc] initWithTitle:@""];
        int i;

        for (i = 0; i < [TABVIEW numberOfTabViewItems]; ++i) {
            aMenuItem = [[NSMenuItem alloc] initWithTitle:[NSString stringWithFormat:@"%@ #%d",
                                                           [[TABVIEW tabViewItemAtIndex: i] label],
                                                           i+1]
                                                   action:@selector(selectTab:)
                                            keyEquivalent:@""];
            [aMenuItem setRepresentedObject:[[TABVIEW tabViewItemAtIndex:i] identifier]];
            [aMenuItem setTarget:TABVIEW];
            [tabMenu addItem:aMenuItem];
            [aMenuItem release];
        }
        [theMenu setSubmenu:tabMenu forItem:[theMenu itemAtIndex:nextIndex]];
        [tabMenu release];
        ++nextIndex;
    }

    // Separator
    [theMenu insertItem:[NSMenuItem separatorItem] atIndex: nextIndex];

    // Build the bookmarks menu
    NSMenu *aMenu = [[[NSMenu alloc] init] autorelease];

    [[iTermController sharedInstance] addBookmarksToMenu:aMenu
                                            withSelector:@selector(newSessionInWindowAtIndex:)
                                         openAllSelector:@selector(newSessionsInNewWindow:)
                                              startingAt:0];

    [theMenu setSubmenu:aMenu forItem:[theMenu itemAtIndex:0]];

    aMenu = [[[NSMenu alloc] init] autorelease];
    [[iTermController sharedInstance] addBookmarksToMenu:aMenu
                                            withSelector:@selector(newSessionInTabAtIndex:)
                                         openAllSelector:@selector(newSessionsInWindow:)
                                              startingAt:0];

    [theMenu setSubmenu:aMenu forItem:[theMenu itemAtIndex:1]];
}

// NSTabView
- (void)tabView:(NSTabView *)tabView willSelectTabViewItem:(NSTabViewItem *)tabViewItem
{
    if (![[self currentSession] exited]) {
        [[self currentSession] setNewOutput:NO];
    }
    // If the user is currently select-dragging the text view, stop it so it
    // doesn't keep going in the background.
    [[[self currentSession] textview] aboutToHide];

    if ([[autocompleteView window] isVisible]) {
        [autocompleteView close];
    }
}

- (void)enableBlur:(double)radius
{
    id window = [self window];
    if (nil != window &&
        [window respondsToSelector:@selector(enableBlur:)]) {
        [window enableBlur:radius];
    }
}

- (void)disableBlur
{
    id window = [self window];
    if (nil != window &&
        [window respondsToSelector:@selector(disableBlur)]) {
        [window disableBlur];
    }
}

- (void)tabView:(NSTabView *)tabView didSelectTabViewItem:(NSTabViewItem *)tabViewItem {
    DLog(@"Did select tab view %@", tabViewItem);
    tabBarControl.flashing = YES;

    if (self.autoCommandHistorySessionGuid) {
        [self hideAutoCommandHistory];
    }
    for (PTYSession* aSession in [[tabViewItem identifier] sessions]) {
        [aSession setNewOutput:NO];

        // Background tabs' timers run infrequently so make sure the display is
        // up to date to avoid a jump when it's shown.
        [[aSession textview] setNeedsDisplay:YES];
        [aSession updateDisplay];
        [aSession scheduleUpdateIn:kFastTimerIntervalSec];
        [self setDimmingForSession:aSession];
        [[aSession view] setBackgroundDimmed:![[self window] isKeyWindow]];
    }

    for (PTYSession *session in [self allSessions]) {
        if ([[session textview] isFindingCursor]) {
            [[session textview] endFindCursor];
        }
    }
    PTYSession* aSession = [[tabViewItem identifier] activeSession];
    if (!_fullScreen) {
        [[aSession tab] updateLabelAttributes];
        [self setWindowTitle];
    }

    [[self window] makeFirstResponder:[[[tabViewItem identifier] activeSession] textview]];
    if ([[aSession tab] blur]) {
        [self enableBlur:[[aSession tab] blurRadius]];
    } else {
        [self disableBlur];
    }

    [_instantReplayWindowController updateInstantReplayView];
    // Post notifications
    [[NSNotificationCenter defaultCenter] postNotificationName:@"iTermSessionBecameKey"
                                                        object:[[tabViewItem identifier] activeSession]];

    PTYSession *activeSession = [self currentSession];
    for (PTYSession *s in [self allSessions]) {
      [aSession setFocused:(s == activeSession)];
    }
    [self showOrHideInstantReplayBar];
    iTermApplicationDelegate *itad = (iTermApplicationDelegate *)[[iTermApplication sharedApplication] delegate];
    [itad updateBroadcastMenuState];
    [self refreshTools];
    [self updateTabColors];
    [[NSNotificationCenter defaultCenter] postNotificationName:kCurrentSessionDidChange object:nil];
    [self notifyTmuxOfTabChange];
    if ([[[PreferencePanel sessionsInstance] window] isVisible]) {
        [self editSession:self.currentSession makeKey:NO];
    }
}

- (void)notifyTmuxOfTabChange {
    if (self.currentTab.isTmuxTab) {
        [self.currentTab.tmuxController setCurrentWindow:self.currentTab.tmuxWindow];
    }
}

- (void)showOrHideInstantReplayBar
{
    PTYSession* aSession = [self currentSession];
    if ([aSession liveSession] && aSession.dvr) {
        [self setInstantReplayBarVisible:YES];
    } else {
        [self setInstantReplayBarVisible:NO];
    }
}

- (void)saveAffinitiesAndOriginsForController:(TmuxController *)tmuxController
{
    [tmuxController saveAffinities];
    [tmuxController saveWindowOrigins];
}

- (void)saveAffinitiesLater:(PTYTab *)theTab
{
    if ([theTab isTmuxTab]) {
        PtyLog(@"Queueing call to saveAffinitiesLater from %@", [NSThread callStackSymbols]);
        [self performSelector:@selector(saveAffinitiesAndOriginsForController:)
                   withObject:[theTab tmuxController]
                   afterDelay:0];
    }
}

- (void)tabView:(NSTabView *)tabView willRemoveTabViewItem:(NSTabViewItem *)tabViewItem
{
    [self saveAffinitiesLater:[tabViewItem identifier]];
        iTermApplicationDelegate *itad = (iTermApplicationDelegate *)[[iTermApplication sharedApplication] delegate];
        [itad updateBroadcastMenuState];
}

- (void)tabView:(NSTabView *)tabView willAddTabViewItem:(NSTabViewItem *)tabViewItem
{

    [self tabView:tabView willInsertTabViewItem:tabViewItem atIndex:[tabView numberOfTabViewItems]];
    [self saveAffinitiesLater:[tabViewItem identifier]];
        iTermApplicationDelegate *itad = (iTermApplicationDelegate *)[[iTermApplication sharedApplication] delegate];
        [itad updateBroadcastMenuState];
}

- (void)tabView:(NSTabView *)tabView
    willInsertTabViewItem:(NSTabViewItem *)tabViewItem
        atIndex:(int)anIndex {
    PTYTab* theTab = [tabViewItem identifier];
    [theTab setParentWindow:self];
    theTab.delegate = self;
    if ([theTab isTmuxTab]) {
      [theTab recompact];
      [theTab notifyWindowChanged];
      [[theTab tmuxController] setClientSize:[theTab tmuxSize]];
    }
    [self saveAffinitiesLater:[tabViewItem identifier]];
    iTermApplicationDelegate *itad = (iTermApplicationDelegate *)[[iTermApplication sharedApplication] delegate];
    [itad updateBroadcastMenuState];
}

- (BOOL)tabView:(NSTabView*)tabView shouldCloseTabViewItem:(NSTabViewItem *)tabViewItem
{
    PTYTab *aTab = [tabViewItem identifier];
    if (aTab == nil) {
        return NO;
    }

    return [self confirmCloseTab:aTab];
}

- (BOOL)tabView:(NSTabView*)aTabView
    shouldDragTabViewItem:(NSTabViewItem *)tabViewItem
               fromTabBar:(PSMTabBarControl *)tabBarControl
{
    return YES;
}

- (BOOL)tabView:(NSTabView*)aTabView
    shouldDropTabViewItem:(NSTabViewItem *)tabViewItem
                 inTabBar:(PSMTabBarControl *)aTabBarControl
{
    if ([aTabBarControl tabView] &&  // nil -> tab dropping outside any existing tabbar to create a new window
        [[aTabBarControl tabView] indexOfTabViewItem:tabViewItem] != NSNotFound) {
        // Dropping a tab in its own tabbar when it's the only tab causes the
        // window to disappear, so disallow that one case.
        return [[aTabBarControl tabView] numberOfTabViewItems] > 1;
    } else {
        return YES;
    }
}

- (void)tabView:(NSTabView*)aTabView
    willDropTabViewItem:(NSTabViewItem *)tabViewItem
               inTabBar:(PSMTabBarControl *)aTabBarControl
{
    PTYTab *aTab = [tabViewItem identifier];
    for (PTYSession* aSession in [aTab sessions]) {
        [aSession setIgnoreResizeNotifications:YES];
    }
}

- (void)_updateTabObjectCounts
{
    for (int i = 0; i < [TABVIEW numberOfTabViewItems]; ++i) {
        PTYTab *theTab = [[TABVIEW tabViewItemAtIndex:i] identifier];
        [theTab setObjectCount:i+1];
    }
}

- (void)tabView:(NSTabView*)aTabView
    didDropTabViewItem:(NSTabViewItem *)tabViewItem
              inTabBar:(PSMTabBarControl *)aTabBarControl
{
    PTYTab *aTab = [tabViewItem identifier];
    PseudoTerminal *term = (PseudoTerminal *)[aTabBarControl delegate];

    if ([term numberOfTabs] == 1) {
        [term fitWindowToTabs];
    } else {
        [term fitTabToWindow:aTab];
    }
    [self _updateTabObjectCounts];

    // In fullscreen mode reordering the tabs causes the tabview not to be displayed properly.
    // This seems to fix it.
    [TABVIEW display];

    for (PTYSession* aSession in [aTab sessions]) {
        [aSession setIgnoreResizeNotifications:NO];
    }
    [self tabsDidReorder];
}

- (void)tabView:(NSTabView *)aTabView closeWindowForLastTabViewItem:(NSTabViewItem *)tabViewItem
{
    //NSLog(@"closeWindowForLastTabViewItem: %@", [tabViewItem label]);
    [[self window] close];
}

- (NSImage *)tabView:(NSTabView *)aTabView
    imageForTabViewItem:(NSTabViewItem *)tabViewItem
                 offset:(NSSize *)offset
              styleMask:(unsigned int *)styleMask
{
    NSImage *viewImage;

    if (tabViewItem == [aTabView selectedTabViewItem]) {
        NSView *textview = [tabViewItem view];
        NSRect tabFrame = [tabBarControl frame];

        NSRect contentFrame, viewRect;
        contentFrame = viewRect = [textview frame];
        switch ([iTermPreferences intForKey:kPreferenceKeyTabPosition]) {
            case PSMTab_LeftTab:
                contentFrame.size.width += kLeftTabsWidth;
                break;

            case PSMTab_TopTab:
            case PSMTab_BottomTab:
                contentFrame.size.height += kHorizontalTabBarHeight;
                break;
        }

        // Grabs whole tabview image.
        viewImage = [[[NSImage alloc] initWithSize:contentFrame.size] autorelease];
        NSImage *tabViewImage = [[[NSImage alloc] init] autorelease];

        [textview lockFocus];
        NSBitmapImageRep *tabviewRep = [[[NSBitmapImageRep alloc] initWithFocusedViewRect:viewRect] autorelease];
        [tabViewImage addRepresentation:tabviewRep];
        [textview unlockFocus];

        [viewImage lockFocus];
        BOOL isHorizontal = YES;
        switch ([iTermPreferences intForKey:kPreferenceKeyTabPosition]) {
            case PSMTab_LeftTab:
                viewRect.origin.x += kLeftTabsWidth;
                viewRect.size.width -= kLeftTabsWidth;
                isHorizontal = NO;
                break;

            case PSMTab_TopTab:
                break;

            case PSMTab_BottomTab:
                viewRect.origin.y += kHorizontalTabBarHeight;
                break;
        }

        [tabViewImage drawAtPoint:viewRect.origin
                         fromRect:NSZeroRect
                        operation:NSCompositeSourceOver
                         fraction:1.0];
        [viewImage unlockFocus];

        // Draw over where the tab bar would usually be.
        [viewImage lockFocus];
        [[NSColor windowBackgroundColor] set];
        if ([iTermPreferences intForKey:kPreferenceKeyTabPosition] == PSMTab_TopTab) {
            tabFrame.origin.y += viewRect.size.height;
        }
        NSRectFill(tabFrame);
        // Draw the background flipped, which is actually the right way up
        NSAffineTransform *transform = [NSAffineTransform transform];
        [transform scaleXBy:1.0 yBy:-1.0];
        [transform concat];
        tabFrame.origin.y = -tabFrame.origin.y - tabFrame.size.height;
        PSMTabBarControl *control = (PSMTabBarControl *)[aTabView delegate];
        [(id <PSMTabStyle>)[control style] drawBackgroundInRect:tabFrame
                                                          color:nil
                                                     horizontal:isHorizontal];
        [transform invert];
        [transform concat];

        [viewImage unlockFocus];

        offset->width = [(id <PSMTabStyle>)[tabBarControl style] leftMarginForTabBarControl];
        if ([iTermPreferences intForKey:kPreferenceKeyTabPosition] == PSMTab_TopTab) {
            offset->height = kHorizontalTabBarHeight;
        } else if ([iTermPreferences intForKey:kPreferenceKeyTabPosition] == PSMTab_BottomTab) {
            offset->height = viewRect.size.height + kHorizontalTabBarHeight;
        } else if ([iTermPreferences intForKey:kPreferenceKeyTabPosition] == PSMTab_LeftTab) {
            offset->height = 0;
            offset->width = 0;
        }
        *styleMask = NSBorderlessWindowMask;
    } else {
        // grabs whole tabview image
        viewImage = [[tabViewItem identifier] image:YES];

        offset->width = [(id <PSMTabStyle>)[tabBarControl style] leftMarginForTabBarControl];
        switch ([iTermPreferences intForKey:kPreferenceKeyTabPosition]) {
            case PSMTab_LeftTab:
                offset->width = kLeftTabsWidth;
                offset->height = 0;
                break;

            case PSMTab_TopTab:
                offset->height = kHorizontalTabBarHeight;
                break;

            case PSMTab_BottomTab:
                offset->height = [viewImage size].height;
                break;
        }

        *styleMask = NSBorderlessWindowMask;
    }

    return viewImage;
}

- (void)tabViewDidChangeNumberOfTabViewItems:(NSTabView *)tabView
{
    PtyLog(@"%s(%d):-[PseudoTerminal tabViewDidChangeNumberOfTabViewItems]", __FILE__, __LINE__);
    for (PTYSession* session in [self allSessions]) {
        [session setIgnoreResizeNotifications:NO];
    }

    // check window size in case tabs have to be hidden or shown
    if (([TABVIEW numberOfTabViewItems] == 1) ||  // just decreased to 1 or increased above 1 and is hidden
        ([iTermPreferences boolForKey:kPreferenceKeyHideTabBar] &&
         ([TABVIEW numberOfTabViewItems] > 1 && [tabBarControl isHidden]))) {
        // Need to change the visibility status of the tab bar control.
        PtyLog(@"tabViewDidChangeNumberOfTabViewItems - calling fitWindowToTab");

        NSTabViewItem *tabViewItem = [[TABVIEW tabViewItems] objectAtIndex:0];
        PTYTab *firstTab = [tabViewItem identifier];

        if (wasDraggedFromAnotherWindow_) {
            // A tab was just dragged out of another window's tabbar into its own window.
            // When this happens, it loses its size. This is our only chance to resize it.
            // So we put it in a mode where it will resize to its "ideal" size instead of
            // its incorrect current size.
            [firstTab setReportIdealSizeAsCurrent:YES];
        }
        [self fitWindowToTabs];
        [self repositionWidgets];
        if (wasDraggedFromAnotherWindow_) {
            wasDraggedFromAnotherWindow_ = NO;
            [firstTab setReportIdealSizeAsCurrent:NO];
        }
    }

    [self updateTabColors];
    [self _updateTabObjectCounts];

    [[NSNotificationCenter defaultCenter] postNotificationName: @"iTermNumberOfSessionsDidChange" object: self userInfo: nil];
    [self invalidateRestorableState];
}

- (NSMenu *)tabView:(NSTabView *)tabView menuForTabViewItem:(NSTabViewItem *)tabViewItem
{
    NSMenuItem *item;
    NSMenu *rootMenu = [[[NSMenu alloc] init] autorelease];

    // Create a menu with a submenu to navigate between tabs if there are more than one
    if ([TABVIEW numberOfTabViewItems] > 1) {
        NSMenu *tabMenu = [[[NSMenu alloc] initWithTitle:@""] autorelease];
        NSUInteger count = 1;
        for (NSTabViewItem *aTabViewItem in [TABVIEW tabViewItems]) {
            NSString *title = [NSString stringWithFormat:@"%@ #%ld", [aTabViewItem label], (unsigned long)count++];
            item = [[[NSMenuItem alloc] initWithTitle:title
                                               action:@selector(selectTab:)
                                        keyEquivalent:@""] autorelease];
            [item setRepresentedObject:[aTabViewItem identifier]];
            [item setTarget:TABVIEW];
            [tabMenu addItem:item];
        }

        [rootMenu addItemWithTitle:@"Select"
                            action:nil
                     keyEquivalent:@""];
        [rootMenu setSubmenu:tabMenu forItem:[rootMenu itemAtIndex:0]];
        [rootMenu addItem: [NSMenuItem separatorItem]];
   }

    // add tasks
    item = [[[NSMenuItem alloc] initWithTitle:@"Close Tab"
                                       action:@selector(closeTabContextualMenuAction:)
                                keyEquivalent:@""] autorelease];
    [item setRepresentedObject:tabViewItem];
    [rootMenu addItem:item];

    PTYTab *theTab = [tabViewItem identifier];
    if (![theTab isTmuxTab]) {
        item = [[[NSMenuItem alloc] initWithTitle:@"Duplicate Tab"
                                           action:@selector(duplicateTab:)
                                    keyEquivalent:@""] autorelease];
        [item setRepresentedObject:tabViewItem];
        [rootMenu addItem:item];
    }

    if ([TABVIEW numberOfTabViewItems] > 1) {
        item = [[[NSMenuItem alloc] initWithTitle:@"Move to New Window"
                                           action:@selector(moveTabToNewWindowContextualMenuAction:)
                                    keyEquivalent:@""] autorelease];
        [item setRepresentedObject:tabViewItem];
        [rootMenu addItem:item];
    }

    if ([TABVIEW numberOfTabViewItems] > 1) {
        item = [[[NSMenuItem alloc] initWithTitle:@"Close Other Tabs"
                                           action:@selector(closeOtherTabs:)
                                    keyEquivalent:@""] autorelease];
        [item setRepresentedObject:tabViewItem];
        [rootMenu addItem:item];
    }

    if ([TABVIEW numberOfTabViewItems] > 1) {
        item = [[[NSMenuItem alloc] initWithTitle:@"Close Tabs to the Right"
                                           action:@selector(closeTabsToTheRight:)
                                    keyEquivalent:@""] autorelease];
        [item setRepresentedObject:tabViewItem];
        [rootMenu addItem:item];
    }

    // add label
    [rootMenu addItem: [NSMenuItem separatorItem]];
    ColorsMenuItemView *labelTrackView = [[[ColorsMenuItemView alloc]
                                              initWithFrame:NSMakeRect(0, 0, 180, 50)] autorelease];
    item = [[[NSMenuItem alloc] initWithTitle:@"Tab Color"
                                       action:@selector(changeTabColorToMenuAction:)
                                keyEquivalent:@""] autorelease];
    [item setView:labelTrackView];
    [item setRepresentedObject:tabViewItem];
    [rootMenu addItem:item];

    return rootMenu;
}

- (PSMTabBarControl *)tabView:(NSTabView *)aTabView
    newTabBarForDraggedTabViewItem:(NSTabViewItem *)tabViewItem
                           atPoint:(NSPoint)point
{
    PTYTab *aTab = [tabViewItem identifier];
    if (aTab == nil) {
        return nil;
    }

    NSWindowController<iTermWindowController> * term =
        [self terminalDraggedFromAnotherWindowAtPoint:point];
    if (([term windowType] == WINDOW_TYPE_NORMAL ||
         [term windowType] == WINDOW_TYPE_NO_TITLE_BAR) &&
        [iTermPreferences intForKey:kPreferenceKeyTabPosition] == PSMTab_TopTab) {
        [[term window] setFrameTopLeftPoint:point];
    }

    return [term tabBarControl];
}

- (NSArray *)allowedDraggedTypesForTabView:(NSTabView *)aTabView
{
    return [NSArray arrayWithObject:@"iTermDragPanePBType"];
}

- (NSDragOperation)tabView:(NSTabView *)aTabView draggingEnteredTabBarForSender:(id<NSDraggingInfo>)tabView
{
    return NSDragOperationMove;
}

- (NSTabViewItem *)tabView:(NSTabView *)tabView unknownObjectWasDropped:(id<NSDraggingInfo>)sender
{
    PTYSession *session = [[MovePaneController sharedInstance] session];
    BOOL tabSurvives = [[[session tab] sessions] count] > 1;
    if ([session isTmuxClient] && tabSurvives) {
        // Cause the "normal" drop handle to do nothing.
        [[MovePaneController sharedInstance] clearSession];
        // Tell the server to move the pane into its own window and sets
        // an affinity to the destination window.
        [[session tmuxController] breakOutWindowPane:[session tmuxPane]
                                          toTabAside:self.terminalGuid];
        return nil;
    }
    [[MovePaneController sharedInstance] removeAndClearSession];
    PTYTab *theTab = [[[PTYTab alloc] initWithSession:session] autorelease];
    [theTab setActiveSession:session];
    [theTab setParentWindow:self];
    theTab.delegate = self;
    NSTabViewItem *tabViewItem = [[[NSTabViewItem alloc] initWithIdentifier:(id)theTab] autorelease];
    [theTab setTabViewItem:tabViewItem];
    [tabViewItem setLabel:[session name] ? [session name] : @""];

    [theTab numberOfSessionsDidChange];
    [self saveTmuxWindowOrigins];
    return tabViewItem;
}

- (BOOL)tabView:(NSTabView *)tabView shouldAcceptDragFromSender:(id<NSDraggingInfo>)sender
{
    return YES;
}

- (NSString *)tabView:(NSTabView *)aTabView toolTipForTabViewItem:(NSTabViewItem *)aTabViewItem
{
        PTYSession *session = [[aTabViewItem identifier] activeSession];
        return  [NSString stringWithFormat:@"Profile: %@\nCommand: %@",
                                [[session profile] objectForKey:KEY_NAME],
                                [session.shell command]];
}

- (void)tabView:(NSTabView *)tabView doubleClickTabViewItem:(NSTabViewItem *)tabViewItem
{
    [tabView selectTabViewItem:tabViewItem];
    [self editCurrentSession:self];
}

- (void)tabViewDoubleClickTabBar:(NSTabView *)tabView {
    iTermApplicationDelegate *itad = (iTermApplicationDelegate *)[[iTermApplication sharedApplication] delegate];
    // Note: this assume that self is the front window (it should be!). It is smart enough to create
    // a tmux tab if the user wants one (or ask if needed).
    [itad newSession:nil];
}

- (void)updateTabColors
{
    for (PTYTab *aTab in [self tabs]) {
        NSTabViewItem *tabViewItem = [aTab tabViewItem];
        PTYSession *aSession = [aTab activeSession];
        NSColor *color = [aSession tabColor];
        [tabBarControl setTabColor:color forTabViewItem:tabViewItem];
        if ([TABVIEW selectedTabViewItem] == tabViewItem) {
            NSColor* newTabColor = [tabBarControl tabColorForTabViewItem:tabViewItem];
            if ([TABVIEW numberOfTabViewItems] == 1 &&
                [iTermPreferences boolForKey:kPreferenceKeyHideTabBar] &&
                newTabColor) {
                [[self window] setBackgroundColor:newTabColor];
                [background_ setColor:newTabColor];
            } else {
                [[self window] setBackgroundColor:nil];
                [background_ setColor:normalBackgroundColor];
            }
        }
    }
}

- (void)tabsDidReorder {
    TmuxController *controller = nil;
    NSMutableArray *windowIds = [NSMutableArray array];

    for (PTYTab *tab in [self tabs]) {
        TmuxController *tmuxController = tab.tmuxController;
        if (tmuxController) {
            controller = tmuxController;
            [windowIds addObject:@(tab.tmuxWindow)];
        }
    }
    [controller setPartialWindowIdOrder:windowIds];
}

- (PTYTabView *)tabView
{
    return TABVIEW;
}

- (BOOL)isInitialized
{
    return TABVIEW != nil;
}

- (void)fillPath:(NSBezierPath*)path {
    if ([tabBarControl isHidden] && ![self anyFullScreen]) {
        [[NSColor windowBackgroundColor] set];
        [path fill];
        [[NSColor darkGrayColor] set];
        [path stroke];
    } else {
        [tabBarControl fillPath:path];
    }
}

- (NSColor *)accessoryTextColor {
    if ([tabBarControl isHidden] && ![self anyFullScreen]) {
        return [NSColor blackColor];
    } else {
        return [tabBarControl accessoryTextColor];
    }
}

- (void)openPasswordManagerToAccountName:(NSString *)name {
    if (self.window.sheets.count > 0) {
        return;
    }
    iTermPasswordManagerWindowController *passwordManagerWindowController =
        [[iTermPasswordManagerWindowController alloc] init];
    passwordManagerWindowController.delegate = self;
    [[NSApplication sharedApplication] beginSheet:[passwordManagerWindowController window]
                                   modalForWindow:self.window
                                    modalDelegate:self
                                   didEndSelector:@selector(genericCloseSheet:returnCode:contextInfo:)
                                      contextInfo:passwordManagerWindowController];
    [passwordManagerWindowController selectAccountName:name];
}

- (void)genericCloseSheet:(NSWindow *)sheet
               returnCode:(int)returnCode
              contextInfo:(id)contextInfo {
    [sheet close];
    [sheet release];
}

#pragma mark - iTermInstantReplayDelegate

- (long long)instantReplayCurrentTimestamp {
    DVR* dvr = [[self currentSession] dvr];
    DVRDecoder* decoder = nil;

    if (dvr) {
        decoder = [[self currentSession] dvrDecoder];
        return [decoder timestamp];
    }
    return -1;
}

- (long long)instantReplayFirstTimestamp {
    DVR* dvr = [[self currentSession] dvr];

    if (dvr) {
        return [dvr firstTimeStamp];
    } else {
        return -1;
    }
}

- (long long)instantReplayLastTimestamp {
    DVR* dvr = [[self currentSession] dvr];

    if (dvr) {
        return [dvr lastTimeStamp];
    } else {
        return -1;
    }
}

- (void)replaceSyntheticActiveSessionWithLiveSessionIfNeeded {
    if ([[self currentSession] liveSession]) {
        [self showLiveSession:[[self currentSession] liveSession] inPlaceOf:[self currentSession]];
    }
}

- (void)instantReplaySeekTo:(float)position {
    if (![[self currentSession] liveSession]) {
        [self replaySession:[self currentSession]];
    }
    [[self currentSession] irSeekToAtLeast:[self timestampForFraction:position]];
}

- (void)instantReplayStep:(int)direction {
    [self irAdvance:direction];
    [[self window] makeFirstResponder:[[self currentSession] textview]];
}

- (void)irAdvance:(int)dir {
    if (![[self currentSession] liveSession]) {
        if (dir > 0) {
            // Can't go forward in time from live view (though that would be nice!)
            NSBeep();
            return;
        }
        [self replaySession:[self currentSession]];
    }
    [[self currentSession] irAdvance:dir];
}

- (BOOL)inInstantReplay
{
    return _instantReplayWindowController != nil;
}

- (NSPoint)originForAccessoryOfSize:(NSSize)size {
    NSPoint p;
    NSRect screenRect = self.window.screen.visibleFrame;
    NSRect windowRect = self.window.frame;

    p.x = windowRect.origin.x + round((windowRect.size.width - size.width) / 2);
    if (screenRect.origin.y + size.height < windowRect.origin.y) {
        // Is there space below?
        p.y = windowRect.origin.y - size.height;
    } else if (screenRect.origin.y + screenRect.size.height >
               windowRect.origin.y + windowRect.size.height + size.height) {
        // Is there space above?
        p.y = windowRect.origin.y + windowRect.size.height;
    } else {
        p.y = [TABVIEW convertRect:NSMakeRect(0, 0, 0, 0) toView:nil].origin.y - size.height;
    }
    return p;
}

// Toggle instant replay bar.
- (void)showHideInstantReplay
{
    BOOL hide = [self inInstantReplay];
    if (hide) {
        [self closeInstantReplayWindow];
    } else {
        _instantReplayWindowController = [[iTermInstantReplayWindowController alloc] init];
        NSPoint origin =
            [self originForAccessoryOfSize:_instantReplayWindowController.window.frame.size];
        [_instantReplayWindowController.window setFrameOrigin:origin];
        _instantReplayWindowController.delegate = self;
        [_instantReplayWindowController.window orderFront:nil];
    }
    [[self window] makeFirstResponder:[[self currentSession] textview]];
}

- (void)closeInstantReplay:(id)sender {
    [self closeInstantReplayWindow];
}

- (void)fitWindowToTab:(PTYTab*)tab
{
    [self fitWindowToTabSize:[tab size]];
}

- (BOOL)sendInputToAllSessions
{
    return [self broadcastMode] != BROADCAST_OFF;
}

- (PTYSession *)syntheticSessionForSession:(PTYSession *)oldSession {
    NSTabViewItem *tabViewItem = [TABVIEW selectedTabViewItem];
    if (!tabViewItem) {
        return nil;
    }
    PTYSession *newSession;

    // Initialize a new session
    newSession = [[[PTYSession alloc] init] autorelease];
    // NSLog(@"New session for IR view is at %p", newSession);

    // set our preferences
    [newSession setProfile:[oldSession profile]];
    [[newSession screen] setMaxScrollbackLines:0];
    [self setupSession:newSession title:nil withSize:nil];
    [[newSession view] setViewId:[[oldSession view] viewId]];

    // Add this session to our term and make it current
    PTYTab *theTab = [tabViewItem identifier];
    [newSession setTab:theTab];

    return newSession;
}

- (void)replaySession:(PTYSession *)oldSession {
    if ([[[oldSession screen] dvr] lastTimeStamp] == 0) {
        // Nothing recorded (not enough memory for one frame, perhaps?).
        return;
    }

    PTYSession *newSession = [self syntheticSessionForSession:oldSession];

    [oldSession.tab setDvrInSession:newSession];
    if (![self inInstantReplay]) {
        [self showHideInstantReplay];
    }
}

- (IBAction)zoomOut:(id)sender {
    [self replaceSyntheticActiveSessionWithLiveSessionIfNeeded];
}

- (IBAction)zoomOnSelection:(id)sender {
    PTYSession *session = [self currentSession];
    iTermSelection *selection = session.textview.selection;
    iTermSubSelection *sub = [selection.allSubSelections lastObject];
    if (sub) {
        [self showRangeOfLines:NSMakeRange(sub.range.coordRange.start.y,
                                           sub.range.coordRange.end.y - sub.range.coordRange.start.y)
                     inSession:session];
    }
}

- (void)showRangeOfLines:(NSRange)rangeOfLines inSession:(PTYSession *)oldSession {
    PTYSession *syntheticSession = [self syntheticSessionForSession:oldSession];
    syntheticSession.textview.cursorVisible = NO;
    [syntheticSession appendLinesInRange:rangeOfLines fromSession:oldSession];
    [oldSession.tab replaceActiveSessionWithSyntheticSession:syntheticSession];
}

- (void)showLiveSession:(PTYSession*)liveSession inPlaceOf:(PTYSession*)replaySession {
    PTYTab* theTab = [replaySession tab];
    [_instantReplayWindowController updateInstantReplayView];

    [self sessionInitiatedResize:replaySession
                           width:[[liveSession screen] width]
                          height:[[liveSession screen] height]];

    [replaySession retain];
    [theTab showLiveSession:liveSession inPlaceOf:replaySession];
    [replaySession softTerminate];
    [replaySession release];
    [theTab setParentWindow:self];
    [[self window] makeFirstResponder:[[theTab activeSession] textview]];
}

- (void)windowSetFrameTopLeftPoint:(NSPoint)point
{
    [[self window] setFrameTopLeftPoint:point];
}

- (void)windowPerformMiniaturize:(id)sender
{
    [[self window] performMiniaturize:sender];
}

- (void)windowDeminiaturize:(id)sender
{
    [[self window] deminiaturize:sender];
}

- (void)windowOrderFront:(id)sender
{
    [[self window] orderFront:sender];
}

- (void)windowOrderBack:(id)sender
{
    [[self window] orderBack:sender];
}

- (BOOL)windowIsMiniaturized
{
    return [[self window] isMiniaturized];
}

- (NSRect)windowFrame
{
    return [[self window] frame];
}

- (NSScreen*)windowScreen
{
    return [[self window] screen];
}

- (IBAction)irPrev:(id)sender
{
    [self irAdvance:-1];
    [[self window] makeFirstResponder:[[self currentSession] textview]];
    [_instantReplayWindowController updateInstantReplayView];
}

- (IBAction)irNext:(id)sender
{
    [self irAdvance:1];
    [[self window] makeFirstResponder:[[self currentSession] textview]];
    [_instantReplayWindowController updateInstantReplayView];
}

- (void)_openSplitSheetForVertical:(BOOL)vertical
{
    NSString *guid = [SplitPanel showPanelWithParent:self isVertical:vertical];
    if (guid) {
        [self splitVertically:vertical withBookmarkGuid:guid];
    }
}

- (IBAction)stopCoprocess:(id)sender
{
    [[self currentSession] stopCoprocess];
}

- (IBAction)runCoprocess:(id)sender
{
    [NSApp beginSheet:coprocesssPanel_
       modalForWindow:[self window]
        modalDelegate:self
       didEndSelector:nil
          contextInfo:nil];

    NSArray *mru = [Coprocess mostRecentlyUsedCommands];
        [coprocessCommand_ removeAllItems];
        if (mru.count) {
                [coprocessCommand_ addItemsWithObjectValues:mru];
        }
    [NSApp runModalForWindow:coprocesssPanel_];

    [NSApp endSheet:coprocesssPanel_];
    [coprocesssPanel_ orderOut:self];
}

- (IBAction)coprocessPanelEnd:(id)sender
{
    if (sender == coprocessOkButton_) {
        if ([[[coprocessCommand_ stringValue] stringByTrimmingCharactersInSet:[NSCharacterSet whitespaceAndNewlineCharacterSet]] length] == 0) {
            NSBeep();
            return;
        }
        [[self currentSession] launchCoprocessWithCommand:[coprocessCommand_ stringValue]];
    }
    [NSApp stopModal];
}

- (IBAction)coprocessHelp:(id)sender
{
    [[NSWorkspace sharedWorkspace] openURL:[NSURL URLWithString:@"http://www.iterm2.com/coprocesses.html"]];
}

- (IBAction)openSplitHorizontallySheet:(id)sender
{
    [self _openSplitSheetForVertical:NO];
}

- (IBAction)openSplitVerticallySheet:(id)sender
{
    [self _openSplitSheetForVertical:YES];
}

- (IBAction)openPasteHistory:(id)sender
{
    if (!pbHistoryView) {
        pbHistoryView = [[PasteboardHistoryWindowController alloc] init];
    }
    [pbHistoryView popWithDelegate:[self currentSession]];
}

- (IBAction)openCommandHistory:(id)sender
{
    if (!commandHistoryPopup) {
        commandHistoryPopup = [[CommandHistoryPopupWindowController alloc] init];
    }
    if ([[CommandHistory sharedInstance] commandHistoryHasEverBeenUsed]) {
        [commandHistoryPopup popWithDelegate:[self currentSession]];
        [commandHistoryPopup loadCommands:[commandHistoryPopup commandsForHost:[[self currentSession] currentHost]
                                                                partialCommand:[[self currentSession] currentCommand]
                                                                        expand:YES]
                           partialCommand:[[self currentSession] currentCommand]];
    } else {
        [CommandHistory showInformationalMessage];
    }
}

- (IBAction)openDirectories:(id)sender {
    if (!_directoriesPopupWindowController) {
        _directoriesPopupWindowController = [[DirectoriesPopupWindowController alloc] init];
    }
    if ([[CommandHistory sharedInstance] commandHistoryHasEverBeenUsed]) {
        [_directoriesPopupWindowController popWithDelegate:[self currentSession]];
        [_directoriesPopupWindowController loadDirectoriesForHost:[[self currentSession] currentHost]];
    } else {
        [CommandHistory showInformationalMessage];
    }
}

- (void)hideAutoCommandHistory {
    [commandHistoryPopup close];
    self.autoCommandHistorySessionGuid = nil;
}

- (void)hideAutoCommandHistoryForSession:(PTYSession *)session {
    if ([session.guid isEqualToString:self.autoCommandHistorySessionGuid]) {
        [self hideAutoCommandHistory];
        DLog(@"Cancel delayed perform of show ACH window");
        [NSObject cancelPreviousPerformRequestsWithTarget:self
                                                 selector:@selector(reallyShowAutoCommandHistoryForSession:)
                                                   object:session];
    }
}

- (void)updateAutoCommandHistoryForPrefix:(NSString *)prefix inSession:(PTYSession *)session {
    if ([session.guid isEqualToString:self.autoCommandHistorySessionGuid]) {
        if (!commandHistoryPopup) {
            commandHistoryPopup = [[CommandHistoryPopupWindowController alloc] init];
        }
        NSArray *commands = [commandHistoryPopup commandsForHost:[session currentHost]
                                                  partialCommand:prefix
                                                          expand:NO];
        if (![commands count]) {
            [commandHistoryPopup close];
            return;
        }
        if ([commands count] == 1) {
            CommandHistoryEntry *entry = commands[0];
            if ([entry.command isEqualToString:prefix]) {
                [commandHistoryPopup close];
                return;
            }
        }
        if (![[commandHistoryPopup window] isVisible]) {
            [self showAutoCommandHistoryForSession:session];
        }
        [commandHistoryPopup loadCommands:commands
                           partialCommand:prefix];
    }
}

- (void)showAutoCommandHistoryForSession:(PTYSession *)session {
    if ([iTermPreferences boolForKey:kPreferenceAutoCommandHistory]) {
        // Use a delay so we don't get a flurry of windows appearing when restoring arrangements.
        [self performSelector:@selector(reallyShowAutoCommandHistoryForSession:)
                   withObject:session
                   afterDelay:0.2];
    }
}

- (void)reallyShowAutoCommandHistoryForSession:(PTYSession *)session {
    if ([self currentSession] == session && [[self window] isKeyWindow]) {
        self.autoCommandHistorySessionGuid = session.guid;
        if (!commandHistoryPopup) {
            commandHistoryPopup = [[CommandHistoryPopupWindowController alloc] init];
        }
        [commandHistoryPopup popWithDelegate:session];
        [self updateAutoCommandHistoryForPrefix:[session currentCommand] inSession:session];
    }
}

- (BOOL)autoCommandHistoryIsOpenForSession:(PTYSession *)session {
    return [[commandHistoryPopup window] isVisible] && [self.autoCommandHistorySessionGuid isEqualToString:session.guid];
}

- (IBAction)openAutocomplete:(id)sender
{
    if (!autocompleteView) {
        autocompleteView = [[AutocompleteView alloc] init];
    }
    if ([[autocompleteView window] isVisible]) {
        [autocompleteView more];
    } else {
        [autocompleteView popWithDelegate:[self currentSession]];
        NSString *currentCommand = [[self currentSession] currentCommand];
        [autocompleteView addCommandEntries:[[self currentSession] autocompleteSuggestionsForCurrentCommand]
                                    context:currentCommand];
    }
}

- (BOOL)canSplitPaneVertically:(BOOL)isVertical withBookmark:(Profile*)theBookmark
{
    if ([self inInstantReplay]) {
    // Things get very complicated in this case. Just disallow it.
        return NO;
    }
    NSFont* asciiFont = [ITAddressBookMgr fontWithDesc:[theBookmark objectForKey:KEY_NORMAL_FONT]];
    NSFont* nonAsciiFont = [ITAddressBookMgr fontWithDesc:[theBookmark objectForKey:KEY_NON_ASCII_FONT]];
    NSSize asciiCharSize = [PTYTextView charSizeForFont:asciiFont
                                      horizontalSpacing:[[theBookmark objectForKey:KEY_HORIZONTAL_SPACING] floatValue]
                                        verticalSpacing:[[theBookmark objectForKey:KEY_VERTICAL_SPACING] floatValue]];
    NSSize nonAsciiCharSize = [PTYTextView charSizeForFont:nonAsciiFont
                                         horizontalSpacing:[[theBookmark objectForKey:KEY_HORIZONTAL_SPACING] floatValue]
                                           verticalSpacing:[[theBookmark objectForKey:KEY_VERTICAL_SPACING] floatValue]];
    NSSize charSize = NSMakeSize(MAX(asciiCharSize.width, nonAsciiCharSize.width),
                                 MAX(asciiCharSize.height, nonAsciiCharSize.height));
    NSSize newSessionSize = NSMakeSize(charSize.width * kVT100ScreenMinColumns + MARGIN * 2,
                                       charSize.height * kVT100ScreenMinRows + VMARGIN * 2);

    return [[self currentTab] canSplitVertically:isVertical withSize:newSessionSize];
}

- (void)toggleMaximizeActivePane
{
    if (self.currentTab.activeSession.isTmuxClient) {
        [self.currentTab.activeSession toggleTmuxZoom];
    } else if ([[self currentTab] hasMaximizedPane]) {
        [[self currentTab] unmaximize];
    } else {
        [[self currentTab] maximize];
    }
}

- (void)newWindowWithBookmarkGuid:(NSString*)guid
{
    Profile* bookmark = [[ProfileModel sharedInstance] bookmarkWithGuid:guid];
    if (bookmark) {
        [[iTermController sharedInstance] launchBookmark:bookmark inTerminal:nil];
    }
}

- (void)newTabWithBookmarkGuid:(NSString*)guid
{
    Profile* bookmark = [[ProfileModel sharedInstance] bookmarkWithGuid:guid];
    if (bookmark) {
        [[iTermController sharedInstance] launchBookmark:bookmark inTerminal:self];
    }
}


- (void)recreateTab:(PTYTab *)tab
    withArrangement:(NSDictionary *)arrangement
           sessions:(NSArray *)sessions {
    NSInteger tabIndex = [TABVIEW indexOfTabViewItemWithIdentifier:tab];
    if (tabIndex == NSNotFound) {
        return;
    }
    NSMutableArray *allSessions = [NSMutableArray array];
    [allSessions addObjectsFromArray:sessions];
    [allSessions addObjectsFromArray:[tab sessions]];
    NSDictionary *theMap = [PTYTab viewMapWithArrangement:arrangement sessions:allSessions];

    BOOL ok = (theMap != nil);
    if (ok) {
        // Make sure the proposed tab has at least all the sessions already in the current tab.
        for (PTYSession *sessionInExistingTab in [tab sessions]) {
            BOOL found = NO;
            for (PTYSession *sessionInProposedTab in [theMap allValues]) {
                if (sessionInProposedTab == sessionInExistingTab) {
                    found = YES;
                    break;
                }
            }
            if (!found) {
                ok = NO;
                break;
            }
        }
    }
    if (!ok) {
        // Can't do it. Just add each session as its own tab.
        for (PTYSession *session in sessions) {
            [session revive];
            [self addRevivedSession:session];
        }
        return;
    }
    for (PTYSession *session in sessions) {
        assert([session revive]);
    }

    PTYSession *originalActiveSession = [tab activeSession];
    PTYTab *temporaryTab = [PTYTab tabWithArrangement:arrangement
                                           inTerminal:nil
                                      hasFlexibleView:NO
                                              viewMap:theMap];
    [tab replaceWithContentsOfTab:temporaryTab];
    [tab updatePaneTitles];
    [tab setActiveSession:nil];
    [tab setActiveSession:originalActiveSession];
}

- (void)addTabWithArrangement:(NSDictionary *)arrangement
                     uniqueId:(int)tabUniqueId
                     sessions:(NSArray *)sessions {
    NSDictionary *theMap = [PTYTab viewMapWithArrangement:arrangement sessions:sessions];
    if (!theMap) {
        // Can't do it. Just add each session as its own tab.
        for (PTYSession *session in sessions) {
            if ([session revive]) {
                [self addRevivedSession:session];
            }
        }
        return;
    }

    PTYTab *tab = [PTYTab tabWithArrangement:arrangement
                                  inTerminal:self
                             hasFlexibleView:NO
                                     viewMap:theMap];
    tab.uniqueId = tabUniqueId;
    for (id theKey in theMap) {
        PTYSession *session = theMap[theKey];
        assert([session revive]);  // TODO: This isn't guarantted
    }
    [tab addToTerminal:self withArrangement:arrangement];
}

- (void)splitVertically:(BOOL)isVertical withProfile:(Profile *)profile {
    if ([[self currentTab] isTmuxTab]) {
        [[[self currentSession] tmuxController] splitWindowPane:[[self currentSession] tmuxPane]
                                                     vertically:isVertical];
        return;
    }
    [self splitVertically:isVertical withBookmark:profile targetSession:[self currentSession]];
}

- (void)splitVertically:(BOOL)isVertical withBookmarkGuid:(NSString*)guid
{
    if ([[self currentTab] isTmuxTab]) {
        [[[self currentSession] tmuxController] splitWindowPane:[[self currentSession] tmuxPane] vertically:isVertical];
        return;
    }
    Profile* bookmark = [[ProfileModel sharedInstance] bookmarkWithGuid:guid];
    if (bookmark) {
        [self splitVertically:isVertical withBookmark:bookmark targetSession:[self currentSession]];
    }
}

- (void)splitVertically:(BOOL)isVertical
                 before:(BOOL)before
          addingSession:(PTYSession*)newSession
          targetSession:(PTYSession*)targetSession
           performSetup:(BOOL)performSetup
{
    NSView *scrollView;
    NSColor *tabColor = [[[tabBarControl tabColorForTabViewItem:[[self currentTab] tabViewItem]] retain] autorelease];
    SessionView* sessionView = [[self currentTab] splitVertically:isVertical
                                                           before:before
                                                    targetSession:targetSession];
    [sessionView setSession:newSession];
    [newSession setTab:[self currentTab]];
    scrollView = [[[newSession view] subviews] objectAtIndex:0];
    [newSession setView:sessionView];
    NSSize size = [sessionView frame].size;
    if (performSetup) {
        [self setupSession:newSession title:nil withSize:&size];
        scrollView = [[[newSession view] subviews] objectAtIndex:0];
    }
    // Move the scrollView created by PTYSession into sessionView.
    [scrollView retain];
    [scrollView removeFromSuperview];
    [sessionView addSubview:scrollView];
    [scrollView release];
    if (!performSetup) {
        [scrollView setFrameSize:[sessionView frame].size];
    }
    [self fitTabsToWindow];

    if (targetSession == [[self currentTab] activeSession]) {
        [[self currentTab] setActiveSession:newSession];
    }
    [[self currentTab] recheckBlur];
    [[self currentTab] numberOfSessionsDidChange];
    [self setDimmingForSession:targetSession];
    for (PTYSession *session in self.currentTab.sessions) {
        [session.view updateDim];
    }
    newSession.tabColor = tabColor;
    [self updateTabColors];
    [[NSNotificationCenter defaultCenter] postNotificationName:@"iTermNumberOfSessionsDidChange"
                                                        object:self
                                                      userInfo:nil];
}

- (void)splitVertically:(BOOL)isVertical
           withBookmark:(Profile*)theBookmark
          targetSession:(PTYSession*)targetSession {
    if ([targetSession isTmuxClient]) {
        [[targetSession tmuxController] splitWindowPane:[targetSession tmuxPane] vertically:isVertical];
        return;
    }
    PtyLog(@"--------- splitVertically -----------");
    if (![self canSplitPaneVertically:isVertical withBookmark:theBookmark]) {
        NSBeep();
        return;
    }

    NSString *oldCWD = nil;
    /* Get currently selected tabviewitem */
    if ([self currentSession]) {
        oldCWD = [[[self currentSession] shell] getWorkingDirectory];
    }

    PTYSession* newSession = [[self newSessionWithBookmark:theBookmark] autorelease];
    [self splitVertically:isVertical
                   before:NO
            addingSession:newSession
            targetSession:targetSession
             performSetup:YES];

    if (![self runCommandInSession:newSession inCwd:oldCWD forObjectType:iTermPaneObject]) {
        [newSession terminate];
        [newSession.tab removeSession:newSession];
    }
}

- (Profile*)_bookmarkToSplit
{
    Profile* theBookmark = nil;

    // Get the bookmark this session was originally created with. But look it up from its GUID because
    // it might have changed since it was copied into originalProfile when the bookmark was
    // first created.
    Profile* originalBookmark = [[self currentSession] originalProfile];
    if (originalBookmark && [originalBookmark objectForKey:KEY_GUID]) {
        theBookmark = [[ProfileModel sharedInstance] bookmarkWithGuid:[originalBookmark objectForKey:KEY_GUID]];
    }

    // If that fails, use its current bookmark.
    if (!theBookmark) {
        theBookmark = [[self currentSession] profile];
    }

    // I don't think that'll ever fail, but to be safe try using the original bookmark.
    if (!theBookmark) {
        theBookmark = originalBookmark;
    }

    // I really don't think this'll ever happen, but there's always a default bookmark to fall back
    // on.
    if (!theBookmark) {
        theBookmark = [[ProfileModel sharedInstance] defaultBookmark];
    }
    return theBookmark;
}

- (IBAction)splitVertically:(id)sender
{
    [self splitVertically:YES
             withBookmark:[self _bookmarkToSplit]
            targetSession:[[self currentTab] activeSession]];
}

- (IBAction)splitHorizontally:(id)sender
{
    [self splitVertically:NO
             withBookmark:[self _bookmarkToSplit]
            targetSession:[[self currentTab] activeSession]];
}

- (void)tabActiveSessionDidChange {
    if (self.autoCommandHistorySessionGuid) {
        [self hideAutoCommandHistory];
    }
    [[toolbelt_ commandHistoryView] updateCommands];
    [[NSNotificationCenter defaultCenter] postNotificationName:kCurrentSessionDidChange object:nil];
    if ([[[PreferencePanel sessionsInstance] window] isVisible]) {
        [self editSession:self.currentSession makeKey:NO];
    }
}


- (void)fitWindowToTabs
{
    [self fitWindowToTabsExcludingTmuxTabs:NO];
}

- (void)fitWindowToTabsExcludingTmuxTabs:(BOOL)excludeTmux
{
    if (togglingFullScreen_) {
        return;
    }

    // Determine the size of the largest tab.
    NSSize maxTabSize = NSZeroSize;
    PtyLog(@"fitWindowToTabs.......");
    for (NSTabViewItem* item in [TABVIEW tabViewItems]) {
        PTYTab* tab = [item identifier];
        if ([tab isTmuxTab] && excludeTmux) {
            continue;
        }
        NSSize tabSize = [tab currentSize];
        PtyLog(@"The natural size of this tab is %lf", tabSize.height);
        if (tabSize.width > maxTabSize.width) {
            maxTabSize.width = tabSize.width;
        }
        if (tabSize.height > maxTabSize.height) {
            maxTabSize.height = tabSize.height;
        }

        tabSize = [tab minSize];
        PtyLog(@"The min size of this tab is %lf", tabSize.height);
        if (tabSize.width > maxTabSize.width) {
            maxTabSize.width = tabSize.width;
        }
        if (tabSize.height > maxTabSize.height) {
            maxTabSize.height = tabSize.height;
        }
    }
    if (NSEqualSizes(NSZeroSize, maxTabSize)) {
        // all tabs are tmux tabs.
        return;
    }
    PtyLog(@"fitWindowToTabs - calling fitWindowToTabSize");
    if (![self fitWindowToTabSize:maxTabSize]) {
        // Sometimes the window doesn't resize but widgets need to be moved. For example, when toggling
        // the scrollbar.
        [self repositionWidgets];
    }
}

// Bump a frame so that it's within the screen's visible frame, if possible.
- (NSRect)frame:(NSRect)frame byConstrainingToScreen:(NSScreen *)screen {
    NSRect screenRect = screen.visibleFrameIgnoringHiddenDock;
    if (frame.size.width > screenRect.size.width ||
        frame.size.height > screenRect.size.height) {
        return frame; // Sorry, can't be done.
    }

    if (NSContainsRect(screenRect, frame)) {
        // Nothing to do.
        return frame;
    }

    CGFloat xOver = NSMaxX(frame) - NSMaxX(screenRect);
    CGFloat yOver = NSMaxY(frame) - NSMaxY(screenRect);
    CGFloat xUnder = NSMinX(screenRect) - NSMinX(frame);
    CGFloat yUnder = NSMinY(screenRect) - NSMinY(frame);

    frame.origin.x += MAX(0, xUnder) - MAX(0, xOver);
    frame.origin.y += MAX(0, yUnder) - MAX(0, yOver);

    return frame;
}

- (BOOL)fitWindowToTabSize:(NSSize)tabSize
{
    PtyLog(@"fitWindowToTabSize %@", [NSValue valueWithSize:tabSize]);
    if ([self anyFullScreen]) {
        [self fitTabsToWindow];
        return NO;
    }
    // Set the window size to be large enough to encompass that tab plus its decorations.
    NSSize decorationSize = [self windowDecorationSize];
    NSSize winSize = tabSize;
    winSize.width += decorationSize.width;
    winSize.height += decorationSize.height;
    NSRect frame = [[self window] frame];

    if ([self shouldShowToolbelt]) {
        winSize.width += floor(toolbeltWidth_);
    }

    BOOL mustResizeTabs = NO;
    NSSize maxFrameSize = [self maxFrame].size;
    PtyLog(@"maxFrameSize=%@, screens=%@", [NSValue valueWithSize:maxFrameSize], [NSScreen screens]);
    if (maxFrameSize.width <= 0 || maxFrameSize.height <= 0) {
        // This can happen when scrollers are changing while no monitors are
        // attached (e.g., plug in mouse+keyboard and external display into
        // clamshell simultaneously)
        NSLog(@"* max frame size was not positive; aborting fitWindowToTabSize");
        return NO;
    }
    if (winSize.width > maxFrameSize.width ||
        winSize.height > maxFrameSize.height) {
        mustResizeTabs = YES;
    }
    winSize.width = MIN(winSize.width, maxFrameSize.width);
    winSize.height = MIN(winSize.height, maxFrameSize.height);

    CGFloat heightChange = winSize.height - [[self window] frame].size.height;
    frame.size = winSize;
    frame.origin.y -= heightChange;

    NSView *bugFixView = nil;
    NSUInteger savedMask = 0;
    // The following code doesn't play nicely with the constraints that are
    // unfortunately added by the system in 10.10 when using title bar
    // accessories. The addition of title bar accessories forces a bunch of
    // constraints to exist. There was a bug where when creating a tmux window
    // we'd set the window frame to one value (e.g., 378pt tall);
    // windowDidResize would be called for 378pt. Then constraints would decide
    // that's not cool and windowDidResize would be called again (e.g., with
    // 399pt). No matter how many times you call setFrame:display:,
    // windowDidResize would get called twice, and you literally couldn't set
    // the window to certain heights. It was related to this bugfix view,
    // somehow. Better not to have it and live with screwed up title colors.
#if ENABLE_SHORTCUT_ACCESSORY
    if (!_shortcutAccessoryViewController) {
#endif
        // Ok, so some silly things are happening here. Issue 2096 reported that
        // when a session-initiated resize grows a window, the window's background
        // color becomes almost solid (it's actually a very gentle gradient between
        // two almost identical grays). For reasons that escape me, this happens if
        // the window's content view does not have a subview with an autoresizing
        // mask or autoresizing is off for the content view. I'm sure this isn't
        // the best fix, but it's all I could find: I turn off the autoresizing
        // mask for the TABVIEW (which I really don't want autoresized--it needs to
        // be done by hand in fitTabToWindow), and add a silly one pixel view
        // that lives just long enough to be resized in this function. I don't know
        // why it works but it does.
        bugFixView = [[[NSView alloc] initWithFrame:NSMakeRect(0, 0, 1, 1)] autorelease];
        bugFixView.autoresizingMask = (NSViewWidthSizable | NSViewHeightSizable);
        [[[self window] contentView] addSubview:bugFixView];
        savedMask = TABVIEW.autoresizingMask;
        TABVIEW.autoresizingMask = 0;
#if ENABLE_SHORTCUT_ACCESSORY
    }
#endif
    // Set the frame for X-of-screen windows. The size doesn't change
    // for _PARTIAL window types.
    switch (windowType_) {
        case WINDOW_TYPE_BOTTOM:
            frame.origin.y = self.screen.visibleFrameIgnoringHiddenDock.origin.y;
            frame.size.width = [[self window] frame].size.width;
            frame.origin.x = [[self window] frame].origin.x;
            break;

        case WINDOW_TYPE_TOP:
            frame.origin.y = self.screen.visibleFrame.origin.y + self.screen.visibleFrame.size.height - frame.size.height;
            frame.size.width = [[self window] frame].size.width;
            frame.origin.x = [[self window] frame].origin.x;
            break;

        case WINDOW_TYPE_LEFT:
        case WINDOW_TYPE_RIGHT:
            frame.origin.y = self.screen.visibleFrameIgnoringHiddenDock.origin.y;
            frame.size.height = self.screen.visibleFrameIgnoringHiddenDock.size.height;

            PTYSession* session = [self currentSession];
            if (desiredColumns_ > 0) {
                frame.size.width = MIN(winSize.width,
                                       ceil([[session textview] charWidth] *
                                            desiredColumns_) + decorationSize.width + 2 * MARGIN);
            } else {
                frame.size.width = winSize.width;
            }
            if (windowType_ == WINDOW_TYPE_RIGHT) {
                frame.origin.x = [[self window] frame].origin.x + [[self window] frame].size.width - frame.size.width;
            } else {
                frame.origin.x = [[self window] frame].origin.x;
            }
            break;

        case WINDOW_TYPE_TOP_PARTIAL:
            frame.origin.y = self.screen.visibleFrame.origin.y + self.screen.visibleFrame.size.height - frame.size.height;
            break;

        case WINDOW_TYPE_BOTTOM_PARTIAL:
            frame.origin.y = self.screen.visibleFrameIgnoringHiddenDock.origin.y;
            break;

        case WINDOW_TYPE_LEFT_PARTIAL:
            frame.origin.x = self.screen.visibleFrameIgnoringHiddenDock.origin.x;
            break;

        case WINDOW_TYPE_RIGHT_PARTIAL:
            frame.origin.x = self.screen.visibleFrameIgnoringHiddenDock.origin.x + self.screen.visibleFrameIgnoringHiddenDock.size.width - frame.size.width;
            break;
    }

    BOOL didResize = NSEqualRects([[self window] frame], frame);
    DLog(@"Before frame:byConstrainingToScreen: %@", NSStringFromRect(frame));
    frame = [self frame:frame byConstrainingToScreen:[[self window] screen]];
    DLog(@"After frame:byConstrainingToScreen: %@", NSStringFromRect(frame));
    [[self window] setFrame:frame display:YES];

    if (bugFixView) {
        // Restore TABVIEW's autoresizingMask and remove the stupid bugFixView.
        TABVIEW.autoresizingMask = savedMask;
        [bugFixView removeFromSuperview];
    }
    [[[self window] contentView] setAutoresizesSubviews:YES];

    PtyLog(@"fitWindowToTabs - refresh textview");
    for (PTYSession* session in [[self currentTab] sessions]) {
        [[session textview] setNeedsDisplay:YES];
    }
    PtyLog(@"fitWindowToTabs - update tab bar");
    [tabBarControl updateFlashing];
    PtyLog(@"fitWindowToTabs - return.");

    if (mustResizeTabs) {
        [self fitTabsToWindow];
    }

    return didResize;
}

- (IBAction)selectPaneLeft:(id)sender
{
    PTYSession* session = [[self currentTab] sessionLeftOf:[[self currentTab] activeSession]];
    if (session) {
        [[self currentTab] setActiveSession:session];
    }
}

- (IBAction)selectPaneRight:(id)sender
{
    PTYSession* session = [[self currentTab] sessionRightOf:[[self currentTab] activeSession]];
    if (session) {
        [[self currentTab] setActiveSession:session];
    }
}

- (IBAction)selectPaneUp:(id)sender
{
    PTYSession* session = [[self currentTab] sessionAbove:[[self currentTab] activeSession]];
    if (session) {
        [[self currentTab] setActiveSession:session];
    }
}

- (IBAction)selectPaneDown:(id)sender
{
    PTYSession* session = [[self currentTab] sessionBelow:[[self currentTab] activeSession]];
    if (session) {
        [[self currentTab] setActiveSession:session];
    }
}

- (IBAction)movePaneDividerRight:(id)sender
{
    int width = [[[self currentSession] textview] charWidth];
    [[self currentTab] moveCurrentSessionDividerBy:width
                                      horizontally:YES];
}

- (IBAction)movePaneDividerLeft:(id)sender
{
    int width = [[[self currentSession] textview] charWidth];
    [[self currentTab] moveCurrentSessionDividerBy:-width
                                      horizontally:YES];
}

- (IBAction)movePaneDividerDown:(id)sender
{
    int height = [[[self currentSession] textview] lineHeight];
    [[self currentTab] moveCurrentSessionDividerBy:height
                                      horizontally:NO];
}

- (IBAction)movePaneDividerUp:(id)sender
{
    int height = [[[self currentSession] textview] lineHeight];
    [[self currentTab] moveCurrentSessionDividerBy:-height
                                      horizontally:NO];
}

- (IBAction)addNoteAtCursor:(id)sender {
    [[self currentSession] addNoteAtCursor];
}

- (IBAction)showHideNotes:(id)sender {
    [[self currentSession] showHideNotes];
}

- (IBAction)nextMarkOrNote:(id)sender {
    [[self currentSession] nextMarkOrNote];
}

- (IBAction)previousMarkOrNote:(id)sender {
    [[self currentSession] previousMarkOrNote];
}

- (IBAction)toggleAlertOnNextMark:(id)sender {
    PTYSession *currentSession = [self currentSession];
    currentSession.alertOnNextMark = !currentSession.alertOnNextMark;
}

- (void)sessionWasRemoved
{
    // This works around an apparent bug in NSSplitView that causes dividers'
    // cursor rects to survive after the divider is gone.
    [[self window] resetCursorRects];
    [[NSNotificationCenter defaultCenter] postNotificationName: @"iTermNumberOfSessionsDidChange" object: self userInfo: nil];
}

- (float)minWidth
{
    // Pick 400 as an absolute minimum just to be safe. This is rather arbitrary and hacky.
    float minWidth = 400;
    for (NSTabViewItem* tabViewItem in [TABVIEW tabViewItems]) {
        PTYTab* theTab = [tabViewItem identifier];
        minWidth = MAX(minWidth, [theTab minSize].width);
    }
    return minWidth;
}

- (void)appendTab:(PTYTab*)aTab
{
    [self insertTab:aTab atIndex:[TABVIEW numberOfTabViewItems]];
}

- (NSString *)promptForParameter:(NSString *)name {
    if (self.disablePromptForSubstitutions) {
        return @"";
    }
    // Make the name pretty.
    name = [name stringByReplacingOccurrencesOfString:@"$$" withString:@""];
    name = [name stringByReplacingOccurrencesOfString:@"_" withString:@" "];
    name = [name lowercaseString];
    if (name.length) {
        NSString *firstLetter = [name substringWithRange:NSMakeRange(0, 1)];
        NSString *lastLetters = [name substringFromIndex:1];
        name = [[firstLetter uppercaseString] stringByAppendingString:lastLetters];
    }
    [parameterName setStringValue:[NSString stringWithFormat:@"“%@”:", name]];
    [parameterValue setStringValue:@""];

    [NSApp beginSheet:parameterPanel
       modalForWindow:[self window]
        modalDelegate:self
       didEndSelector:nil
          contextInfo:nil];

    [NSApp runModalForWindow:parameterPanel];

    [NSApp endSheet:parameterPanel];
    [parameterPanel orderOut:self];

    if (_parameterPanelCanceled) {
        return nil;
    } else {
        return [[parameterValue.stringValue copy] autorelease];
    }
}

// Returns nil if the user pressed cancel, otherwise returns a dictionary that's a supeset of |substitutions|.
- (NSDictionary *)substitutionsForCommand:(NSString *)command
                              sessionName:(NSString *)name
                        baseSubstitutions:(NSDictionary *)substitutions {
    NSSet *cmdVars = [command doubleDollarVariables];
    NSSet *nameVars = [name doubleDollarVariables];
    NSMutableSet *allVars = [[cmdVars mutableCopy] autorelease];
    [allVars unionSet:nameVars];
    NSMutableDictionary *allSubstitutions = [[substitutions mutableCopy] autorelease];
    for (NSString *var in allVars) {
        if (!substitutions[var]) {
            NSString *value = [self promptForParameter:var];
            if (!value) {
                return nil;
            }
            allSubstitutions[var] = value;
        }
    }
    return allSubstitutions;
}

- (NSArray*)tabs
{
    int n = [TABVIEW numberOfTabViewItems];
    NSMutableArray *tabs = [NSMutableArray arrayWithCapacity:n];
    for (int i = 0; i < n; ++i) {
        NSTabViewItem* theItem = [TABVIEW tabViewItemAtIndex:i];
        [tabs addObject:[theItem identifier]];
    }
    return tabs;
}

- (BOOL)fullScreenTabControl
{
    return fullscreenTabs_;
}

- (NSDate *)lastResizeTime
{
    return [NSDate dateWithTimeIntervalSince1970:lastResizeTime_];
}

- (BroadcastMode)broadcastMode
{
    if ([[self currentTab] isBroadcasting]) {
                    return BROADCAST_TO_ALL_PANES;
        } else {
                    return broadcastMode_;
        }
}

- (void)setBroadcastMode:(BroadcastMode)mode
{
    if (mode != BROADCAST_CUSTOM && mode == [self broadcastMode]) {
        mode = BROADCAST_OFF;
    }
    if (mode != BROADCAST_OFF && [self broadcastMode] == BROADCAST_OFF) {
        if ([iTermWarning showWarningWithTitle:@"Keyboard input will be sent to multiple sessions."
                                       actions:@[ @"OK", @"Cancel" ]
                                    identifier:@"NoSyncSuppressBroadcastInputWarning"
                                   silenceable:kiTermWarningTypePermanentlySilenceable] == kiTermWarningSelection1) {
            return;
        }
    }
    if (mode == BROADCAST_TO_ALL_PANES) {
            [[self currentTab] setBroadcasting:YES];
            mode = BROADCAST_OFF;
    } else {
            [[self currentTab] setBroadcasting:NO];
    }
    broadcastMode_ = mode;
        [self setDimmingForSessions];
    iTermApplicationDelegate *itad = (iTermApplicationDelegate *)[[iTermApplication sharedApplication] delegate];
    [itad updateBroadcastMenuState];
}

- (void)toggleBroadcastingInputToSession:(PTYSession *)session
{
    NSNumber *n = [NSNumber numberWithInt:[[session view] viewId]];
    switch ([self broadcastMode]) {
        case BROADCAST_TO_ALL_PANES:
            [[self currentTab] setBroadcasting:NO];
            [broadcastViewIds_ removeAllObjects];
            for (PTYSession *aSession in [[self currentTab] sessions]) {
                [broadcastViewIds_ addObject:[NSNumber numberWithInt:[[aSession view] viewId]]];
            }
            break;

        case BROADCAST_TO_ALL_TABS:
            [broadcastViewIds_ removeAllObjects];
            for (PTYTab *aTab in [self tabs]) {
                for (PTYSession *aSession in [aTab sessions]) {
                    [broadcastViewIds_ addObject:[NSNumber numberWithInt:[[aSession view] viewId]]];
                }
            }
            break;

        case BROADCAST_OFF:
            [broadcastViewIds_ removeAllObjects];
            break;

        case BROADCAST_CUSTOM:
            break;
    }
    broadcastMode_ = BROADCAST_CUSTOM;
    int prevCount = [broadcastViewIds_ count];
    if ([broadcastViewIds_ containsObject:n]) {
        [broadcastViewIds_ removeObject:n];
    } else {
        [broadcastViewIds_ addObject:n];
    }
    if ([broadcastViewIds_ count] == 0) {
        // Untoggled the last session.
        broadcastMode_ = BROADCAST_OFF;
    } else if ([broadcastViewIds_ count] == 1 &&
               prevCount == 2) {
        // Untoggled a session and got down to 1. Disable broadcast because you can't broadcast with
        // fewer than 2 sessions.
        broadcastMode_ = BROADCAST_OFF;
        [broadcastViewIds_ removeAllObjects];
    } else if ([broadcastViewIds_ count] == 1) {
        // Turned on one session so add the current session.
        [broadcastViewIds_ addObject:[NSNumber numberWithInt:[[[self currentSession] view] viewId]]];
        // NOTE: There may still be only one session. This is of use to focus
        // follows mouse users who want to toggle particular panes.
    }
    for (PTYTab *aTab in [self tabs]) {
        for (PTYSession *aSession in [aTab sessions]) {
            [[aSession view] setNeedsDisplay:YES];
        }
    }
    // Update dimming of panes.
    [self _refreshTerminal:nil];
    iTermApplicationDelegate *itad = (iTermApplicationDelegate *)[[iTermApplication sharedApplication] delegate];
    [itad updateBroadcastMenuState];
}

- (void)setSplitSelectionMode:(BOOL)mode excludingSession:(PTYSession *)session move:(BOOL)move {
    // Things would get really complicated if you could do this in IR, so just
    // close it.
    [self closeInstantReplay:nil];
    for (PTYSession *aSession in [self allSessions]) {
        if (mode) {
            [aSession setSplitSelectionMode:(aSession != session) ? kSplitSelectionModeOn : kSplitSelectionModeCancel
                                       move:move];
        } else {
            [aSession setSplitSelectionMode:kSplitSelectionModeOff
                                       move:move];
        }
    }
}

- (IBAction)moveTabLeft:(id)sender
{
    NSInteger selectedIndex = [TABVIEW indexOfTabViewItem:[TABVIEW selectedTabViewItem]];
    NSInteger destinationIndex = selectedIndex - 1;
    if (destinationIndex < 0) {
        destinationIndex = [TABVIEW numberOfTabViewItems] - 1;
    }
    if (selectedIndex == destinationIndex) {
        return;
    }
    [tabBarControl moveTabAtIndex:selectedIndex toIndex:destinationIndex];
    [self _updateTabObjectCounts];
    [self tabsDidReorder];
}

- (IBAction)moveTabRight:(id)sender
{
    NSInteger selectedIndex = [TABVIEW indexOfTabViewItem:[TABVIEW selectedTabViewItem]];
    NSInteger destinationIndex = (selectedIndex + 1) % [TABVIEW numberOfTabViewItems];
    if (selectedIndex == destinationIndex) {
        return;
    }
    [tabBarControl moveTabAtIndex:selectedIndex toIndex:destinationIndex];
    [self _updateTabObjectCounts];
    [self tabsDidReorder];
}

- (void)refreshTmuxLayoutsAndWindow
{
    for (PTYTab *aTab in [self tabs]) {
        [aTab setReportIdealSizeAsCurrent:YES];
        if ([aTab isTmuxTab]) {
            [aTab reloadTmuxLayout];
        }
    }
    [self fitWindowToTabs];
    for (PTYTab *aTab in [self tabs]) {
        [aTab setReportIdealSizeAsCurrent:NO];
    }
}

- (void)setDimmingForSession:(PTYSession *)aSession
{
    BOOL canDim = [iTermPreferences boolForKey:kPreferenceKeyDimInactiveSplitPanes];
    if (!canDim) {
        [[aSession view] setDimmed:NO];
    } else if (aSession == [[aSession tab] activeSession]) {
        [[aSession view] setDimmed:NO];
    } else if (![self broadcastInputToSession:aSession]) {
        // Session is not the active session and we're not broadcasting to it.
        [[aSession view] setDimmed:YES];
    } else if ([self broadcastInputToSession:[self currentSession]]) {
        // Session is not active, we are broadcasting to it, and the current
        // session is also broadcasting.
        [[aSession view] setDimmed:NO];
    } else {
        // Session is is not active, we are broadcasting to it, but we are not
        // broadcasting to the current session.
        [[aSession view] setDimmed:YES];
    }
    [[aSession view] setNeedsDisplay:YES];
}

- (void)setDimmingForSessions
{
    for (PTYSession *aSession in [self allSessions]) {
        [self setDimmingForSession:aSession];
    }
}

- (int)_screenAtPoint:(NSPoint)p
{
    int i = 0;
    for (NSScreen* screen in [NSScreen screens]) {
        if (NSPointInRect(p, [screen frame])) {
            return i;
        }
        i++;
    }

    NSLog(@"Point %lf,%lf not in any screen", p.x, p.y);
    return 0;
}

- (void)updateWindowNumberVisibility:(NSNotification*)aNotification {
    // This is if displaying of window number was toggled in prefs.
#if ENABLE_SHORTCUT_ACCESSORY
    if (_shortcutAccessoryViewController) {
        _shortcutAccessoryViewController.view.hidden = ![iTermPreferences boolForKey:kPreferenceKeyShowWindowNumber];
    } else {
        // Pre-10.10 code path
        [self setWindowTitle];
    }
#else
    [self setWindowTitle];
#endif
}

- (void)_scrollerStyleChanged:(id)sender
{
    [self updateSessionScrollbars];
    if ([self anyFullScreen]) {
        [self fitTabsToWindow];
    } else {
        // The scrollbar has already been added so tabs' current sizes are wrong.
        // Use ideal sizes instead, to fit to the session dimensions instead of
        // the existing pixel dimensions of the tabs.
        [self refreshTmuxLayoutsAndWindow];
    }
}

- (void)_refreshTerminal:(NSNotification *)aNotification {
    PtyLog(@"_refreshTerminal - calling fitWindowToTabs");

    [self updateTabBarStyle];

    // If hiding of menu bar changed.
    if ([self fullScreen] && ![self lionFullScreen]) {
        if ([[self window] isKeyWindow]) {
            // In practice, this never happens because the prefs panel is
            // always key when this notification is posted.
            if ([iTermPreferences boolForKey:kPreferenceKeyHideMenuBarInFullscreen]) {
                [self showMenuBarHideDock];
            } else {
                [self hideMenuBar];
            }
        }
        [self.window setFrame:[self traditionalFullScreenFrame] display:YES];
    }

    [self fitWindowToTabs];

    // If tab style or position changed.
    [self repositionWidgets];

    // In case scrollbars came or went:
    for (PTYTab *aTab in [self tabs]) {
        for (PTYSession *aSession in [aTab sessions]) {
            [aTab fitSessionToCurrentViewSize:aSession];
        }
    }

    // Assign counts to each session. This causes tabs to show their tab number,
    // called an objectCount. When the "compact tab" pref is toggled, this makes
    // formerly countless tabs show their counts.
    BOOL needResize = NO;
    for (int i = 0; i < [TABVIEW numberOfTabViewItems]; ++i) {
        PTYTab *aTab = [[TABVIEW tabViewItemAtIndex:i] identifier];
        if ([aTab updatePaneTitles]) {
            needResize = YES;
        }
        [aTab setObjectCount:i+1];

        // Update activity indicator.
        [aTab setIsProcessing:[aTab realIsProcessing]];

        // Update dimmed status of inactive sessions in split panes in case the preference changed.
        for (PTYSession* aSession in [aTab sessions]) {
                        [self setDimmingForSession:aSession];
            [[aSession view] setBackgroundDimmed:![[self window] isKeyWindow]];

            // In case dimming amount slider moved update the dimming amount.
            [[aSession view] updateDim];
        }
    }

    // If updatePaneTitles caused any session to change dimensions, then tell tmux
    // controllers that our capacity has changed.
    if (needResize) {
        NSArray *tmuxControllers = [self uniqueTmuxControllers];
        for (TmuxController *c in tmuxControllers) {
            [c windowDidResize:self];
        }
        if (tmuxControllers.count) {
            for (PTYTab *aTab in [self tabs]) {
                [aTab recompact];
            }
            [self fitWindowToTabs];
        }
    }

    // If the theme changed from light to dark make sure split pane dividers redraw.
    [TABVIEW setNeedsDisplay:YES];
}

- (void)updateTabBarStyle {
    id<PSMTabStyle> style;
    iTermPreferencesTabStyle preferredStyle = [iTermPreferences intForKey:kPreferenceKeyTabStyle];
    switch (preferredStyle) {
        case TAB_STYLE_LIGHT:
            style = [[PSMYosemiteTabStyle alloc] init];
            break;
        case TAB_STYLE_DARK:
            style = [[PSMDarkTabStyle alloc] init];
            break;
    }
    [tabBarControl setStyle:style];
    [style release];
}

- (void)hideMenuBar
{
    NSScreen* menubarScreen = nil;
    NSScreen* currentScreen = nil;

    if ([[NSScreen screens] count] == 0) {
        return;
    }

    menubarScreen = [[NSScreen screens] objectAtIndex:0];
    currentScreen = [[self window] deepestScreen];
    if (!currentScreen) {
        currentScreen = [NSScreen mainScreen];
    }

    // If screens have separate spaces (only applicable in Mavericks and later) then all screens have a menu bar.
    if (currentScreen == menubarScreen || (IsMavericksOrLater() && [NSScreen futureScreensHaveSeparateSpaces])) {
        int flags = NSApplicationPresentationAutoHideDock;
        if ([iTermPreferences boolForKey:kPreferenceKeyHideMenuBarInFullscreen]) {
            flags |= NSApplicationPresentationAutoHideMenuBar;
        }
        NSApplicationPresentationOptions presentationOptions =
            [[NSApplication sharedApplication] presentationOptions];
        presentationOptions |= flags;
        [[NSApplication sharedApplication] setPresentationOptions:presentationOptions];

    }
}

- (void)showMenuBarHideDock
{
    NSApplicationPresentationOptions presentationOptions =
        [[NSApplication sharedApplication] presentationOptions];
    presentationOptions |= NSApplicationPresentationAutoHideDock;
    presentationOptions &= ~NSApplicationPresentationAutoHideMenuBar;
    [[NSApplication sharedApplication] setPresentationOptions:presentationOptions];
}

- (void)showMenuBar
{
    int flags = NSApplicationPresentationAutoHideDock | NSApplicationPresentationAutoHideMenuBar;
    NSApplicationPresentationOptions presentationOptions =
        [[NSApplication sharedApplication] presentationOptions];
    presentationOptions &= ~flags;
    [[NSApplication sharedApplication] setPresentationOptions:presentationOptions];
}

- (void)setFrameSize:(NSSize)newSize
{
    NSSize size = [self windowWillResize:[self window] toSize:newSize];
    NSRect frame = [[self window] frame];
    [[self window] setFrame:NSMakeRect(frame.origin.x,
                                       frame.origin.y,
                                       size.width,
                                       size.height)
                    display:YES];
}

// Show or hide instant replay bar.
- (void)setInstantReplayBarVisible:(BOOL)visible
{
    if ([self inInstantReplay] != visible) {
        [self showHideInstantReplay];
    }
}

- (BOOL)_haveLeftBorder
{
    BOOL leftTabBar = ([iTermPreferences intForKey:kPreferenceKeyTabPosition] == PSMTab_LeftTab);
    if (![iTermPreferences boolForKey:kPreferenceKeyShowWindowBorder]) {
        return NO;
    } else if ([self anyFullScreen] ||
               windowType_ == WINDOW_TYPE_LEFT ||
               (leftTabBar && [self tabBarShouldBeVisible])) {
        return NO;
    } else {
        return YES;
    }
}

- (BOOL)_haveBottomBorder
{
    BOOL tabBarVisible = [self tabBarShouldBeVisible];
    BOOL bottomTabBar = ([iTermPreferences intForKey:kPreferenceKeyTabPosition] == PSMTab_BottomTab);
    if (![iTermPreferences boolForKey:kPreferenceKeyShowWindowBorder]) {
        return NO;
    } else if ([self anyFullScreen] ||
               windowType_ == WINDOW_TYPE_BOTTOM) {
        return NO;
    } else if (!bottomTabBar) {
        // Nothing on the bottom, so need a border.
        return YES;
    } else if (!tabBarVisible) {
        // Invisible bottom tab bar
        return YES;
    } else {
        // Visible bottom tab bar
        return NO;
    }
}

- (BOOL)_haveTopBorder
{
    BOOL tabBarVisible = [self tabBarShouldBeVisible];
    BOOL topTabBar = ([iTermPreferences intForKey:kPreferenceKeyTabPosition] == PSMTab_TopTab);
    BOOL visibleTopTabBar = (tabBarVisible && topTabBar);
    BOOL windowTypeCompatibleWithTopBorder = (windowType_ == WINDOW_TYPE_BOTTOM ||
                                              windowType_ == WINDOW_TYPE_NO_TITLE_BAR ||
                                              windowType_ == WINDOW_TYPE_BOTTOM_PARTIAL);
    return ([iTermPreferences boolForKey:kPreferenceKeyShowWindowBorder] &&
            !visibleTopTabBar &&
            windowTypeCompatibleWithTopBorder);
}

- (BOOL)_haveRightBorder
{
    if (![iTermPreferences boolForKey:kPreferenceKeyShowWindowBorder]) {
        return NO;
    } else if ([self anyFullScreen] ||
               windowType_ == WINDOW_TYPE_RIGHT ) {
        return NO;
    } else if (![[[self currentSession] scrollview] isLegacyScroller] ||
               ![self scrollbarShouldBeVisible]) {
        // hidden scrollbar
        return YES;
    } else {
        // visible scrollbar
        return NO;
    }
}

// Returns the size of the stuff outside the tabview.
- (NSSize)windowDecorationSize
{
    NSSize contentSize = NSZeroSize;

    if (!tabBarControl.flashing &&
        [self tabBarShouldBeVisibleWithAdditionalTabs:tabViewItemsBeingAdded]) {
        switch ([iTermPreferences intForKey:kPreferenceKeyTabPosition]) {
            case PSMTab_TopTab:
            case PSMTab_BottomTab:
                contentSize.height += kHorizontalTabBarHeight;
                break;
            case PSMTab_LeftTab:
                contentSize.width += [self tabviewWidth];
                break;
        }
    }

    // Add 1px border
    if ([self _haveLeftBorder]) {
        ++contentSize.width;
    }
    if ([self _haveRightBorder]) {
        ++contentSize.width;
    }
    if ([self _haveBottomBorder]) {
        ++contentSize.height;
    }
    if ([self _haveTopBorder]) {
        ++contentSize.height;
    }
    if (_divisionView) {
        ++contentSize.height;
    }
    return [[self window] frameRectForContentRect:NSMakeRect(0, 0, contentSize.width, contentSize.height)].size;
}

- (void)flagsChanged:(NSEvent *)theEvent
{
    [[NSNotificationCenter defaultCenter] postNotificationName:@"iTermFlagsChanged"
                                                        object:theEvent
                                                      userInfo:nil];


    [TABVIEW cycleFlagsChanged:[theEvent modifierFlags]];
    
    NSUInteger modifierFlags = [theEvent modifierFlags];
    if (!(modifierFlags & NSCommandKeyMask) &&
        [[[self currentSession] textview] isFindingCursor]) {
        // The cmd key was let up while finding the cursor

        if ([[NSDate date] timeIntervalSinceDate:[NSDate dateWithTimeIntervalSince1970:findCursorStartTime_]] > kFindCursorHoldTime) {
            // The time for it to hide automatically has passed, so just hide it
            [[[self currentSession] textview] endFindCursor];
        } else {
            // Hide it after the minimum time
            [[[self currentSession] textview] placeFindCursorOnAutoHide];
        }
    }

    tabBarControl.cmdPressed = ((modifierFlags & NSDeviceIndependentModifierFlagsMask) == NSCommandKeyMask);
}

// Change position of window widgets.
- (void)repositionWidgets
{
    PtyLog(@"repositionWidgets");

    BOOL showToolbeltInline = [self shouldShowToolbelt];
    BOOL hasScrollbar = [self scrollbarShouldBeVisible];
    NSWindow *thisWindow = [self window];
    [thisWindow setShowsResizeIndicator:hasScrollbar];

    // The tab view frame (calculated below) is based on the toolbelt's width. If the toolbelt is
    // too big for the current window size, you could end up with a negative-width tab view frame.
    [self constrainToolbeltWidth];

    if (![self tabBarShouldBeVisible]) {
        // The tabBarControl should not be visible.
        [tabBarControl setHidden:YES];
        CGFloat yOrigin = [self _haveBottomBorder] ? 1 : 0;
        CGFloat heightAdjustment = ([self _haveTopBorder] || _divisionView) ? 1 : 0;
        NSRect tabViewFrame =
                NSMakeRect([self _haveLeftBorder] ? 1 : 0,
                           yOrigin,
                           [self tabviewWidth],
                           [[thisWindow contentView] frame].size.height - yOrigin - heightAdjustment);
        PtyLog(@"repositionWidgets - Set tab view frame to %@", NSStringFromRect(tabViewFrame));
        [TABVIEW setFrame:tabViewFrame];
        [self updateDivisionView];
    } else {
        // The tabBar control is visible.
        PtyLog(@"repositionWidgets - tabs are visible. Adjusting window size...");
        [tabBarControl setHidden:NO];
        [tabBarControl setTabLocation:[iTermPreferences intForKey:kPreferenceKeyTabPosition]];

        switch ([iTermPreferences intForKey:kPreferenceKeyTabPosition]) {
            case PSMTab_TopTab: {
                // Place tabs at the top.
                // Add 1px border
                CGFloat yOrigin = [self _haveBottomBorder] ? 1 : 0;
                CGFloat heightAdjustment = 0;
                if (!tabBarControl.flashing) {
                    heightAdjustment += kHorizontalTabBarHeight;
                }
                if ([self _haveTopBorder]) {
                    heightAdjustment += 1;
                }

                NSRect tabViewFrame =
                    NSMakeRect([self _haveLeftBorder] ? 1 : 0,
                               yOrigin,
                               [self tabviewWidth],
                               [[thisWindow contentView] frame].size.height - yOrigin - heightAdjustment);
                PtyLog(@"repositionWidgets - Set tab view frame to %@", NSStringFromRect(tabViewFrame));
                [TABVIEW setFrame:tabViewFrame];

                heightAdjustment = tabBarControl.flashing ? kHorizontalTabBarHeight : 0;
                NSRect tabBarFrame = NSMakeRect(tabViewFrame.origin.x,
                                                NSMaxY(tabViewFrame) - heightAdjustment,
                                                tabViewFrame.size.width,
                                                kHorizontalTabBarHeight);

                [self updateDivisionView];
                tabBarControl.frame = tabBarFrame;
                tabBarControl.autoresizingMask = (NSViewWidthSizable | NSViewMinYMargin);
                break;
            }

            case PSMTab_BottomTab: {
                PtyLog(@"repositionWidgets - putting tabs at bottom");
                // setup aRect to make room for the tabs at the bottom.
                NSRect tabBarFrame = NSMakeRect([self _haveLeftBorder] ? 1 : 0,
                                                [self _haveBottomBorder] ? 1 : 0,
                                                [self tabviewWidth],
                                                kHorizontalTabBarHeight);
                tabBarControl.frame = tabBarFrame;
                tabBarControl.autoresizingMask = (NSViewWidthSizable | NSViewMaxYMargin);

                CGFloat heightAdjustment = tabBarControl.flashing ? 0 : tabBarFrame.origin.y + kHorizontalTabBarHeight;
                if ([self _haveTopBorder]) {
                    heightAdjustment += 1;
                }
                NSRect tabViewFrame = NSMakeRect(tabBarFrame.origin.x,
                                                 tabBarFrame.origin.y + tabBarControl.flashing ? 0 : kHorizontalTabBarHeight,
                                                 tabBarFrame.size.width,
                                                 [thisWindow.contentView frame].size.height - heightAdjustment);
                PtyLog(@"repositionWidgets - Set tab view frame to %@", NSStringFromRect(tabViewFrame));
                TABVIEW.frame = tabViewFrame;
                [self updateDivisionView];
                break;
            }

            case PSMTab_LeftTab: {
                CGFloat heightAdjustment = 0;
                if ([self _haveBottomBorder]) {
                    heightAdjustment += 1;
                }
                if ([self _haveTopBorder]) {
                    heightAdjustment += 1;
                }
                NSRect tabBarFrame = NSMakeRect([self _haveLeftBorder] ? 1 : 0,
                                                [self _haveBottomBorder] ? 1 : 0,
                                                [self tabviewWidth],
                                                [thisWindow.contentView frame].size.height - heightAdjustment);
                tabBarControl.frame = tabBarFrame;
                tabBarControl.autoresizingMask = (NSViewHeightSizable | NSViewMaxXMargin);

                CGFloat widthAdjustment = 0;
                if ([self _haveLeftBorder]) {
                    widthAdjustment += 1;
                }
                if ([self _haveRightBorder]) {
                    widthAdjustment += 1;
                }
                CGFloat xOffset = 0;
                if (tabBarControl.flashing) {
                    xOffset = -NSMaxX(tabBarFrame);
                    widthAdjustment -= NSWidth(tabBarFrame);
                }
                NSRect tabViewFrame = NSMakeRect(NSMaxX(tabBarFrame) + xOffset,
                                                 NSMinY(tabBarFrame),
                                                 [thisWindow.contentView frame].size.width - NSWidth(tabBarFrame) - widthAdjustment,
                                                 NSHeight(tabBarFrame));
                if (showToolbeltInline) {
                    tabViewFrame.size.width -= [self toolbeltFrame].size.width;
                }
                TABVIEW.frame = tabViewFrame;
                [self updateDivisionView];
            }
        }
    }

    if (showToolbeltInline) {
        DLog(@"Set toolbelt frame to %@", NSStringFromRect([self toolbeltFrame]));
        [self constrainToolbeltWidth];
        [toolbelt_ setFrame:[self toolbeltFrame]];
    }

    // Update the tab style.
    [tabBarControl setDisableTabClose:[iTermPreferences boolForKey:kPreferenceKeyHideTabCloseButton]];
    if ([iTermPreferences boolForKey:kPreferenceKeyHideTabCloseButton] &&
        [iTermPreferences boolForKey:kPreferenceKeyHideTabNumber]) {
        [tabBarControl setCellMinWidth:[iTermAdvancedSettingsModel minCompactTabWidth]];
    } else {
        [tabBarControl setCellMinWidth:[iTermAdvancedSettingsModel minTabWidth]];
    }
    [tabBarControl setSizeCellsToFit:[iTermAdvancedSettingsModel useUnevenTabs]];
    [tabBarControl setCellOptimumWidth:[iTermAdvancedSettingsModel optimumTabWidth]];

    PtyLog(@"repositionWidgets - refresh textviews in this tab");
    for (PTYSession* session in [[self currentTab] sessions]) {
        [[session textview] setNeedsDisplay:YES];
    }

    PtyLog(@"repositionWidgets - update tab bar");
    [tabBarControl updateFlashing];
    PtyLog(@"repositionWidgets - return.");
}

// Returns the width of characters in pixels in the session with the widest
// characters. Fills in *numChars with the number of columns in that session.
- (float)maxCharWidth:(int*)numChars
{
    float max=0;
    for (int i = 0; i < [TABVIEW numberOfTabViewItems]; ++i) {
        for (PTYSession* session in [[[TABVIEW tabViewItemAtIndex:i] identifier] sessions]) {
            float w =[[session textview] charWidth];
            PtyLog(@"maxCharWidth - session %d has %dx%d, chars are %fx%f",
                   i, [session columns], [session rows], [[session textview] charWidth],
                   [[session textview] lineHeight]);
            if (w > max) {
                max = w;
                if (numChars) {
                    *numChars = [session columns];
                }
            }
        }
    }
    return max;
}

// Returns the height of characters in pixels in the session with the tallest
// characters. Fills in *numChars with the number of rows in that session.
- (float)maxCharHeight:(int*)numChars
{
    float max=0;
    for (int i = 0; i < [TABVIEW numberOfTabViewItems]; ++i) {
        for (PTYSession* session in [[[TABVIEW tabViewItemAtIndex:i] identifier] sessions]) {
            float h =[[session textview] lineHeight];
            PtyLog(@"maxCharHeight - session %d has %dx%d, chars are %fx%f", i, [session columns],
                   [session rows], [[session textview] charWidth], [[session textview] lineHeight]);
            if (h > max) {
                max = h;
                if (numChars) {
                    *numChars = [session rows];
                }
            }
        }
    }
    return max;
}

// Returns the width of characters in pixels in the overall widest session.
// Fills in *numChars with the number of columns in that session.
- (float)widestSessionWidth:(int*)numChars
{
    float max=0;
    float ch=0;
    for (int i = 0; i < [TABVIEW numberOfTabViewItems]; ++i) {
        for (PTYSession* session in [[[TABVIEW tabViewItemAtIndex:i] identifier] sessions]) {
            float w = [[session textview] charWidth];
            PtyLog(@"widestSessionWidth - session %d has %dx%d, chars are %fx%f", i,
                   [session columns], [session rows], [[session textview] charWidth],
                   [[session textview] lineHeight]);
            if (w * [session columns] > max) {
                max = w;
                ch = [[session textview] charWidth];
                *numChars = [session columns];
            }
        }
    }
    return ch;
}

// Returns the height of characters in pixels in the overall tallest session.
// Fills in *numChars with the number of rows in that session.
- (float)tallestSessionHeight:(int*)numChars
{
    float max=0;
    float ch=0;
    for (int i = 0; i < [TABVIEW numberOfTabViewItems]; ++i) {
        for (PTYSession* session in [[[TABVIEW tabViewItemAtIndex:i] identifier] sessions]) {
            float h = [[session textview] lineHeight];
            PtyLog(@"tallestSessionheight - session %d has %dx%d, chars are %fx%f", i, [session columns], [session rows], [[session textview] charWidth], [[session textview] lineHeight]);
            if (h * [session rows] > max) {
                max = h * [session rows];
                ch = [[session textview] lineHeight];
                *numChars = [session rows];
            }
        }
    }
    return ch;
}

// Copy state from 'other' to this terminal.
- (void)copySettingsFrom:(PseudoTerminal*)other
{
    if ([other inInstantReplay]) {
        [other closeInstantReplayWindow];
        [self showHideInstantReplay];
    }
}

// Set the session's profile dictionary and initialize its screen and name. Sets the
// window title to the session's name. If size is not nil then the session is initialized to fit
// a view of that size; otherwise the size is derived from the existing window if there is already
// an open tab, or its bookmark's preference if it's the first session in the window.
- (void)setupSession:(PTYSession *)aSession
               title:(NSString *)title
            withSize:(NSSize*)size {
    NSDictionary *tempPrefs;
    NSParameterAssert(aSession != nil);

    // set some default parameters
    if ([aSession profile] == nil) {
        tempPrefs = [[ProfileModel sharedInstance] defaultBookmark];
        if (tempPrefs != nil) {
            // Use the default bookmark. This path is taken with applescript's
            // "make new session at the end of sessions" command.
            [aSession setProfile:tempPrefs];
        } else {
            // get the hardcoded defaults
            NSMutableDictionary* dict = [[[NSMutableDictionary alloc] init] autorelease];
            [ITAddressBookMgr setDefaultsInBookmark:dict];
            [dict setObject:[ProfileModel freshGuid] forKey:KEY_GUID];
            [aSession setProfile:dict];
            tempPrefs = dict;
        }
    } else {
        tempPrefs = [aSession profile];
    }
    PtyLog(@"Open session with prefs: %@", tempPrefs);
    int rows = [[tempPrefs objectForKey:KEY_ROWS] intValue];
    int columns = [[tempPrefs objectForKey:KEY_COLUMNS] intValue];
    if (desiredRows_ < 0) {
        desiredRows_ = rows;
        desiredColumns_ = columns;
    }
    if (nextSessionRows_) {
        rows = nextSessionRows_;
        nextSessionRows_ = 0;
    }
    if (nextSessionColumns_) {
        columns = nextSessionColumns_;
        nextSessionColumns_ = 0;
    }
    // rows, columns are set to the bookmark defaults. Make sure they'll fit.

    NSSize charSize = [PTYTextView charSizeForFont:[ITAddressBookMgr fontWithDesc:[tempPrefs objectForKey:KEY_NORMAL_FONT]]
                                 horizontalSpacing:[[tempPrefs objectForKey:KEY_HORIZONTAL_SPACING] floatValue]
                                   verticalSpacing:[[tempPrefs objectForKey:KEY_VERTICAL_SPACING] floatValue]];

    if (size == nil && [TABVIEW numberOfTabViewItems] != 0) {
        NSSize contentSize = [[[self currentSession] scrollview] documentVisibleRect].size;
        rows = (contentSize.height - VMARGIN*2) / charSize.height;
        columns = (contentSize.width - MARGIN*2) / charSize.width;
    }
    NSRect sessionRect;
    if (size != nil) {
        BOOL hasScrollbar = [self scrollbarShouldBeVisible];
        NSSize contentSize =
            [NSScrollView contentSizeForFrameSize:*size
                      horizontalScrollerClass:nil
                        verticalScrollerClass:(hasScrollbar ? [PTYScroller class] : nil)
                                   borderType:NSNoBorder
                                  controlSize:NSRegularControlSize
                                scrollerStyle:[self scrollerStyle]];
        rows = (contentSize.height - VMARGIN*2) / charSize.height;
        columns = (contentSize.width - MARGIN*2) / charSize.width;
        sessionRect.origin = NSZeroPoint;
        sessionRect.size = *size;
    } else {
        sessionRect = NSMakeRect(0, 0, columns * charSize.width + MARGIN * 2, rows * charSize.height + VMARGIN * 2);
    }

    if ([aSession setScreenSize:sessionRect parent:self]) {
        PtyLog(@"setupSession - call safelySetSessionSize");
        [self safelySetSessionSize:aSession rows:rows columns:columns];
        PtyLog(@"setupSession - call setPreferencesFromAddressBookEntry");
        [aSession setPreferencesFromAddressBookEntry:tempPrefs];
        [aSession loadInitialColorTable];
        [aSession setBookmarkName:[tempPrefs objectForKey:KEY_NAME]];

        if (title) {
            [aSession setName:title];
            [aSession setDefaultName:title];
            [self setWindowTitle];
        }
    }
}

- (void)moveSessionToWindow:(id)sender {
    [[MovePaneController sharedInstance] moveSessionToNewWindow:[self currentSession]
                                                        atPoint:[[self window] pointToScreenCoords:NSMakePoint(10, -10)]];

}

// Max window frame size that fits on screens.
- (NSRect)maxFrame
{
    NSRect visibleFrame = NSZeroRect;
    for (NSScreen* screen in [NSScreen screens]) {
        visibleFrame = NSUnionRect(visibleFrame, [screen visibleFrame]);
    }
    return visibleFrame;
}

// Push a size change to a session (and on to its shell) but clamps the size to
// reasonable minimum and maximum limits.
// Set the session to a size that fits on the screen.
// Push a size change to a session (and on to its shell) but clamps the size to
// reasonable minimum and maximum limits.
- (void)safelySetSessionSize:(PTYSession*)aSession rows:(int)rows columns:(int)columns
{
    if ([aSession exited]) {
        return;
    }
    PtyLog(@"safelySetSessionSize");
    BOOL hasScrollbar = [self scrollbarShouldBeVisible];
    if (windowType_ == WINDOW_TYPE_NORMAL || windowType_ == WINDOW_TYPE_NO_TITLE_BAR) {
        int width = columns;
        int height = rows;
        if (width < 20) {
            width = 20;
        }
        if (height < 2) {
            height = 2;
        }

        // With split panes it is very difficult to directly compute the maximum size of any
        // given pane. However, any growth in a pane can be taken up by the window as a whole.
        // We compute the maximum amount the window can grow and ensure that the rows and columns
        // won't cause the window to exceed the max size.

        // 1. Figure out how big the tabview can get assuming window decoration remains unchanged.
        NSSize maxFrame = [self maxFrame].size;
        NSSize decoration = [self windowDecorationSize];
        NSSize maxTabSize;
        maxTabSize.width = maxFrame.width - decoration.width;
        maxTabSize.height = maxFrame.height - decoration.height;

        // 2. Figure out how much the window could grow by in rows and columns.
        NSSize currentSize = [TABVIEW frame].size;
        if ([TABVIEW numberOfTabViewItems] == 0) {
            currentSize = NSZeroSize;
        }
        NSSize maxGrowth;
        maxGrowth.width = maxTabSize.width - currentSize.width;
        maxGrowth.height = maxTabSize.height - currentSize.height;
        int maxNewRows = maxGrowth.height / [[aSession textview] lineHeight];

        // 3. Compute the number of rows and columns we're trying to grow by.
        int newRows = rows - [aSession rows];
        // 4. Cap growth if it exceeds the maximum. Do nothing if it's shrinking.
        if (newRows > maxNewRows) {
            int error = newRows - maxNewRows;
            height -= error;
        }
        PtyLog(@"safelySetSessionSize - set to %dx%d", width, height);
        [aSession setWidth:width height:height];
        [[aSession scrollview] setHasVerticalScroller:hasScrollbar];
        [[aSession scrollview] setLineScroll:[[aSession textview] lineHeight]];
        [[aSession scrollview] setPageScroll:2*[[aSession textview] lineHeight]];
        if ([aSession backgroundImagePath]) {
            [aSession setBackgroundImagePath:[aSession backgroundImagePath]];
        }
    }
}

// Adjust the tab's size for a new window size.
- (void)fitTabToWindow:(PTYTab*)aTab
{
    NSSize size = [TABVIEW contentRect].size;
    PtyLog(@"fitTabToWindow calling setSize for content size of %@", [NSValue valueWithSize:size]);
    [aTab setSize:size];
}

// Add a tab to the tabview.
- (void)insertTab:(PTYTab*)aTab atIndex:(int)anIndex
{
    PtyLog(@"insertTab:atIndex:%d", anIndex);
    assert(aTab);
    if ([TABVIEW indexOfTabViewItemWithIdentifier:aTab] == NSNotFound) {
        for (PTYSession* aSession in [aTab sessions]) {
            [aSession setIgnoreResizeNotifications:YES];
        }
        NSTabViewItem* aTabViewItem = [[NSTabViewItem alloc] initWithIdentifier:(id)aTab];
        [aTabViewItem setLabel:@""];
        assert(aTabViewItem);
        [aTab setTabViewItem:aTabViewItem];
        PtyLog(@"insertTab:atIndex - calling [TABVIEW insertTabViewItem:atIndex]");
        [TABVIEW insertTabViewItem:aTabViewItem atIndex:anIndex];
        [aTabViewItem release];
        [TABVIEW selectTabViewItemAtIndex:anIndex];
        if (self.windowInitialized && !_fullScreen) {
            [[self window] makeKeyAndOrderFront:self];
        } else {
            PtyLog(@"window not initialized or is fullscreen %@", [NSThread callStackSymbols]);
        }
        [[iTermController sharedInstance] setCurrentTerminal:self];
    }
}

// Add a session to the tab view.
- (void)insertSession:(PTYSession *)aSession atIndex:(int)anIndex
{
    PtyLog(@"-[PseudoTerminal insertSession: %p atIndex: %d]", aSession, anIndex);

    if (aSession == nil) {
        return;
    }

    if ([[self allSessions] indexOfObject:aSession] == NSNotFound) {
        // create a new tab
        PTYTab* aTab = [[PTYTab alloc] initWithSession:aSession];
        [aSession setIgnoreResizeNotifications:YES];
        if ([self numberOfTabs] == 0) {
            [aTab setReportIdealSizeAsCurrent:YES];
        }
        [self insertTab:aTab atIndex:anIndex];
        [aTab setReportIdealSizeAsCurrent:NO];
        [aTab release];
    }
}

- (NSString *)currentSessionName {
    PTYSession* session = [self currentSession];
    return [session windowTitle] ? [session windowTitle] : [session defaultName];
}

- (void)setName:(NSString *)theSessionName forSession:(PTYSession*)aSession
{
    if (theSessionName != nil) {
        [aSession setDefaultName:theSessionName];
        [aSession setName:theSessionName];
    } else {
        NSMutableString *title = [NSMutableString string];
        NSString *progpath = [NSString stringWithFormat: @"%@ #%ld",
                              [[[[aSession shell] path] pathComponents] lastObject],
                              (long)[TABVIEW indexOfTabViewItem:[TABVIEW selectedTabViewItem]]];

        if ([aSession exited]) {
            [title appendString:@"Finish"];
        } else {
            [title appendString:progpath];
        }

        [aSession setName:title];
        [aSession setDefaultName:title];
    }
}

// Assign a value to the 'uniqueNumber_' member variable which is used for storing
// window frame positions between invocations of iTerm.
- (void)assignUniqueNumberToWindow
{
    uniqueNumber_ = [[TemporaryNumberAllocator sharedInstance] allocateNumber];
}

// Execute the given program and set the window title if it is uninitialized.
- (void)startProgram:(NSString *)command
         environment:(NSDictionary *)prog_env
              isUTF8:(BOOL)isUTF8
           inSession:(PTYSession*)theSession
        substitutions:(NSDictionary *)substitutions {
    [theSession startProgram:command
                 environment:prog_env
                      isUTF8:isUTF8
               substitutions:substitutions];

    if ([[[self window] title] isEqualToString:@"Window"]) {
        [self setWindowTitle];
    }
}

// Send a reset to the current session's terminal.
- (void)reset:(id)sender
{
    [[[self currentSession] terminal] resetPreservingPrompt:YES];
    [[self currentSession] updateDisplay];
}

- (IBAction)resetCharset:(id)sender
{
    [[[self currentSession] terminal] resetCharset];
}

// Clear the buffer of the current session (Edit>Clear Buffer).
- (void)clearBuffer:(id)sender {
    [[self currentSession] clearBuffer];
}

// Erase the scrollback buffer of the current session.
- (void)clearScrollbackBuffer:(id)sender
{
    [[self currentSession] clearScrollbackBuffer];
}

// Turn on session logging in the current session.
- (IBAction)logStart:(id)sender
{
    if (![[self currentSession] logging]) {
        [[self retain] autorelease];  // Prevent self from getting dealloc'ed during modal panel.
        [[self currentSession] logStart];
    }
    // send a notification
    [[NSNotificationCenter defaultCenter] postNotificationName:@"iTermSessionBecameKey"
                                                        object:[self currentSession]];
}

// Turn off session logging in the current session.
- (IBAction)logStop:(id)sender
{
    if ([[self currentSession] logging]) {
        [[self currentSession] logStop];
    }
    // send a notification
    [[NSNotificationCenter defaultCenter] postNotificationName:@"iTermSessionBecameKey"
                                                        object:[self currentSession]];
}

- (void)addRevivedSession:(PTYSession *)session {
    [self insertSession:session atIndex:[self numberOfTabs]];
    [[self currentTab] numberOfSessionsDidChange];
}


// Returns true if the given menu item is selectable.
- (BOOL)validateMenuItem:(NSMenuItem *)item
{
    BOOL logging = [[self currentSession] logging];
    BOOL result = YES;

    if ([item action] == @selector(detachTmux:) ||
        [item action] == @selector(newTmuxWindow:) ||
        [item action] == @selector(newTmuxTab:) ||
        [item action] == @selector(openDashboard:)) {
        result = [[iTermController sharedInstance] haveTmuxConnection];
    } else if ([item action] == @selector(toggleToolbeltVisibility:)) {
        [item setState:toolbelt_.isHidden ? NSOffState : NSOnState];
        return [[ToolbeltView configuredTools] count] > 0;
    } else if ([item action] == @selector(moveSessionToWindow:)) {
        result = ([[self allSessions] count] > 1);
    } else if ([item action] == @selector(openSplitHorizontallySheet:) ||
        [item action] == @selector(openSplitVerticallySheet:)) {
        result = ![[self currentTab] isTmuxTab];
    } else if ([item action] == @selector(jumpToSavedScrollPosition:)) {
        result = [self hasSavedScrollPosition];
    } else if ([item action] == @selector(moveTabLeft:)) {
        result = [TABVIEW numberOfTabViewItems] > 1;
    } else if ([item action] == @selector(moveTabRight:)) {
        result = [TABVIEW numberOfTabViewItems] > 1;
    } else if ([item action] == @selector(toggleBroadcastingToCurrentSession:)) {
        result = ![[self currentSession] exited];
    } else if ([item action] == @selector(runCoprocess:)) {
        result = ![[self currentSession] hasCoprocess];
    } else if ([item action] == @selector(stopCoprocess:)) {
        result = [[self currentSession] hasCoprocess];
    } else if ([item action] == @selector(logStart:)) {
        result = logging == YES ? NO : YES;
    } else if ([item action] == @selector(logStop:)) {
        result = logging == NO ? NO : YES;
    } else if ([item action] == @selector(irPrev:)) {
        result = ![[self currentSession] liveSession] && [[self currentSession] canInstantReplayPrev];
    } else if ([item action] == @selector(irNext:)) {
        result = [[self currentSession] canInstantReplayNext];
    } else if ([item action] == @selector(toggleShowTimestamps:)) {
        result = ([self currentSession] != nil);
    } else if ([item action] == @selector(toggleCursorGuide:)) {
      PTYSession *session = [self currentSession];
      [item setState:session.highlightCursorLine ? NSOnState : NSOffState];
      result = YES;
    } else if ([item action] == @selector(toggleSelectionRespectsSoftBoundaries:)) {
        [item setState:[[iTermController sharedInstance] selectionRespectsSoftBoundaries] ? NSOnState : NSOffState];
        result = YES;
    } else if ([item action] == @selector(toggleAutoCommandHistory:)) {
        result = [[CommandHistory sharedInstance] commandHistoryHasEverBeenUsed];
        if (result) {
            if ([item respondsToSelector:@selector(setState:)]) {
                [item setState:[iTermPreferences boolForKey:kPreferenceAutoCommandHistory] ? NSOnState : NSOffState];
            }
        } else {
            [item setState:NSOffState];
        }
    } else if ([item action] == @selector(toggleAlertOnNextMark:)) {
        PTYSession *currentSession = [self currentSession];
        if ([item respondsToSelector:@selector(setState:)]) {
            [item setState:currentSession.alertOnNextMark ? NSOnState : NSOffState];
        }
        result = (currentSession != nil);
    } else if ([item action] == @selector(selectPaneUp:) ||
               [item action] == @selector(selectPaneDown:) ||
               [item action] == @selector(selectPaneLeft:) ||
               [item action] == @selector(selectPaneRight:)) {
        result = ([[[self currentTab] sessions] count] > 1);
    } else if ([item action] == @selector(closeCurrentSession:)) {
        NSWindowController* controller = [[NSApp keyWindow] windowController];
        if (controller) {
            // Any object whose window controller implements this selector is closed by
            // cmd-w: pseudoterminal (closes a pane), preferences, bookmarks
            // window. Notably, not expose, various modal windows, etc.
            result = [controller respondsToSelector:@selector(closeCurrentSession:)];
        } else {
            result = NO;
        }
    } else if ([item action] == @selector(restartSession:)) {
        return [[self currentSession] isRestartable];
    } else if ([item action] == @selector(resetCharset:)) {
        result = ![[[self currentSession] screen] allCharacterSetPropertiesHaveDefaultValues];
    } else if ([item action] == @selector(openCommandHistory:)) {
        if (![[CommandHistory sharedInstance] commandHistoryHasEverBeenUsed]) {
            return YES;
        }
        return [[CommandHistory sharedInstance] haveCommandsForHost:[[self currentSession] currentHost]];
    } else if ([item action] == @selector(openDirectories:)) {
        if (![[CommandHistory sharedInstance] commandHistoryHasEverBeenUsed]) {
            return YES;
        }
        return [[iTermDirectoriesModel sharedInstance] haveEntriesForHost:[[self currentSession] currentHost]];
    } else if ([item action] == @selector(movePaneDividerDown:)) {
        int height = [[[self currentSession] textview] lineHeight];
        return [[self currentTab] canMoveCurrentSessionDividerBy:height
                                                    horizontally:NO];
    } else if ([item action] == @selector(movePaneDividerUp:)) {
        int height = [[[self currentSession] textview] lineHeight];
        return [[self currentTab] canMoveCurrentSessionDividerBy:-height
                                                    horizontally:NO];
    } else if ([item action] == @selector(movePaneDividerRight:)) {
        int width = [[[self currentSession] textview] charWidth];
        return [[self currentTab] canMoveCurrentSessionDividerBy:width
                                                    horizontally:YES];
    } else if ([item action] == @selector(movePaneDividerLeft:)) {
        int width = [[[self currentSession] textview] charWidth];
        return [[self currentTab] canMoveCurrentSessionDividerBy:-width
                                                    horizontally:YES];
    } else if ([item action] == @selector(duplicateTab:)) {
        return ![[self currentTab] isTmuxTab];
    } else if ([item action] == @selector(zoomOnSelection:)) {
        return ![self inInstantReplay] && [[self currentSession] hasSelection];
    } else if ([item action] == @selector(showFindPanel:) ||
               [item action] == @selector(findPrevious:) ||
               [item action] == @selector(findNext:) ||
               [item action] == @selector(findWithSelection:) ||
               [item action] == @selector(jumpToSelection:) ||
               [item action] == @selector(findUrls:)) {
        result = ([self currentSession] != nil);
    } else if ([item action] == @selector(openSelection:)) {
        result = [[self currentSession] hasSelection];
    } else if ([item action] == @selector(zoomOut:)) {
        return self.currentSession.textViewIsZoomedIn;
    }
    return result;
}

- (IBAction)toggleShowTimestamps:(id)sender
{
    [[self currentSession] toggleShowTimestamps];
}

- (IBAction)toggleAutoCommandHistory:(id)sender
{
    [iTermPreferences setBool:![iTermPreferences boolForKey:kPreferenceAutoCommandHistory]
                       forKey:kPreferenceAutoCommandHistory];
}

// Turn on/off sending of input to all sessions. This causes a bunch of UI
// to update in addition to flipping the flag.
- (IBAction)enableSendInputToAllPanes:(id)sender
{
    [self setBroadcastMode:BROADCAST_TO_ALL_PANES];

    // Post a notification to reload menus
    [[NSNotificationCenter defaultCenter] postNotificationName:@"iTermWindowBecameKey"
                                                        object:self
                                                      userInfo:nil];
    [self setWindowTitle];
}

- (IBAction)disableBroadcasting:(id)sender
{
    [self setBroadcastMode:BROADCAST_OFF];

    // Post a notification to reload menus
    [[NSNotificationCenter defaultCenter] postNotificationName:@"iTermWindowBecameKey"
                                                        object:self
                                                      userInfo:nil];
    [self setWindowTitle];
}

// Turn on/off sending of input to all sessions. This causes a bunch of UI
// to update in addition to flipping the flag.
- (IBAction)enableSendInputToAllTabs:(id)sender
{
    [self setBroadcastMode:BROADCAST_TO_ALL_TABS];

    // Post a notification to reload menus
    [[NSNotificationCenter defaultCenter] postNotificationName:@"iTermWindowBecameKey"
                                                        object:self
                                                      userInfo:nil];
    [self setWindowTitle];
}

// Push size changes to all sessions so they are all as large as possible while
// still fitting in the window.
- (void)fitTabsToWindow
{
    PtyLog(@"fitTabsToWindow begins");
    for (int i = 0; i < [TABVIEW numberOfTabViewItems]; ++i) {
        [self fitTabToWindow:[[TABVIEW tabViewItemAtIndex:i] identifier]];
    }
    PtyLog(@"fitTabsToWindow returns");
}

// Show a dialog confirming close. Returns YES if the window should be closed.
- (BOOL)showCloseWindow
{
    return ([self confirmCloseForSessions:[self allSessions]
                               identifier:@"This window"
                              genericName:[NSString stringWithFormat:@"Window #%d", number_+1]]);
}

- (PSMTabBarControl*)tabBarControl
{
    return tabBarControl;
}

// Called when the "Close tab" contextual menu item is clicked.
- (void)closeTabContextualMenuAction:(id)sender {
    PTYTab *tabToClose = (PTYTab *)[[sender representedObject] identifier];
    if ([self tabView:TABVIEW shouldCloseTabViewItem:tabToClose.tabViewItem]) {
        [self closeTab:tabToClose];
    }
}

- (IBAction)duplicateTab:(id)sender {
    PTYTab *theTab = (PTYTab *)[[sender representedObject] identifier];
    if (!theTab) {
        theTab = [self currentTab];
    }
    PTYTab *copyOfTab = [[theTab copy] autorelease];
    if ([iTermProfilePreferences boolForKey:KEY_PREVENT_TAB inProfile:self.currentSession.profile]) {
        [[iTermController sharedInstance] launchBookmark:self.currentSession.profile
                                              inTerminal:nil
                                                 withURL:nil
                                                isHotkey:NO
                                                 makeKey:YES
                                                 command:nil
                                                   block:^PTYSession *(PseudoTerminal *term) {
                                                       // Keep session size stable.
                                                       for (PTYSession* aSession in [copyOfTab sessions]) {
                                                           [aSession setIgnoreResizeNotifications:YES];
                                                       }

                                                       // This prevents the tab from getting resized to fit the window.
                                                       [copyOfTab setReportIdealSizeAsCurrent:YES];

                                                       // Add the tab to the empty window and resize the window.
                                                       [term appendTab:copyOfTab];
                                                       [term fitWindowToTabs];

                                                       // Undo the prep work we've done.
                                                       [copyOfTab setReportIdealSizeAsCurrent:NO];

                                                       for (PTYSession* aSession in [copyOfTab sessions]) {
                                                           [aSession setIgnoreResizeNotifications:NO];
                                                       }

                                                       return copyOfTab.activeSession;
                                                   }];
    } else {
        [self appendTab:copyOfTab];
    }
}

// These two methods are delecate because -closeTab: won't remove the tab from
// the -tabs array immediately for tmux tabs.
- (void)closeOtherTabs:(id)sender
{
    NSTabViewItem *aTabViewItem = [sender representedObject];
    PTYTab *tabToKeep = [aTabViewItem identifier];
    NSMutableArray *tabsToRemove = [[[self tabs] mutableCopy] autorelease];
    [tabsToRemove removeObject:tabToKeep];
    for (PTYTab *tab in tabsToRemove) {
        [self closeTab:tab];
    }
}

- (void)closeTabsToTheRight:(id)sender
{
    NSTabViewItem *aTabViewItem = [sender representedObject];
    PTYTab *tabToKeep = [aTabViewItem identifier];

    NSMutableArray *tabsToRemove = [[[self tabs] mutableCopy] autorelease];
    PTYTab *current;
    do {
        current = tabsToRemove[0];
        [tabsToRemove removeObjectAtIndex:0];
    } while (current != tabToKeep);

    for (PTYTab *tab in tabsToRemove) {
        [self closeTab:tab];
    }
}

// Move a tab to a new window due to a context menu selection.
- (void)moveTabToNewWindowContextualMenuAction:(id)sender
{
    NSWindowController<iTermWindowController> *term;
    NSTabViewItem *aTabViewItem = [sender representedObject];
    PTYTab *aTab = [aTabViewItem identifier];

    if (aTab == nil) {
        return;
    }

    NSPoint point = [[self window] frame].origin;
    point.x += 10;
    point.y += 10;
    term = [self terminalDraggedFromAnotherWindowAtPoint:point];
    if (term == nil) {
        return;
    }

    // temporarily retain the tabViewItem
    [aTabViewItem retain];

    // remove from our window
    [TABVIEW removeTabViewItem:aTabViewItem];

    // add the session to the new terminal
    [term insertTab:aTab atIndex:0];
    PtyLog(@"moveTabToNewWindowContextMenuAction - call fitWindowToTabs");
    [term fitWindowToTabs];

    // release the tabViewItem
    [aTabViewItem release];
}

// Change the tab color to the selected menu color
- (void)changeTabColorToMenuAction:(id)sender
{
    ColorsMenuItemView *menuItem = (ColorsMenuItemView *)[sender view];
    NSColor *color = menuItem.color;
    for (PTYSession *aSession in [[self currentTab] sessions]) {
        [aSession setTabColor:color];
    }
    [self updateTabColors];
}

// Close this window.
- (IBAction)closeWindow:(id)sender
{
    [[self window] performClose:sender];
}

- (void)reloadBookmarks
{
    for (PTYSession* session in [self allSessions]) {
        Profile *oldBookmark = [session profile];
        NSString* oldName = [oldBookmark objectForKey:KEY_NAME];
        [oldName retain];
        NSString* guid = [oldBookmark objectForKey:KEY_GUID];
        if ([session reloadProfile]) {
            [[session tab] recheckBlur];
            NSDictionary *profile = [session profile];
            if (![[profile objectForKey:KEY_NAME] isEqualToString:oldName]) {
                // Set name, which overrides any session-set icon name.
                [session setName:[profile objectForKey:KEY_NAME]];
                // set default name, which will appear as a prefix if the session changes the name.
                [session setDefaultName:[profile objectForKey:KEY_NAME]];
            }
            if ([session isDivorced] &&
                [[[PreferencePanel sessionsInstance] currentProfileGuid] isEqualToString:guid] &&
                [[[PreferencePanel sessionsInstance] window] isVisible]) {
                [[PreferencePanel sessionsInstance] underlyingBookmarkDidChange];
            }
        }
        [oldName release];
    }
}

// Called when the parameter panel should close.
- (IBAction)parameterPanelEnd:(id)sender {
    _parameterPanelCanceled = ([sender tag] == 0);
    [NSApp stopModal];
}

// Return the timestamp for a slider position in [0, 1] for the current session.
- (long long)timestampForFraction:(float)f
{
    DVR* dvr = [[self currentSession] dvr];
    long long range = [dvr lastTimeStamp] - [dvr firstTimeStamp];
    long long offset = range * f;
    return [dvr firstTimeStamp] + offset;
}

- (NSArray*)allSessions
{
    NSMutableArray* result = [NSMutableArray arrayWithCapacity:[TABVIEW numberOfTabViewItems]];
    for (NSTabViewItem* item in [TABVIEW tabViewItems]) {
        [result addObjectsFromArray:[[item identifier] sessions]];
    }
    return result;
}

// Allocate a new session and assign it a bookmark. Returns a retained object.
- (PTYSession*)newSessionWithBookmark:(Profile*)bookmark
{
    assert(bookmark);
    PTYSession *aSession;

    // Initialize a new session
    aSession = [[PTYSession alloc] init];

    [[aSession screen] setUnlimitedScrollback:[[bookmark objectForKey:KEY_UNLIMITED_SCROLLBACK] boolValue]];
    [[aSession screen] setMaxScrollbackLines:[[bookmark objectForKey:KEY_SCROLLBACK_LINES] intValue]];

    // set our preferences
    [aSession setProfile:bookmark];
    return aSession;
}

// Execute the bookmark command in this session.
// Used when adding a split pane.
// Execute the bookmark command in this session.
- (BOOL)runCommandInSession:(PTYSession*)aSession
                      inCwd:(NSString*)oldCWD
              forObjectType:(iTermObjectType)objectType {
    if ([aSession screen]) {
        BOOL isUTF8;
        // Grab the addressbook command
        Profile *profile = [aSession profile];
        NSString *cmd = [ITAddressBookMgr bookmarkCommand:profile
                                            forObjectType:objectType];
        NSString *name = profile[KEY_NAME];

        // Get session parameters
        NSDictionary *substitutions = [self substitutionsForCommand:cmd
                                                        sessionName:name
                                                  baseSubstitutions:@{}];
        if (!substitutions) {
            return NO;
        }

        name = [name stringByPerformingSubstitutions:substitutions];
        NSString *pwd = [ITAddressBookMgr bookmarkWorkingDirectory:profile
                                                     forObjectType:objectType];
        if ([pwd length] == 0) {
            if (oldCWD) {
                pwd = oldCWD;
            } else {
                pwd = NSHomeDirectory();
            }
        }
        NSDictionary *env = [NSDictionary dictionaryWithObject: pwd forKey:@"PWD"];
        isUTF8 = ([profile[KEY_CHARACTER_ENCODING] unsignedIntValue] == NSUTF8StringEncoding);
        [self setName:name forSession:aSession];
        // Start the command
        [self startProgram:cmd
               environment:env
                    isUTF8:isUTF8
                 inSession:aSession
             substitutions:substitutions];
        return YES;
    }
    return NO;
}

- (void)_loadFindStringFromSharedPasteboard
{
    [[NSNotificationCenter defaultCenter] postNotificationName:@"iTermLoadFindStringFromSharedPasteboard"
                                                        object:nil
                                                      userInfo:nil];
}

- (void)updateToolbelt {
    [toolbelt_ setFrame:[self toolbeltFrame]];
    [toolbelt_ setHidden:![self shouldShowToolbelt]];
    [self repositionWidgets];
    [toolbelt_ relayoutAllTools];
}

- (NSUInteger)validModesForFontPanel:(NSFontPanel *)fontPanel
{
    return kValidModesForFontPanel;
}

- (void)incrementBadge
{
    NSDockTile *dockTile;
    if (self.window.isMiniaturized) {
      dockTile = self.window.dockTile;
    } else {
      if ([[NSApplication sharedApplication] isActive]) {
        return;
      }
      dockTile = [[NSApplication sharedApplication] dockTile];
    }
    int count = [[dockTile badgeLabel] intValue];
    if (count == 999) {
        return;
    }
    ++count;
    [dockTile setBadgeLabel:[NSString stringWithFormat:@"%d", count]];
    [self.window.dockTile setShowsApplicationBadge:YES];
}

- (void)sessionHostDidChange:(PTYSession *)session to:(VT100RemoteHost *)host {
    if ([self currentSession] == session) {
        [self refreshTools];
    }
}

#pragma mark - iTermTabBarControlViewDelegate

- (BOOL)iTermTabBarShouldFlash {
    return ([iTermPreferences boolForKey:kPreferenceKeyFlashTabBarInFullscreen] &&
            [self anyFullScreen] &&
            !exitingLionFullscreen_ &&
            !fullscreenTabs_ &&
            ![[[self currentSession] textview] isFindingCursor]);
}

- (NSTimeInterval)iTermTabBarCmdPressDuration {
    return [iTermPreferences floatForKey:kPreferenceKeyTimeToHoldCmdToShowTabsInFullScreen];
}

- (void)iTermTabBarWillBeginFlash {
    tabBarControl.alphaValue = 0;
    tabBarControl.hidden = NO;
    [self repositionWidgets];
}

- (void)iTermTabBarDidFinishFlash {
    tabBarControl.alphaValue = 1;
    tabBarControl.hidden = YES;
    [self repositionWidgets];
}

- (PTYSession *)createTabWithProfile:(Profile *)profile
                         withCommand:(NSString *)command {
    assert(profile);

    // Get active session's directory
    NSString *previousDirectory = nil;
    PTYSession* currentSession = [[[iTermController sharedInstance] currentTerminal] currentSession];
    if (currentSession) {
        previousDirectory = [currentSession currentLocalWorkingDirectory];
    }

    // Initialize a new session
    PTYSession *aSession = [[[PTYSession alloc] init] autorelease];
    [[aSession screen] setUnlimitedScrollback:[[profile objectForKey:KEY_UNLIMITED_SCROLLBACK] boolValue]];
    [[aSession screen] setMaxScrollbackLines:[[profile objectForKey:KEY_SCROLLBACK_LINES] intValue]];

    // If a command was provided, create a temporary copy of the profile dictionary that runs
    // the user-supplied command in lieu of the profile's command.
    NSString *preferredName = nil;

    iTermObjectType objectType;
    if ([TABVIEW numberOfTabViewItems] == 1) {
        objectType = iTermWindowObject;
    } else {
        objectType = iTermTabObject;
    }
    NSString *commandForSubs = command;
    if (!command) {
        commandForSubs = [ITAddressBookMgr bookmarkCommand:profile
                                             forObjectType:objectType];
    }
    NSDictionary *substitutions = [self substitutionsForCommand:commandForSubs ?: @""
                                                    sessionName:profile[KEY_NAME] ?: @""
                                              baseSubstitutions:@{}];
    if (!substitutions) {
        return nil;
    }
    if (command) {
        // Create a modified profile to run "command".
        NSMutableDictionary *temp = [[profile mutableCopy] autorelease];
        temp[KEY_CUSTOM_COMMAND] = @"Yes";
        temp[KEY_COMMAND] = command;
        profile = temp;

    } else if (substitutions.count && profile[KEY_NAME]) {
        preferredName = [profile[KEY_NAME] stringByPerformingSubstitutions:substitutions];
    }

    // set our preferences
    [aSession setProfile:profile];
    // Add this session to our term and make it current
    [self addSessionInNewTab:aSession];
    if ([aSession screen]) {
        [aSession runCommandWithOldCwd:previousDirectory
                         forObjectType:objectType
                        forceUseOldCWD:NO
                         substitutions:substitutions];
        if ([[[self window] title] compare:@"Window"] == NSOrderedSame) {
            [self setWindowTitle];
        }
        if (preferredName) {
            [self setName:preferredName forSession:aSession];
        }
    }

    // On Lion, a window that can join all spaces can't go fullscreen.
    if ([self numberOfTabs] == 1 &&
        profile[KEY_SPACE] &&
        [profile[KEY_SPACE] intValue] == -1) {
        [[self window] setCollectionBehavior:[[self window] collectionBehavior] | NSWindowCollectionBehaviorCanJoinAllSpaces];
    }

    return aSession;
}

- (void)window:(NSWindow *)window didDecodeRestorableState:(NSCoder *)state
{
    [self loadArrangement:[state decodeObjectForKey:kPseudoTerminalStateRestorationWindowArrangementKey]
                 sessions:nil];
}

- (BOOL)allTabsAreTmuxTabs
{
    for (PTYTab *aTab in [self tabs]) {
        if (![aTab isTmuxTab]) {
            return NO;
        }
    }
    return YES;
}

- (void)window:(NSWindow *)window willEncodeRestorableState:(NSCoder *)state {
    if (doNotSetRestorableState_) {
        // The window has been destroyed beyond recognition at this point and
        // there is nothing to save.
        return;
    }
    // Don't save and restore the hotkey window. The OS only restores windows that are in the window
    // order, and hotkey windows may be ordered in or out, depending on whether they were in use. So
    // they get a special path for restoration where the arrangement is saved in user defaults.
    if ([self isHotKeyWindow]) {
        [[self ptyWindow] setRestoreState:nil];
        [[HotkeyWindowController sharedInstance] saveHotkeyWindowState];
        return;
    }

    // Don't restore tmux windows since their canonical state is on the server.
    if ([self allTabsAreTmuxTabs]) {
        [[self ptyWindow] setRestoreState:nil];
        return;
    }
    if (wellFormed_) {
        [lastArrangement_ release];
        NSTimeInterval start = [NSDate timeIntervalSinceReferenceDate];
        BOOL includeContents = [iTermAdvancedSettingsModel restoreWindowContents];
        lastArrangement_ = [[self arrangementExcludingTmuxTabs:YES
                                             includingContents:includeContents] retain];
        NSTimeInterval end = [NSDate timeIntervalSinceReferenceDate];
        NSLog(@"Time to encode state for window %@: %@", self, @(end - start));
    }
    // For whatever reason, setting the value in the coder here doesn't work but
    // doing it in PTYWindow immediately after this method's caller returns does
    // work.
    [[self ptyWindow] setRestoreState:lastArrangement_];
}

- (NSApplicationPresentationOptions)window:(NSWindow *)window
      willUseFullScreenPresentationOptions:(NSApplicationPresentationOptions)proposedOptions {
    return proposedOptions | NSApplicationPresentationAutoHideToolbar;
}

- (PTYSession *)createSessionWithProfile:(NSDictionary *)profile
                                 withURL:(NSString *)urlString
                           forObjectType:(iTermObjectType)objectType
                        serverConnection:(iTermFileDescriptorServerConnection *)serverConnection {
    PtyLog(@"PseudoTerminal: -createSessionWithProfile:withURL:forObjectType:");
    PTYSession *aSession;

    // Initialize a new session
    aSession = [[[PTYSession alloc] init] autorelease];
    [[aSession screen] setUnlimitedScrollback:[profile[KEY_UNLIMITED_SCROLLBACK] boolValue]];
    [[aSession screen] setMaxScrollbackLines:[profile[KEY_SCROLLBACK_LINES] intValue]];
    // set our preferences
    [aSession setProfile:profile];
    // Add this session to our term and make it current
    [self addSessionInNewTab: aSession];
    if ([aSession screen]) {
        // We process the cmd to insert URL parts
        NSString *cmd = [ITAddressBookMgr bookmarkCommand:profile
                                            forObjectType:objectType];
        NSString *name = profile[KEY_NAME];
        NSURL *url = [NSURL URLWithString:urlString];

        // Grab the addressbook command
        NSDictionary *substitutions = @{ @"$$URL$$": urlString ?: @"",
                                         @"$$HOST$$": [url host] ?: @"",
                                         @"$$USER$$": [url user] ?: @"",
                                         @"$$PASSWORD$$": [url password] ?: @"",
                                         @"$$PORT$$": [url port] ? [[url port] stringValue] : @"",
                                         @"$$PATH$$": [url path] ?: @"",
                                         @"$$RES$$": [url resourceSpecifier] ?: @"" };

        // If the command or name have any $$VARS$$ not accounted for above, prompt the user for
        // substitutions.
        substitutions = [self substitutionsForCommand:cmd
                                          sessionName:name
                                    baseSubstitutions:substitutions];
        if (!substitutions) {
            return nil;
        }

        NSString *pwd = [ITAddressBookMgr bookmarkWorkingDirectory:profile forObjectType:objectType];
        if ([pwd length] == 0) {
            pwd = NSHomeDirectory();
        }
        NSDictionary *env = [NSDictionary dictionaryWithObject: pwd forKey:@"PWD"];
        BOOL isUTF8 = ([profile[KEY_CHARACTER_ENCODING] unsignedIntValue] == NSUTF8StringEncoding);

        [self setName:[name stringByPerformingSubstitutions:substitutions]
           forSession:aSession];

        // Start the command
        if (serverConnection) {
            assert([iTermAdvancedSettingsModel runJobsInServers]);
            [aSession attachToServer:*serverConnection];
        } else {
            [self startProgram:cmd
                   environment:env
                        isUTF8:isUTF8
                     inSession:aSession
                 substitutions:substitutions];
        }
    }
    return aSession;
}

- (void)addSessionInNewTab:(PTYSession *)object {
    PtyLog(@"PseudoTerminal: -addSessionInNewTab: %p", object);
    // Increment tabViewItemsBeingAdded so that the maximum content size will
    // be calculated with the tab bar if it's about to open.
    ++tabViewItemsBeingAdded;
    [self setupSession:object title:nil withSize:nil];
    tabViewItemsBeingAdded--;
    if ([object screen]) {  // screen initialized ok
        if ([iTermAdvancedSettingsModel addNewTabAtEndOfTabs] || ![self currentTab]) {
            [self insertSession:object atIndex:[TABVIEW numberOfTabViewItems]];
        } else {
            [self insertSession:object atIndex:[self indexOfTab:[self currentTab]] + 1];
        }
        if ([self numberOfTabs] == 1 &&
            [iTermProfilePreferences boolForKey:KEY_OPEN_TOOLBELT
                                      inProfile:object.profile] &&
            !self.shouldShowToolbelt) {
            [self toggleToolbeltVisibility:self];
        }
    }
    [[self currentTab] numberOfSessionsDidChange];
}

- (void)sessionDidTerminate:(PTYSession *)session {
    if (pbHistoryView.delegate == session) {
        pbHistoryView.delegate = nil;
    }
    if (autocompleteView.delegate == session) {
        autocompleteView.delegate = nil;
    }
    if (commandHistoryPopup.delegate == session) {
        commandHistoryPopup.delegate = nil;
    }
    if (_directoriesPopupWindowController.delegate == session) {
        _directoriesPopupWindowController.delegate = nil;
    }
    [[NSNotificationCenter defaultCenter] postNotificationName:kCurrentSessionDidChange object:nil];
    if ([[[PreferencePanel sessionsInstance] window] isVisible]) {
        if (self.currentSession) {
            [self editSession:self.currentSession makeKey:NO];
        } else {
            [[[PreferencePanel sessionsInstance] window] close];
        }
    }
<<<<<<< HEAD
    [self notifyTmuxOfTabChange];
=======
>>>>>>> 6c688890
}

- (IBAction)openSelection:(id)sender {
    [[self currentSession] openSelection];
}

#pragma mark - Find

- (IBAction)showFindPanel:(id)sender {
    [[self currentSession] showFindPanel];
}

// findNext and findPrevious are reversed here because in the search UI next
// goes backwards and previous goes forwards.
// Internally, next=forward and prev=backwards.
- (IBAction)findPrevious:(id)sender {
    [[self currentSession] searchNext];
}

- (IBAction)findNext:(id)sender {
    [[self currentSession] searchPrevious];
}

- (IBAction)findWithSelection:(id)sender {
    NSString* selection = [[[self currentSession] textview] selectedText];
    if (selection) {
        for (PseudoTerminal* pty in [[iTermController sharedInstance] terminals]) {
            for (PTYSession* session in [pty allSessions]) {
                [session useStringForFind:selection];
            }
        }
    }
}

- (IBAction)jumpToSelection:(id)sender
{
    PTYTextView *textView = [[self currentSession] textview];
    if (textView) {
        [textView scrollToSelection];
    } else {
        NSBeep();
    }
}

#pragma mark - iTermPasswordManagerDelegate

- (BOOL)iTermPasswordManagerCanEnterPassword {
    PTYSession *session = [self currentSession];
    return session && ![session exited];
}

- (void)iTermPasswordManagerEnterPassword:(NSString *)password {
    [[self currentSession] enterPassword:password];
}

#pragma mark - PTYTabDelegate

- (void)tab:(PTYTab *)tab didChangeProcessingStatus:(BOOL)isProcessing {
    [tabBarControl setIsProcessing:isProcessing forTabWithIdentifier:tab];
}

- (void)tab:(PTYTab *)tab didChangeIcon:(NSImage *)icon {
    [tabBarControl setIcon:icon forTabWithIdentifier:tab];
}

- (void)tab:(PTYTab *)tab didChangeObjectCount:(NSInteger)objectCount {
    [tabBarControl setObjectCount:objectCount forTabWithIdentifier:tab];
}

@end<|MERGE_RESOLUTION|>--- conflicted
+++ resolved
@@ -7367,10 +7367,6 @@
             [[[PreferencePanel sessionsInstance] window] close];
         }
     }
-<<<<<<< HEAD
-    [self notifyTmuxOfTabChange];
-=======
->>>>>>> 6c688890
 }
 
 - (IBAction)openSelection:(id)sender {
