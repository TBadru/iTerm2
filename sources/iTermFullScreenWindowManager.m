--- conflicted
+++ resolved
@@ -13,11 +13,7 @@
 // Only one window can enter full screen mode at a time. This ensures it is done safely when
 // opening multiple windows.
 @implementation iTermFullScreenWindowManager {
-<<<<<<< HEAD
-    NSMutableArray<NSWindow *> *_queue;
-=======
     NSMutableArray<NSWindow<iTermWeakReference> *> *_queue;
->>>>>>> 829fc9cd
     Class _class;
     NSInteger _numberOfWindowsEnteringFullScreen;
     SEL _selector;
@@ -76,11 +72,7 @@
         return;
     }
     while (_queue.count) {
-<<<<<<< HEAD
-        NSWindow *window = [_queue firstObject];
-=======
         NSWindow *window = [[_queue firstObject] weaklyReferencedObject];
->>>>>>> 829fc9cd
         [_queue removeObjectAtIndex:0];
         DLog(@"  Reference is %@", window);
         if (window) {
@@ -95,11 +87,7 @@
     DLog(@"Make window enter full screen: %@", window);
     if (_numberOfWindowsEnteringFullScreen) {
         DLog(@"  Add it to the queue");
-<<<<<<< HEAD
-        [_queue addObject:window];
-=======
         [_queue addObject:[window weakSelf]];
->>>>>>> 829fc9cd
     } else {
         DLog(@"  Do it now");
         [window performSelector:_selector];
